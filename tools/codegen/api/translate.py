--- conflicted
+++ resolved
@@ -4,15 +4,9 @@
                                      NamedCType, SpecialArgName, tensorT,
                                      memoryFormatT, tensorOptionsT, scalarTypeT,
                                      boolT, deviceT, layoutT, optionalTensorRefT,
-<<<<<<< HEAD
-                                     iTensorListRefT, iOptTensorListRefT, scalarT,
-                                     optionalScalarRefT, VectorCType, longT, intArrayRefT,
-                                     scalar_t, opmath_t)
-=======
-                                     iTensorListRefT, scalarT, optionalScalarRefT,
+                                     iTensorListRefT, iOptTensorListRefT, scalarT, optionalScalarRefT,
                                      VectorCType, longT, intArrayRefT,
                                      scalar_t, opmath_t, optionalIntArrayRefT)
->>>>>>> 3211c179
 
 # This file implements a small program synthesis engine that implements
 # conversions between one API to another.
