--- conflicted
+++ resolved
@@ -173,31 +173,4 @@
           { config: "default", shard: 5, num_shards: 6, runner: "windows.g5.4xlarge.nvidia.gpu" },
           { config: "default", shard: 6, num_shards: 6, runner: "windows.g5.4xlarge.nvidia.gpu" },
           { config: "force_on_cpu", shard: 1, num_shards: 1, runner: "windows.4xlarge.nonephemeral" },
-<<<<<<< HEAD
-        ]}
-
-  linux-focal-rocm5_6-py3_8-build:
-    name: linux-focal-rocm5.6-py3.8
-    uses: ./.github/workflows/_linux-build.yml
-    with:
-      build-environment: linux-focal-rocm5.6-py3.8
-      docker-image-name: pytorch-linux-focal-rocm-n-py3
-      sync-tag: rocm-build
-      test-matrix: |
-        { include: [
-          { config: "default", shard: 1, num_shards: 3, runner: "linux.rocm.gpu.2" },
-          { config: "default", shard: 2, num_shards: 3, runner: "linux.rocm.gpu.2" },
-          { config: "default", shard: 3, num_shards: 3, runner: "linux.rocm.gpu.2" },
-        ]}
-
-  linux-focal-rocm5_6-py3_8-test:
-    name: linux-focal-rocm5.6-py3.8
-    uses: ./.github/workflows/_rocm-test.yml
-    needs: linux-focal-rocm5_6-py3_8-build
-    with:
-      build-environment: linux-focal-rocm5.6-py3.8
-      docker-image: ${{ needs.linux-focal-rocm5_6-py3_8-build.outputs.docker-image }}
-      test-matrix: ${{ needs.linux-focal-rocm5_6-py3_8-build.outputs.test-matrix }}
-=======
-        ]}
->>>>>>> 3c46e859
+        ]}