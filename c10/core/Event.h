#pragma once

#include <c10/core/impl/InlineEvent.h>
#include <c10/core/impl/VirtualGuardImpl.h>

namespace c10 {

/**
 * A backend-generic movable, not copyable, not thread-safe event.
 *
 * The design of this event follows that of CUDA and HIP events. These events
 * are recorded and waited on by streams and can be rerecorded to,
 * each rerecording essentially creating a new version of the event.
 * For example, if (in CPU time), stream X is asked to record E,
 * stream Y waits on E, and stream X is asked to record E again, then Y will
 * wait for X to finish the first call to record and not the second, because
 * it's waiting on the first version of event E, not the second.
 * Querying an event only returns the status of its most recent version.
 *
 * Backend-generic events are implemented by this class and
 * impl::InlineEvent. In addition to these events there are also
 * some backend-specific events, like ATen's CUDAEvent. Each of these
 * classes has its own use.
 *
 * impl::InlineEvent<...> or a backend-specific event should be
 * preferred when the backend is known at compile time and known to
 * be compiled. Backend-specific events may have additional functionality.
 *
 * This Event should be used if a particular backend may not be available,
 * or the backend required is not known at compile time.
 *
 * These generic events are built on top of DeviceGuardImpls, analogous
 * to DeviceGuard and InlineDeviceGuard. The name "DeviceGuardImpls,"
 * is no longer entirely accurate, as these classes implement the
 * backend-specific logic for a generic backend interface.
 *
 * See DeviceGuardImplInterface.h for a list of all supported flags.
 */

struct Event final {
  // Constructors
  Event() = delete;
  Event(
      const DeviceType _device_type,
      const EventFlag _flag = EventFlag::PYTORCH_DEFAULT)
      : impl_{_device_type, _flag} {}

  // Copy constructor and copy assignment operator (deleted)
  Event(const Event&) = delete;
  Event& operator=(const Event&) = delete;

  // Move constructor and move assignment operator
  Event(Event&& other) : impl_{std::move(other.impl_)} {}
  Event& operator=(Event&& other) {
    impl_.swap(std::move(other.impl_));
    return *this;
  }

  // Destructor
  ~Event() = default;

  // Getters
<<<<<<< HEAD
  Device device() const noexcept { return Device(device_type(), device_index()); }
  DeviceType device_type() const noexcept { return impl_.device_type(); }
  DeviceIndex device_index() const noexcept { return impl_.device_index(); }
  EventFlag flag() const noexcept { return impl_.flag(); }
  bool was_marked_for_recording() const noexcept { return impl_.was_marked_for_recording(); }
=======
  Device device() const noexcept {
    return Device(device_type(), device_index());
  }
  DeviceType device_type() const noexcept {
    return impl_.device_type();
  }
  DeviceIndex device_index() const noexcept {
    return impl_.device_index();
  }
  EventFlag flag() const noexcept {
    return impl_.flag();
  }
  bool was_marked_for_recording() const noexcept {
    return impl_.was_marked_for_recording();
  }
>>>>>>> 0ecdbfeb

  /**
   * Calls record() if and only if record() has never been called for this
   * event. Note: because Event is not thread-safe recordOnce() may call
   * record() multiple times if called from multiple threads.
   */
  void recordOnce(const Stream& stream) {
    impl_.recordOnce(stream);
  }

  /**
   * Increments the event's version and enqueues a job with this version
   * in the stream's work queue. When the stream process that job
   * it nofifies all streams waiting on / blocked by that version of the
   * event to continue and marks that version as recorded.
   * */
  void record(const Stream& stream) {
    impl_.record(stream);
  }

  /**
   * Does nothing if the event has not been scheduled to be recorded.
   * If the event was previously enqueued to be recorded, a command
   * to wait for the version of the event that exists at the time of this call
   * is inserted in the stream's work queue.
   * When the stream reaches this command it will stop processing
   * additional commands until that version of the event is marked as recorded.
   */
  void block(const Stream& stream) const {
    impl_.block(stream);
  }

  /**
   * Returns true if (and only if)
   *  (1) the event has never been scheduled to be recorded
   *  (2) the current version is marked as recorded.
   * Returns false otherwise.
   */
  bool query() const {
    return impl_.query();
  }

 private:
  impl::InlineEvent<impl::VirtualGuardImpl> impl_;
};

} // namespace c10<|MERGE_RESOLUTION|>--- conflicted
+++ resolved
@@ -60,13 +60,6 @@
   ~Event() = default;
 
   // Getters
-<<<<<<< HEAD
-  Device device() const noexcept { return Device(device_type(), device_index()); }
-  DeviceType device_type() const noexcept { return impl_.device_type(); }
-  DeviceIndex device_index() const noexcept { return impl_.device_index(); }
-  EventFlag flag() const noexcept { return impl_.flag(); }
-  bool was_marked_for_recording() const noexcept { return impl_.was_marked_for_recording(); }
-=======
   Device device() const noexcept {
     return Device(device_type(), device_index());
   }
@@ -82,7 +75,6 @@
   bool was_marked_for_recording() const noexcept {
     return impl_.was_marked_for_recording();
   }
->>>>>>> 0ecdbfeb
 
   /**
    * Calls record() if and only if record() has never been called for this
