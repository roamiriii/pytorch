--- conflicted
+++ resolved
@@ -250,39 +250,6 @@
 
         assert torch.allclose(dense_result, sparse_result, rtol=1e-3, atol=1e-3)
 
-<<<<<<< HEAD
-=======
-    def test_cslt_sparse_mm_int8_in_fp16_out(self, device):
-        """
-        Test sparse mam with int8 input with fp16 output for cuSPARSELt
-        """
-        if "cusparselt" in SEMI_STRUCTURED_SUPPORTED_BACKENDS:
-            SparseSemiStructuredTensor._FORCE_CUTLASS = False
-            A = rand_sparse_semi_structured_mask(128, 128, dtype=torch.int8)
-            A_sparse = to_sparse_semi_structured(A)
-
-            B = torch.rand((128, 128), device=A_sparse.device).to(torch.int8)
-
-            dense_result = torch.mm(A.cpu(), B.t().cpu()).to(device, dtype=torch.float16)
-            sparse_result = torch._cslt_sparse_mm(A_sparse.compressed_tensor_cusparselt, B.t(), out_dtype=torch.float16)
-            assert torch.allclose(dense_result, sparse_result, rtol=1e-3, atol=1e-3)
-
-    def test_cslt_sparse_mm_int8_in_int32_out(self, device):
-        """
-        Test sparse mam with int8 input with int32 output for cuSPARSELt
-        """
-        if "cusparselt" in SEMI_STRUCTURED_SUPPORTED_BACKENDS:
-            SparseSemiStructuredTensor._FORCE_CUTLASS = False
-            A = rand_sparse_semi_structured_mask(128, 128, dtype=torch.int8)
-            A_sparse = to_sparse_semi_structured(A)
-
-            B = torch.rand((128, 128), device=A_sparse.device).to(torch.int8)
-
-            dense_result = torch.mm(A.cpu().to(torch.int64), B.t().cpu().to(torch.int64)).to(device, dtype=torch.int32)
-            sparse_result = torch._cslt_sparse_mm(A_sparse.compressed_tensor_cusparselt, B.t(), out_dtype=torch.int32)
-            assert torch.allclose(dense_result, sparse_result, rtol=1e-3, atol=1e-3)
-
->>>>>>> 81fb5e8e
     @dtypes(*SEMI_STRUCTURED_SUPPORTED_DTYPES)
     @parametrize("dense_input_shape", [(1, 128), (128, 128)])
     @parametrize("backend", SEMI_STRUCTURED_SUPPORTED_BACKENDS)
@@ -305,7 +272,7 @@
     @parametrize("dense_input_shape", [(128, 128)])
     def test_cslt_sparse_mm_int8_in_fp16_out(self, dense_input_shape, device):
         """
-        This test is only needed for cuSPARSELt
+        Test sparse mam with int8 input with fp16 output for cuSPARSELt
         """
         if "cusparselt" in SEMI_STRUCTURED_SUPPORTED_BACKENDS:
             SparseSemiStructuredTensor._FORCE_CUTLASS = False
@@ -318,6 +285,21 @@
             sparse_result = torch._cslt_sparse_mm(A_sparse.compressed_tensor_cusparselt, B.t(), out_dtype=torch.float16)
             assert torch.allclose(dense_result, sparse_result, rtol=1e-3, atol=1e-3)
 
+    def test_cslt_sparse_mm_int8_in_int32_out(self, device):
+        """
+        Test sparse mam with int8 input with int32 output for cuSPARSELt
+        """
+        if "cusparselt" in SEMI_STRUCTURED_SUPPORTED_BACKENDS:
+            SparseSemiStructuredTensor._FORCE_CUTLASS = False
+            A = rand_sparse_semi_structured_mask(128, 128, dtype=torch.int8)
+            A_sparse = to_sparse_semi_structured(A)
+
+            B = torch.rand((128, 128), device=A_sparse.device).to(torch.int8)
+
+            dense_result = torch.mm(A.cpu().to(torch.int64), B.t().cpu().to(torch.int64)).to(device, dtype=torch.int32)
+            sparse_result = torch._cslt_sparse_mm(A_sparse.compressed_tensor_cusparselt, B.t(), out_dtype=torch.int32)
+            assert torch.allclose(dense_result, sparse_result, rtol=1e-3, atol=1e-3)
+
     @parametrize("dense_input_shape", [(1, 128), (128, 128), (64, 128, 128)])
     @parametrize("inference_mode", [subtest(True), subtest(False)])
     @parametrize("backend", SEMI_STRUCTURED_SUPPORTED_BACKENDS)
@@ -326,8 +308,8 @@
         Test nn.Linear has the same numerics
         """
         SparseSemiStructuredTensor._FORCE_CUTLASS = (backend == "cutlass")
-        input = torch.rand((1, 128), device=device).half()
-        model = nn.Linear(128, 128).to(device).half()
+        input = torch.rand((dense_input_shape), device=device).half()
+        model = nn.Linear(128, 256).to(device).half()
         m, n = model.weight.shape
         mask = rand_sparse_semi_structured_mask(m, n, device=device, dtype=torch.bool)
         # set masked weight
@@ -345,14 +327,15 @@
 
         assert torch.allclose(dense_result, sparse_result, rtol=1e-3, atol=1e-3)
 
-    @parametrize("backend", SEMI_STRUCTURED_SUPPORTED_BACKENDS)
-    def test_mlp(self, device, backend):
+    @parametrize("dense_input_shape", [(1, 128), (128, 128), (64, 128, 128)])
+    @parametrize("backend", SEMI_STRUCTURED_SUPPORTED_BACKENDS)
+    def test_mlp(self, device, dense_input_shape, backend):
         SparseSemiStructuredTensor._FORCE_CUTLASS = backend == "cutlass"
-        input = torch.rand(64, 768, 768, device=device).half()
+        input = torch.rand(dense_input_shape, device=device).half()
         model = (
             nn.Sequential(
-                nn.Linear(768, 3072),
-                nn.Linear(3072, 768),
+                nn.Linear(128, 3072),
+                nn.Linear(3072, 128),
             )
             .half()
             .to(device)
