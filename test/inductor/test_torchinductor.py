--- conflicted
+++ resolved
@@ -6635,7 +6635,34 @@
         eager_out = eager_mod(*eager_args)
         self.assertEqual(inductor_out, eager_out)
 
-<<<<<<< HEAD
+    @skipIfRocm
+    def test_require_stride_expanded(self):
+        def forward(arg6, arg7, arg16):
+            convolution = torch.ops.aten.convolution(
+                arg16.unsqueeze(0), arg7, arg6, [4, 4], [2, 2], [1, 1], False, [0, 0], 1
+            )
+            return (convolution,)
+
+        self.common(
+            forward,
+            (
+                None,
+                rand_strided(
+                    (64, 3, 11, 11), (363, 121, 11, 1), torch.float32, "cuda"
+                ).to(memory_format=torch.channels_last),
+                rand_strided(
+                    (1, 3, 224, 224), (150528, 50176, 224, 1), torch.float32, "cuda"
+                )
+                .to(memory_format=torch.channels_last)
+                .squeeze(0),
+            ),
+            atol=1e-3,
+            rtol=0.001,
+        )
+
+        # expanded dim should not cause copy in require_stride_order
+        self.assertEqual(torch._inductor.metrics.generated_kernel_count, 0)
+
     @requires_cuda()
     def test_sdpa(self):
         def foo(arg0_1, arg1_1, arg2_1, arg3_1, arg4_1):
@@ -6692,36 +6719,6 @@
             rtol=1e4,
         )
 
-=======
-    @skipIfRocm
-    def test_require_stride_expanded(self):
-        def forward(arg6, arg7, arg16):
-            convolution = torch.ops.aten.convolution(
-                arg16.unsqueeze(0), arg7, arg6, [4, 4], [2, 2], [1, 1], False, [0, 0], 1
-            )
-            return (convolution,)
-
-        self.common(
-            forward,
-            (
-                None,
-                rand_strided(
-                    (64, 3, 11, 11), (363, 121, 11, 1), torch.float32, "cuda"
-                ).to(memory_format=torch.channels_last),
-                rand_strided(
-                    (1, 3, 224, 224), (150528, 50176, 224, 1), torch.float32, "cuda"
-                )
-                .to(memory_format=torch.channels_last)
-                .squeeze(0),
-            ),
-            atol=1e-3,
-            rtol=0.001,
-        )
-
-        # expanded dim should not cause copy in require_stride_order
-        self.assertEqual(torch._inductor.metrics.generated_kernel_count, 0)
-
->>>>>>> 91d28665
     def test_where_with_logical_op(self):
         def fn_and(x, y):
             return torch.where(torch.logical_and(x, y), 1.0, 0.0)
