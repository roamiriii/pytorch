# Owner(s): ["module: dynamo"]
import abc
import collections
import copy
import dataclasses
import dis
import enum
import logging
import math
import operator
import os
import sys
import typing
import unittest
import unittest.mock as mock
import weakref
from unittest.mock import patch

import numpy as np
import torch

import torch._dynamo.test_case
import torch._dynamo.testing
import torch.onnx.operators
from torch._C import FileCheck
from torch._dynamo import bytecode_transformation, graph_break
from torch._dynamo.output_graph import OutputGraph
from torch._dynamo.testing import (
    CompileCounter,
    requires_static_shapes,
    same,
    unsupported,
)

from torch._dynamo.utils import CompileProfiler, ifdyn, ifunspec
from torch.ao.quantization import MinMaxObserver
from torch.ao.quantization.fake_quantize import FakeQuantize
from torch.ao.quantization.qconfig import QConfig
from torch.ao.quantization.quantize_fx import prepare_qat_fx
from torch.autograd.profiler import _enable_dynamo_cache_lookup_profiler
from torch.fx.experimental.symbolic_shapes import ConstraintViolationError
from torch.nn import functional as F
from torch.testing._internal.common_cuda import (
    PLATFORM_SUPPORTS_FUSED_SDPA,
    SM80OrLater,
)
from torch.testing._internal.common_utils import freeze_rng_state
from torch.testing._internal.jit_utils import JitTestCase

mytuple = collections.namedtuple("mytuple", ["a", "b", "ab"])


def my_custom_function(x):
    return x + 1


class MyPickledModule(torch.nn.Module):
    def __init__(self, z):
        super().__init__()
        self.z = z

    def forward(self, x, y):
        return x * x * x + y + self.z


# These are used for test_{cond/map}_with_quantization
default_symmetric_fake_quant = FakeQuantize.with_args(
    observer=MinMaxObserver, qscheme=torch.per_tensor_symmetric, dtype=torch.quint8
)
default_weight_symmetric_fake_quant = FakeQuantize.with_args(
    observer=MinMaxObserver, qscheme=torch.per_tensor_symmetric, dtype=torch.qint8
)
uniform_qconfig_8bit = QConfig(
    activation=default_symmetric_fake_quant,
    weight=default_weight_symmetric_fake_quant.with_args,
)
qconfig_dict = {"object_type": [(torch.nn.Linear, uniform_qconfig_8bit)]}


class MiscTests(torch._dynamo.test_case.TestCase):
    def test_boolarg(self):
        def boolarg(aa, bb, flag):
            if flag:
                return aa - bb
            else:
                return bb - aa

        a = torch.randn(10, 10)
        b = torch.randn(10, 10)
        correct1 = boolarg(a, b, True)
        correct2 = boolarg(a, b, False)
        correct3 = boolarg(a, b, None)
        counter = CompileCounter()
        opt_boolarg = torch._dynamo.optimize_assert(counter)(boolarg)
        val1 = opt_boolarg(a, b, True)
        val2 = opt_boolarg(a, b, False)
        val3 = opt_boolarg(a, b, None)
        val4 = opt_boolarg(a, b, True)
        self.assertTrue(same(val1, correct1))
        self.assertTrue(same(val2, correct2))
        self.assertTrue(same(val3, correct3))
        self.assertTrue(same(val4, correct1))
        self.assertEqual(counter.frame_count, 3)

    def test_callpacked(self):
        def call_packed(args):
            a, b, c = args
            return a - b * c

        counter = CompileCounter()
        a = torch.randn(10, 10)
        b = torch.randn(10, 10)
        c = torch.randn(10, 10)
        correct = call_packed([a, b, c])
        opt_call_packed = torch._dynamo.optimize_assert(counter)(call_packed)
        val1 = opt_call_packed([a, b, c])
        val2 = opt_call_packed((a, b, c))
        val3 = opt_call_packed([a, b, c])
        val4 = opt_call_packed((a, b, c))
        self.assertTrue(same(val1, correct))
        self.assertTrue(same(val2, correct))
        self.assertTrue(same(val3, correct))
        self.assertTrue(same(val4, correct))
        self.assertEqual(counter.frame_count, 2)

    def test_raises(self):
        def fn(a, b, c, cls):
            x = a + b - c * 10
            raise cls(str(x))

        counter = CompileCounter()
        a = torch.randn(10, 10)
        b = torch.randn(10, 10)
        c = torch.randn(10, 10)
        opt_fn = torch._dynamo.optimize(counter)(fn)
        self.assertRaises(AssertionError, lambda: opt_fn(a, b, c, AssertionError))
        self.assertEqual(counter.frame_count, 1)
        self.assertEqual(counter.op_count, 3)

    def test_inplace(self):
        def inplace1(a, b):
            o = torch.empty((10, 10))
            o.copy_(a)
            o -= b
            return o

        torch._dynamo.testing.standard_test(self, inplace1, 2, expected_ops=3)

    def test_unpack4(self):
        def unpack4(a, b):
            a = a[:5, :]
            b = b[:5, :]
            x, y = a.size()
            o = torch.empty((x, y))
            o.copy_(a / b)
            return o

        torch._dynamo.testing.standard_test(
            self, unpack4, 2, expected_ops=5, expected_ops_dynamic=8
        )

    def test_unpack5(self):
        def unpack5(a, b):
            a = a[:5, :]
            b = b[:5, :]
            x, y = a.shape
            o = torch.empty((x, y))
            o.copy_(a / b)
            return o

        torch._dynamo.testing.standard_test(
            self, unpack5, 2, expected_ops=5, expected_ops_dynamic=8
        )

    def test_matmul1(self):
        def matmul_op1(a, b):
            return a @ b

        # TODO(jansel): FX doesn't support this, should add upstream support
        torch._dynamo.testing.standard_test(self, matmul_op1, 2, expected_ops=1)

    def test_int_shape_binops(self):
        def fn(x):
            # Test reversal by putting int arg first.
            y = 15 - x.shape[0]
            y = 4 + y
            y = 5 * y
            y = 2 % y
            y = 3**y
            y = 10 // y
            y = pow(2, y)
            y = 10 / y
            return x + y

        torch._dynamo.testing.standard_test(
            self, fn, 1, expected_ops=1, expected_ops_dynamic=11
        )

    def test_shape_int_inplace_binops(self):
        def fn(x):
            p = x.shape[0]
            p += 2
            p -= 2
            p **= 2
            p /= 2
            p *= 2
            p //= 2
            p %= 2
            return x + p

        torch._dynamo.testing.standard_test(
            self, fn, 1, expected_ops=1, expected_ops_dynamic=10
        )

    def test_int_shape_inplace_binops(self):
        def fn(x):
            p = x.shape[0]
            # Test reversal by putting constant first
            y = 2
            y += p
            y = 2
            y -= p
            y = 2
            y **= p
            y = 2
            y /= p
            y = 2
            y *= p
            y = 2
            y //= p
            y = 2
            y %= p
            return x + y

        torch._dynamo.testing.standard_test(
            self, fn, 1, expected_ops=1, expected_ops_dynamic=10
        )

    def test_int_int_comparisons(self):
        def fn(x):
            if 2 != 2:
                out = 1
            elif 2 < 1:
                out = 1
            elif 1 > 2:
                out = 1
            elif 1 >= 2:
                out = 1
            elif 2 <= 1:
                out = 1
            elif 2 == 2:
                out = 2
            else:
                out = 1
            return x + out

        torch._dynamo.testing.standard_test(self, fn, 1, expected_ops=1)

    def test_shape_int_comparisons(self):
        def fn(x):
            a = x.shape[0]
            # Ensure support for constant on right side
            if a != 10:
                out = 1
            elif a < 2:
                out = 1
            elif a > 12:
                out = 1
            elif a >= 12:
                out = 1
            elif a <= 2:
                out = 1
            elif a == 10:
                out = 2
            else:
                out = 1
            return x + out

        # expect for dynamic: size, index, 6 comparison ops, add
        torch._dynamo.testing.standard_test(
            self, fn, 1, expected_ops=1, expected_ops_dynamic=9
        )

    def test_int_shape_comparisons(self):
        def fn(x):
            a = x.shape[0]
            # Ensure support for constant on left side
            if 10 != a:
                out = 1
            elif 12 < a:
                out = 1
            elif 2 > a:
                out = 1
            elif 2 >= a:
                out = 1
            elif 12 <= a:
                out = 1
            elif 10 == a:
                out = 2
            else:
                out = 1
            return x + out

        # expect for dynamic: size, index, 6 comparison ops, add
        torch._dynamo.testing.standard_test(
            self, fn, 1, expected_ops=1, expected_ops_dynamic=9
        )

    def test_param_shape_binops(self):
        class MyModule(torch.nn.Module):
            def __init__(self):
                super().__init__()
                self.param = torch.nn.Parameter(torch.randn(15))

            def forward(self, x):
                # Test reversal by putting param shape arg first.
                p = self.param.shape[0]
                y = p - x.shape[0]
                y = p + y
                y = p * y
                y = p % y
                y = p**y
                y = p // y
                y = pow(p, y)
                y = p / y
                return x + y

        counts = torch._dynamo.testing.CompileCounter()
        mod = MyModule()
        optimized_mod = torch._dynamo.optimize(counts, nopython=True)(mod)

        x = torch.randn(3)
        ref = mod(x)
        res = optimized_mod(x)

        self.assertTrue(same(ref, res))
        self.assertEqual(counts.frame_count, 1)
        expected_op_count = 13 if torch._dynamo.testing.config.dynamic_shapes else 1
        self.assertEqual(counts.op_count, expected_op_count)

    def test_user_defined_binop(self):
        class MyClass:
            def __init__(self, value):
                self.value = value

            def __radd__(self, other):
                return self.value + other

        def fn(x, c):
            y = x.shape[0] + c
            return x + y

        counts = torch._dynamo.testing.CompileCounter()
        opt_fn = torch._dynamo.optimize(counts)(fn)

        x = torch.randn(3)
        c = MyClass(4)
        ref = fn(x, c)
        res = opt_fn(x, c)

        self.assertTrue(same(ref, res))
        self.assertEqual(counts.frame_count, 1)
        expected_op_count = 4 if torch._dynamo.testing.config.dynamic_shapes else 1
        self.assertEqual(counts.op_count, expected_op_count)

    def test_compare_shapes_eq(self):
        def compare_shapes(a, b, to_list):
            x = list(a.unsqueeze(-1).shape) if to_list else a.shape
            y = list(b.unsqueeze(-1).shape) if to_list else b.shape
            if x == y:
                return a + 1
            else:
                return a + 2

        # Test both ListVariable and ShapeVariable
        torch._dynamo.testing.standard_test(
            self, lambda a, b: compare_shapes(a, b, to_list=True), 2
        )
        torch._dynamo.testing.standard_test(
            self, lambda a, b: compare_shapes(a, b, to_list=False), 2
        )

    def test_compare_shapes_tuple_eq(self):
        def compare_shapes(a, b):
            x = tuple(a.unsqueeze(-1).shape)
            y = tuple(b.unsqueeze(-1).shape)
            if x == y:
                return a + 1
            else:
                return a + 2

        torch._dynamo.testing.standard_test(self, lambda a, b: compare_shapes(a, b), 2)

    def test_compare_shapes_tuple_neq(self):
        def compare_shapes(a, b):
            x = tuple(a.unsqueeze(-1).shape)
            y = tuple(b.unsqueeze(-1).shape)
            if x != y:
                return a + 1
            else:
                return a + 2

        torch._dynamo.testing.standard_test(self, lambda a, b: compare_shapes(a, b), 2)

    def test_compare_shapes_neq(self):
        def compare_shapes(a, b, to_list):
            x = list(a.unsqueeze(-1).shape) if to_list else a.shape
            y = list(b.unsqueeze(-1).shape) if to_list else b.shape
            if x != y:
                return a + 1
            else:
                return a + 2

        # Test both ListVariable and ShapeVariable
        torch._dynamo.testing.standard_test(
            self, lambda a, b: compare_shapes(a, b, to_list=True), 2
        )
        torch._dynamo.testing.standard_test(
            self, lambda a, b: compare_shapes(a, b, to_list=False), 2
        )

    @patch.object(torch._dynamo.config, "dynamic_shapes", True)
    def test_compare_shapes_with_constant(self):
        def compare_shapes(a):
            x = a.shape
            if x[0] != 3:
                return a * 4
            return a * 3

        guard_failure = None

        def guard_failures(failure):
            nonlocal guard_failure
            guard_failure = failure

        opt_fn = torch._dynamo.optimize(
            "eager", nopython=True, guard_fail_fn=guard_failures
        )(compare_shapes)
        opt_fn(torch.randn([3, 4]))
        opt_fn(torch.randn([4, 3]))
        self.assertEqual(guard_failure.reason, "a.size()[0] == 3")

    def test_builtin_isinstance(self):
        def fn(x):
            t = torch.arange(1, 3)
            a = isinstance(x, torch.Tensor)
            b = isinstance(t, torch.Tensor)
            c = isinstance(x, int)
            d = isinstance(3, int)
            e = isinstance([1, 2, 3], list)
            f = isinstance({"foo": 1, "bar": 2}, dict)
            res = [a, b, c, d, e, f]
            # Can't run yet due to other unimplemented instructions
            # res += [isinstance(torch.nn.LazyLinear(2, 3), torch.nn.Linear)]
            return res

        torch._dynamo.testing.standard_test(self, fn, 1, expected_ops=1)

    def test_fold(self):
        def fn(a):
            return a + math.sqrt(63)

        torch._dynamo.testing.standard_test(self, fn, 1, expected_ops=1)

    def test_shape_unpack(self):
        def fn(x):
            a, b = x.size()
            return x * b

        i = torch.randn(5, 10)
        r1 = fn(i)
        opt_fn = torch._dynamo.optimize("eager")(fn)
        r2 = opt_fn(i)
        self.assertTrue(same(r1, r2))

    def test_tensor_iter(self):
        def fn(x):
            for y in x:
                y.add_(1.0)
            return y

        # expect extra size node for dynamic
        torch._dynamo.testing.standard_test(
            self, fn, 1, expected_ops=20, expected_ops_dynamic=21
        )

    def test_empty_list(self):
        def fn(x, ll):
            if len(ll) == 0 and not ll and ll is not None:
                return x + 1

        i = torch.randn(5, 10)
        r1 = fn(i, [])
        opt_fn = torch._dynamo.optimize("eager")(fn)
        r2 = opt_fn(i, [])
        r3 = opt_fn(i, tuple())
        self.assertTrue(same(r1, r2))
        self.assertTrue(same(r1, r3))

    def test_min_max_over_iterable(self):
        def get_test_fn(func):
            def _fn(a, b, func=func):
                # try all of list, iterator, tuple, vararg.
                lst = [a.shape[0] + 1, 8, a.shape[0]]
                x = func(lst)
                y = func(iter(lst))
                z = func(tuple(lst))
                w = func(*lst)
                return a + (x + y + z + w)

            return _fn

        # expect for dynamic:
        # 2 * (size, getitem) ops +
        # 1 add op +
        # 4 * 2 min / max ops +
        # 4 final add ops = 17
        torch._dynamo.testing.standard_test(
            self, get_test_fn(func=min), 2, expected_ops=1, expected_ops_dynamic=17
        )
        torch._dynamo.testing.standard_test(
            self, get_test_fn(func=max), 2, expected_ops=1, expected_ops_dynamic=17
        )

    def test_config_obj(self):
        class Cfg:
            def __init__(self):
                self.val = 0.5
                self.count = 3

        def fn(x, cfg):
            for i in range(cfg.count):
                x = x + cfg.val
            return x

        cfg1 = Cfg()
        cfg1.val = 1.0
        cfg2 = Cfg()
        v = torch.zeros(1)
        cnts = torch._dynamo.testing.CompileCounter()
        opt_fn = torch._dynamo.optimize(cnts)(fn)
        v = opt_fn(v, cfg1)  # 3
        v = opt_fn(v, cfg2)  # 4.5
        cfg2.count = 1
        v = opt_fn(v, cfg2)  # 5
        cfg2.val = 2.0
        v = opt_fn(v, cfg2)  # 7
        self.assertEqual(v[0], 7)
        self.assertEqual(cnts.op_count, 8)

    def test_config_getattr_default(self):
        class Cfg:
            def __init__(self):
                self.val = 0.5
                self.count = 10

        def fn(x, cfg):
            if getattr(cfg, "just_add_7", False):
                return x + 7
            for i in range(cfg.count):
                x = x + cfg.val
            return x

        cfg1 = Cfg()
        v = torch.zeros(1)
        cnts = torch._dynamo.testing.CompileCounter()
        opt_fn = torch._dynamo.optimize(cnts)(fn)
        self.assertEqual(opt_fn(v, cfg1)[0], 5)
        self.assertEqual(opt_fn(v, cfg1)[0], 5)
        cfg1.just_add_7 = True
        self.assertEqual(opt_fn(v, cfg1)[0], 7)
        self.assertEqual(opt_fn(v, cfg1)[0], 7)
        cfg1.just_add_7 = False
        self.assertEqual(opt_fn(v, cfg1)[0], 5)
        self.assertEqual(opt_fn(v, cfg1)[0], 5)
        self.assertEqual(cnts.frame_count, 3)

    def test_size_input(self):
        def fn(x, s):
            a, b = s
            return x + (a - b)

        v = torch.zeros(10, 20)
        cnts = torch._dynamo.testing.CompileCounter()
        opt_fn = torch._dynamo.optimize(cnts)(fn)
        self.assertEqual(opt_fn(v, v.size())[0, 0], -10)
        self.assertEqual(opt_fn(v, (10, 20))[0, 0], -10)
        self.assertEqual(opt_fn(v, [10, 20])[0, 0], -10)
        # One recompile per differing input type
        self.assertEqual(cnts.frame_count, 3)

    def test_cell_output1(self):
        out = None

        def fn(a, b):
            nonlocal out
            out = a + b * 10

        v = torch.Tensor([100])
        cnts = torch._dynamo.testing.CompileCounter()
        opt_fn = torch._dynamo.optimize(cnts)(fn)
        self.assertIsNone(opt_fn(v, v))
        self.assertEqual(out[0], 1100)
        self.assertEqual(cnts.op_count, 2)

    def test_cell_output2(self):
        out = None

        def fn(a, b):
            nonlocal out
            c = unsupported(a, b)
            out = a + b * 10 + c

        v = torch.Tensor([100])
        cnts = torch._dynamo.testing.CompileCounter()
        opt_fn = torch._dynamo.optimize(cnts)(fn)
        self.assertIsNone(opt_fn(v, v))
        self.assertEqual(out[0], 1200)
        self.assertEqual(cnts.op_count, 3)

    def test_return_nested_function(self):
        out = None

        def fn(a, b):
            nonlocal out
            c = a + b
            d = a + 1.0

            def fn2(f: int = 7, g: float = 9.0):
                nonlocal out
                out = a + b * 10
                return c * f - d * g

            return fn2

        v1 = torch.Tensor([100])
        v2 = torch.Tensor([200])
        cnts = torch._dynamo.testing.CompileCounter()
        opt_fn = torch._dynamo.optimize(cnts)(fn)
        opt_fn_ret = torch._dynamo.optimize(cnts)(opt_fn(v1, v2))
        self.assertEqual(opt_fn_ret(1.5)[0], -459)
        self.assertEqual(out[0], 2100)
        self.assertEqual(cnts.frame_count, 2)
        self.assertEqual(cnts.op_count, 7)

    def test_tensor_dict1(self):
        def fn(inputs):
            return inputs["a"] - inputs["b"] * 1.5

        v1 = torch.Tensor([100])
        v2 = torch.Tensor([200])
        cnts = torch._dynamo.testing.CompileCounter()
        opt_fn = torch._dynamo.optimize(cnts)(fn)
        self.assertEqual(opt_fn({"a": v1, "b": v2})[0], -200)
        self.assertEqual(cnts.frame_count, 1)
        self.assertEqual(cnts.op_count, 2)

    def test_tensor_dict2(self):
        def fn1(inputs):
            total = torch.zeros(1)
            for k, v in inputs.items():
                total += v
            return total

        def fn2(inputs):
            total = torch.zeros(1)
            for v in inputs.values():
                total += v
            return total

        def fn3(inputs):
            total = torch.zeros(1)
            for k in inputs.keys():
                total += inputs[k]
            return total

        v1 = torch.Tensor([100])
        v2 = torch.Tensor([200])
        cnts = torch._dynamo.testing.CompileCounter()
        opt_fn1 = torch._dynamo.optimize(cnts)(fn1)
        opt_fn2 = torch._dynamo.optimize(cnts)(fn2)
        opt_fn3 = torch._dynamo.optimize(cnts)(fn3)
        self.assertEqual(opt_fn1({"a": v1, "b": v2})[0], 300)
        self.assertEqual(opt_fn2({"a": v1, "b": v2})[0], 300)
        self.assertEqual(opt_fn3({"a": v1, "b": v2})[0], 300)
        self.assertEqual(cnts.frame_count, 3)
        self.assertEqual(cnts.op_count, 9)

    def test_dictcomp(self):
        def fn1(inputs):
            return {k: v + 1 for k, v in inputs.items()}

        v1 = torch.Tensor([100])
        v2 = torch.Tensor([200])
        cnts = torch._dynamo.testing.CompileCounter()
        opt_fn1 = torch._dynamo.optimize(cnts)(fn1)
        self.assertEqual(opt_fn1({"a": v1, "b": v2})["a"], 101)
        self.assertEqual(opt_fn1({"a": v1, "b": v2})["b"], 201)
        self.assertEqual(cnts.frame_count, 1)
        self.assertEqual(cnts.op_count, 2)

    def test_listcomp(self):
        def fn2(inputs):
            return torch.sum(torch.cat([v + 1 for k, v in inputs.items()], 0))

        v1 = torch.Tensor([100])
        v2 = torch.Tensor([200])
        cnts = torch._dynamo.testing.CompileCounter()
        opt_fn2 = torch._dynamo.optimize(cnts)(fn2)
        self.assertEqual(opt_fn2({"a": v1, "b": v2}), 302)
        self.assertEqual(cnts.frame_count, 1)
        self.assertEqual(cnts.op_count, 4)

    def test_is_floating_point(self):
        def fn(a, b):
            x = a + 1.0
            if torch.is_floating_point(b):
                x = x + b
            return x + 2.0

        return torch._dynamo.testing.standard_test(self, fn=fn, nargs=2, expected_ops=3)

    def test_is_floating_point2(self):
        def fn(a, b):
            x = a + 1.0
            if b.is_floating_point():
                x = x + b
            return x + 2.0

        return torch._dynamo.testing.standard_test(self, fn=fn, nargs=2, expected_ops=3)

    def test_is_tensor(self):
        def fn(a, b):
            x = a + 1.0
            if torch.is_tensor(b):
                x = x + b
            return x + 2.0

        return torch._dynamo.testing.standard_test(self, fn=fn, nargs=2, expected_ops=3)

    def test_is_tensor2(self):
        def fn(x):
            if torch.is_tensor(x):
                return x + 1
            else:
                return torch.ones([2, 3])

        x1 = {"input": torch.rand(2, 3)}
        x2 = torch.rand(2, 3)
        ref1 = fn(x1)
        ref2 = fn(x2)
        opt_fn = torch._dynamo.optimize("eager")(fn)
        res1 = opt_fn(x1)
        res2 = opt_fn(x2)
        self.assertEqual(ref1, res1)
        self.assertEqual(ref2, res2)

    def test_numel(self):
        def fn(a):
            return (a + a.numel() + torch.numel(a), a + a.nelement())

        return torch._dynamo.testing.standard_test(
            self, fn=fn, nargs=1, expected_ops=3, expected_ops_dynamic=6
        )

    def test_pair(self):
        def fn(a):
            return (
                torch.zeros(torch.nn.modules.utils._pair(a.size()))
                + a
                + torch.ones(torch.nn.modules.utils._ntuple(3)(3)).sum()
            )

        return torch._dynamo.testing.standard_test(
            self, fn=fn, nargs=1, expected_ops=5, expected_ops_dynamic=8
        )

    @patch.object(torch._dynamo.config, "dynamic_shapes", True)
    @patch.object(torch._dynamo.config, "capture_scalar_outputs", True)
    def test_tensor_item_capture(self):
        def fn(a, b):
            return (a + b).sum().item()

        v1 = torch.randn((10, 10))
        v2 = torch.randn((10, 10))
        correct = fn(v1, v2)
        cnts = torch._dynamo.testing.CompileCounter()
        opt_fn = torch._dynamo.optimize((cnts))(fn)
        self.assertEqual(opt_fn(v1, v2), correct)
        self.assertEqual(cnts.frame_count, 1)
        self.assertEqual(cnts.op_count, 3)

    @patch.object(torch._dynamo.config, "dynamic_shapes", True)
    @patch.object(torch._dynamo.config, "capture_scalar_outputs", False)
    def test_tensor_item_no_capture(self):
        def fn(a, b):
            return (a + b).sum().item()

        v1 = torch.randn((10, 10))
        v2 = torch.randn((10, 10))
        correct = fn(v1, v2)
        cnts = torch._dynamo.testing.CompileCounter()
        opt_fn = torch._dynamo.optimize((cnts))(fn)
        self.assertEqual(opt_fn(v1, v2), correct)
        self.assertEqual(cnts.frame_count, 1)
        self.assertEqual(cnts.op_count, 2)

    def test_namedtuple1(self):
        def fn(a, b):
            tmp = mytuple(a, b, a + b)
            return mytuple(tmp.a, tmp[1], tmp.ab + b)

        v1 = torch.Tensor([10])
        v2 = torch.Tensor([20])
        cnts = torch._dynamo.testing.CompileCounter()
        opt_fn = torch._dynamo.optimize(cnts)(fn)
        self.assertEqual(opt_fn(v1, v2).ab, 50)
        self.assertEqual(cnts.frame_count, 1)
        self.assertEqual(cnts.op_count, 2)

    def test_namedtuple2(self):
        def fn(packed):
            a, b, c = packed
            if hasattr(packed, "b"):
                b = packed.b + 1
            c = packed[2]
            return a + b + c

        v1 = torch.Tensor([1])
        v2 = torch.Tensor([2])
        v3 = torch.Tensor([3])
        cnts = torch._dynamo.testing.CompileCounter()
        opt_fn = torch._dynamo.optimize(cnts)(fn)
        self.assertEqual(opt_fn(mytuple(v1, v2, v3))[0], 7)
        self.assertEqual(cnts.frame_count, 1)
        self.assertEqual(cnts.op_count, 3)

    def test_namedtuple3(self):
        def fn(x, packed):
            if isinstance(packed, mytuple):
                return x + 1
            else:
                return x - 1

        x = torch.rand([2, 3])
        packed = mytuple(1, 2, 3)
        ref = fn(x, packed)
        opt_fn = torch._dynamo.optimize("eager")(fn)
        res = opt_fn(x, packed)
        self.assertTrue(same(ref, res))

    def test_range_input(self):
        def fn(a, rng):
            x = a
            for i in rng:
                x = x + i
            return x

        def fn1(a):
            return fn(a, rng=range(3))

        return torch._dynamo.testing.standard_test(
            self, fn=fn1, nargs=1, expected_ops=3
        )

    def test_range_with_shape(self):
        def fn(a):
            for i in range(1, a.shape[0]):
                a += 1
            return a

        # expect 1 more op (size call) for dynamic
        return torch._dynamo.testing.standard_test(
            self, fn=fn, nargs=1, expected_ops=9, expected_ops_dynamic=10
        )

    def test_no_grad(self):
        def fn1(a, b):
            x = a + 1
            # redundant no_grad should get ignored
            with torch.no_grad():
                x = x + b
            x = x + 2
            return x

        def fn2(a, b):
            x = a + 1
            with torch.set_grad_enabled(False):
                x = x + b
            x = x + 2
            return x

        def fn3(a, b):
            x = a + 1
            with torch.enable_grad():
                x = x + b
            x = x + 2
            return x

        def fn4(a, b):
            x = a + 1
            with torch.set_grad_enabled(True):
                if torch.is_grad_enabled():
                    x = x + b
            x = x + 2
            return x

        with torch.no_grad():
            torch._dynamo.testing.standard_test(self, fn=fn1, nargs=2, expected_ops=5)
            torch._dynamo.testing.standard_test(self, fn=fn2, nargs=2, expected_ops=5)
            torch._dynamo.testing.standard_test(self, fn=fn3, nargs=2, expected_ops=5)
            torch._dynamo.testing.standard_test(self, fn=fn4, nargs=2, expected_ops=5)
        with torch.enable_grad():
            torch._dynamo.testing.standard_test(self, fn=fn1, nargs=2, expected_ops=5)
            torch._dynamo.testing.standard_test(self, fn=fn2, nargs=2, expected_ops=5)
            torch._dynamo.testing.standard_test(self, fn=fn3, nargs=2, expected_ops=5)
            torch._dynamo.testing.standard_test(self, fn=fn4, nargs=2, expected_ops=5)

    def test_grad_mode_guard(self):
        def fn(a, b):
            prev_grad = torch.is_grad_enabled()
            torch.set_grad_enabled(False)
            a = a + 1
            a.tolist()  # graph break
            ret = a + b
            torch.set_grad_enabled(prev_grad)
            return ret

        a = torch.randn([3, 4])
        b = torch.randn([3, 4])
        cnts = torch._dynamo.testing.CompileCounter()
        opt_fn = torch._dynamo.optimize(cnts)(fn)
        for _ in range(10):
            opt_fn(a, b)
        self.assertEqual(cnts.frame_count, 2)

    def test_nested_grad_mode_graph_break(self):
        def fn(x):
            before = torch.is_grad_enabled()
            with torch.set_grad_enabled(False):
                torch._dynamo.graph_break()
                with torch.set_grad_enabled(True):
                    x = torch.mul(x, 5)
                    torch._dynamo.graph_break()
                    x = torch.sqrt(x)
                    assert torch.is_grad_enabled()
                assert not torch.is_grad_enabled()
            assert torch.is_grad_enabled() == before
            return x

        a = torch.randn([3, 4])
        cnts = torch._dynamo.testing.CompileCounter()
        opt_fn = torch._dynamo.optimize(cnts)(fn)

        for _ in range(10):
            opt_fn(a)
        self.assertEqual(cnts.frame_count, 3)

    def test_build_tuple_unpack(self):
        def fn1(a, b, c):
            return a - b / c

        def fn2(a, b, c):
            tmp1 = (a,)
            tmp2 = (b, c)
            args = (*tmp1, *tmp2)
            return fn1(*args)

        def fn3(a, *args):
            return fn1(a, *args)

        torch._dynamo.testing.standard_test(self, fn=fn2, nargs=3, expected_ops=2)
        torch._dynamo.testing.standard_test(self, fn=fn3, nargs=3, expected_ops=2)

    def test_list_mul(self):
        def fn(count):
            head_mask = count * [None] * count
            return head_mask

        cnts = torch._dynamo.testing.CompileCounter()
        opt_fn = torch._dynamo.optimize(cnts)(fn)
        self.assertEqual(opt_fn(2), [None] * 4)
        # TODO: the captured frame here is a bit goofy, because we don't
        # output anything and none of the traced operations have side
        # effects.  Probably need better heuristic for bailing on
        # dynamo if there are no outputs
        self.assertEqual(cnts.frame_count, ifunspec(1, 0))
        self.assertEqual(cnts.op_count, ifunspec(2, 0))

    def test_list_slice_mul(self):
        def fn(count):
            a = [1, 2, 3]
            head_mask = count * a[1:] * count
            return head_mask

        cnts = torch._dynamo.testing.CompileCounter()
        opt_fn = torch._dynamo.optimize(cnts)(fn)
        self.assertEqual(opt_fn(2), [2, 3] * 4)
        self.assertEqual(cnts.frame_count, ifunspec(1, 0))
        self.assertEqual(cnts.op_count, ifunspec(14, 0))

    def test_tuple_mul(self):
        def fn(count):
            head_mask = count * (2, 3) * count
            return head_mask

        cnts = torch._dynamo.testing.CompileCounter()
        opt_fn = torch._dynamo.optimize(cnts)(fn)
        self.assertEqual(opt_fn(2), (2, 3) * 4)
        self.assertEqual(cnts.frame_count, ifunspec(1, 0))
        self.assertEqual(cnts.op_count, ifunspec(14, 0))

    def test_tuple_mul_with_shape(self):
        def fn(a):
            x = a.shape[0]
            y = 2 * (x, 3) * 2
            return a + y[4]

        # expect 3 ops post folding for dynamic case: size, index, add
        torch._dynamo.testing.standard_test(
            self, fn, 1, expected_ops=1, expected_ops_dynamic=3
        )

    def test_tuple_iadd_with_shape(self):
        def fn(a):
            output = (a + a.shape[0], a - a.shape[0])
            # tuple += tuple
            output += (a - a.shape[0], a + a.shape[0])
            # tuple += constant tuple
            output += (2, 3)
            return output

        # expect 4 add / subs for static, 4 * 3 (size, index, math op) for dynamic
        torch._dynamo.testing.standard_test(
            self, fn, 1, expected_ops=4, expected_ops_dynamic=12
        )

    def test_list_iadd_with_shape(self):
        def fn(a):
            output = [a + a.shape[0], a - a.shape[0]]
            # list += list
            output += [a - a.shape[0], a + a.shape[0]]
            # list += tuple
            output += (a + a.shape[0], a - a.shape[0])
            return output

        # expect 6 add / subs for static, 6 * 3 (size, index, math op) for dynamic
        torch._dynamo.testing.standard_test(
            self, fn, 1, expected_ops=6, expected_ops_dynamic=18
        )

    def test_user_getattr1(self):
        class MyConfig(dict):
            def __getattr__(self, name):
                return self[name]

        def fn(cfg, x, y):
            return x + y + cfg.offset

        x = torch.randn(10)
        cfg = MyConfig(offset=5)
        cnts = torch._dynamo.testing.CompileCounter()
        opt_fn = torch._dynamo.optimize(cnts)(fn)
        self.assertTrue(same(opt_fn(cfg, x, x), 2 * x + 5))
        self.assertEqual(cnts.frame_count, 1)
        self.assertEqual(cnts.op_count, 2)

    def test_user_getattr2(self):
        class MyConfig:
            defined_on_class = 1

            def __init__(self):
                self.defined_on_object = 2

            def __getattr__(self, name):
                return 3

        def fn(cfg, x):
            return x + cfg.defined_on_class - cfg.defined_on_object + cfg.not_defined

        x = torch.randn(10)
        cfg = MyConfig()
        cnts = torch._dynamo.testing.CompileCounter()
        opt_fn = torch._dynamo.optimize(cnts)(fn)
        self.assertTrue(same(opt_fn(cfg, x), x + 1 - 2 + 3))
        self.assertEqual(cnts.frame_count, 1)
        self.assertEqual(cnts.op_count, 3)

    def test_user_getattribute(self):
        class MyObject:
            def __init__(self):
                self.custom_dict = {"a": torch.rand((2, 2))}
                self.my_number = 42

            def __getattribute__(self, name):
                custom_dict = super().__getattribute__("custom_dict")
                if name in custom_dict:
                    return custom_dict[name]
                return super().__getattribute__(name)

            def run(self, x):
                return self.my_number * x + self.a * x

        def fn(obj, x):
            return obj.run(x)

        obj = MyObject()
        x = torch.rand((2, 2))
        cnts = torch._dynamo.testing.CompileCounter()
        opt_fn = torch._dynamo.optimize(cnts)(fn)
        self.assertTrue(same(opt_fn(obj, x), fn(obj, x)))

    def test_nn_module_getattr(self):
        class MyMod(torch.nn.Module):
            def __init__(self):
                super().__init__()
                self.custom_dict = {"queue": [torch.rand((2, 2)) for _ in range(3)]}
                self.other_attr = torch.rand((2, 2))

            def __getattr__(self, name):
                custom_dict = self.custom_dict
                if name in custom_dict:
                    return custom_dict[name]
                return super().__getattr__(name)

            def forward(self, x):
                return x @ self.other_attr + self.queue[-1]

        x = torch.rand((2, 2))
        mod = MyMod()
        cnts = torch._dynamo.testing.CompileCounter()
        opt_mod = torch._dynamo.optimize(cnts)(mod)
        self.assertTrue(same(opt_mod(x), mod(x)))
        self.assertTrue(cnts.frame_count, 1)
        self.assertTrue(cnts.op_count, 2)

    def test_nn_module_getattribute(self):
        class MyMod(torch.nn.Module):
            def __init__(self):
                super().__init__()
                self.my_number = 42

            def __getattribute__(self, name):
                if name == "special_attr":
                    return torch.tensor([[1, 2], [3, 4]])
                return super().__getattribute__(name)

            def forward(self, x):
                return self.my_number * x + self.special_attr * x

        def fn(mod, x):
            return mod(x)

        mod = MyMod()
        x = torch.rand((2, 2))
        cnts = torch._dynamo.testing.CompileCounter()
        opt_fn = torch._dynamo.optimize(cnts)(fn)
        self.assertTrue(same(opt_fn(mod, x), fn(mod, x)))

    def test_user_property(self):
        class MyConfig:
            @property
            def prop5(self):
                return 5

        def fn(cfg, x, y):
            return x + y + cfg.prop5

        x = torch.randn(10)
        cfg = MyConfig()
        cnts = torch._dynamo.testing.CompileCounter()
        opt_fn = torch._dynamo.optimize(cnts)(fn)
        self.assertTrue(same(opt_fn(cfg, x, x), 2 * x + 5))
        self.assertEqual(cnts.frame_count, 1)
        self.assertEqual(cnts.op_count, 2)

    def test_dataclass_fields(self):
        @dataclasses.dataclass
        class MyDataClass:
            a: torch.Tensor
            b: torch.Tensor = None
            c: torch.Tensor = None
            d: torch.Tensor = None
            e: torch.Tensor = None

        def fn(obj):
            class_fields = dataclasses.fields(obj)
            assert len(class_fields)
            assert all(field.default is None for field in class_fields[1:])
            other_fields_are_none = all(
                getattr(obj, field.name) is None for field in class_fields[1:]
            )
            assert not other_fields_are_none

            total = getattr(obj, class_fields[0].name)
            for field in class_fields[1:]:
                v = getattr(obj, field.name)
                if v is not None:
                    total += v

            return total

        obj1 = MyDataClass(torch.randn(10), torch.randn(10), torch.randn(10))
        obj2 = MyDataClass(torch.randn(10), e=torch.randn(10))
        correct1 = fn(obj1)
        correct2 = fn(obj2)

        cnts = torch._dynamo.testing.CompileCounter()
        opt_fn = torch._dynamo.optimize(cnts)(fn)
        self.assertTrue(same(opt_fn(obj1), correct1))
        self.assertEqual(cnts.frame_count, 1)
        self.assertEqual(cnts.op_count, 2)

        torch._dynamo.reset()
        cnts = torch._dynamo.testing.CompileCounter()
        opt_fn = torch._dynamo.optimize(cnts)(fn)
        self.assertTrue(same(opt_fn(obj2), correct2))
        self.assertEqual(cnts.frame_count, 1)
        self.assertEqual(cnts.op_count, 1)

    @requires_static_shapes
    def test_tensor_build_list_unpack(self):
        def fn(x):
            # seen in fastNLP_Bert
            return torch.cat([*x], dim=-1)

        val = torch.randn([1, 1, 473, 768])
        correct = fn(val)
        cnts = torch._dynamo.testing.CompileCounter()
        opt_fn = torch._dynamo.optimize(cnts)(fn)
        self.assertTrue(same(opt_fn(val), correct))
        self.assertEqual(cnts.frame_count, 1)
        self.assertEqual(cnts.op_count, 2)

    def test_numpy_int_constant(self):
        def fn(x, a, b):
            return x + (a % b)

        args = [torch.randn(10), 4096, np.int64(8)]
        correct = fn(*args)
        cnts = torch._dynamo.testing.CompileCounter()
        opt_fn = torch._dynamo.optimize(cnts)(fn)
        self.assertTrue(same(opt_fn(*args), correct))
        self.assertTrue(same(opt_fn(*args), correct))
        self.assertEqual(cnts.frame_count, 1)
        self.assertEqual(cnts.op_count, 2)

    def test_dict_mutation_side_effect(self):
        def fn(d):
            d["c"] = d["a"] + d.pop("b")
            return d

        args1 = {"a": torch.randn(10), "b": torch.randn(10)}
        args2 = dict(args1)
        assert fn(args1) is args1
        cnts = torch._dynamo.testing.CompileCounter()
        opt_fn = torch._dynamo.optimize(cnts)(fn)
        self.assertIs(opt_fn(args2), args2)
        self.assertTrue(same(args1, args2))
        self.assertEqual(cnts.frame_count, 1)
        self.assertEqual(cnts.op_count, 1)

    def test_module_deepcopy(self):
        m1 = torch.nn.Sequential(
            torch.nn.Linear(10, 10),
            torch.nn.ReLU(),
            torch.nn.Linear(10, 10),
            torch.nn.ReLU(),
        )
        m2 = torch.nn.Sequential(
            torch.nn.Linear(10, 10),
            torch.nn.ReLU(),
            torch.nn.Linear(10, 10),
            torch.nn.ReLU(),
        )

        def fn(m, x):
            m_copy = copy.deepcopy(m)
            return m_copy(x)

        v = torch.randn(10)
        correct1 = fn(m1, v)
        correct2 = fn(m2, v)
        cnts = torch._dynamo.testing.CompileCounter()
        opt_fn = torch._dynamo.optimize(cnts)(fn)
        for _ in range(10):
            self.assertTrue(same(opt_fn(m1, v), correct1))
        for _ in range(10):
            self.assertTrue(same(opt_fn(m2, v), correct2))
        self.assertEqual(cnts.frame_count, 1)
        self.assertEqual(cnts.op_count, 4)

    def test_type_copy(self):
        def fn(seq):
            a, b = seq
            return type(seq)([a + 1, b + 2, a + b])

        args1 = [torch.randn(10), torch.randn(10)]
        args2 = (torch.randn(10), torch.randn(10))
        correct1 = fn(args1)
        correct2 = fn(args2)
        cnts = torch._dynamo.testing.CompileCounter()
        opt_fn = torch._dynamo.optimize(cnts)(fn)
        self.assertTrue(same(opt_fn(args1), correct1))
        self.assertTrue(same(opt_fn(args2), correct2))
        self.assertIsInstance(opt_fn(args1), list)
        self.assertIsInstance(opt_fn(args2), tuple)
        self.assertEqual(cnts.frame_count, 2)
        self.assertEqual(cnts.op_count, 6)

    def test_setattr_mutation1(self):
        class MyObj:  # noqa: B903
            def __init__(self, a, b):
                self.a = a
                self.b = b

        def fn(obj):
            obj.c = obj.a * obj.b + 1
            obj.b = obj.a * obj.c + 2
            obj.a = obj.b * obj.c + 3
            obj.c = obj.a * obj.b + 4
            obj.b = obj.a * obj.c + 5
            obj.a = obj.b * obj.c + 6
            return obj

        x1 = torch.randn(10)
        x2 = torch.randn(10)
        obj1 = MyObj(x1, x2)
        obj2 = MyObj(x1, x2)
        fn(obj2)
        cnts = torch._dynamo.testing.CompileCounter()
        opt_fn = torch._dynamo.optimize(cnts)(fn)
        self.assertIs(opt_fn(obj1), obj1)
        self.assertTrue(same(obj1.a, obj2.a))
        self.assertTrue(same(obj1.b, obj2.b))
        self.assertTrue(same(obj1.c, obj2.c))
        self.assertEqual(cnts.frame_count, 1)
        self.assertEqual(cnts.op_count, 12)

    def test_setattr_mutation2(self):
        class MyObj:
            def __init__(self, x):
                self.a = x + 1
                self.b = x + 2

        def fn(x):
            x = x / 3.0
            obj = MyObj(x)
            obj.c = obj.a * obj.b + 1
            obj.b = obj.a * obj.c + 2
            obj.a = obj.b * obj.c + 3
            return obj

        x1 = torch.randn(10)
        obj2 = fn(x1)

        cnts = torch._dynamo.testing.CompileCounter()
        opt_fn = torch._dynamo.optimize(cnts)(fn)
        obj1 = opt_fn(x1)
        self.assertTrue(same(obj1.a, obj2.a))
        self.assertTrue(same(obj1.b, obj2.b))
        self.assertTrue(same(obj1.c, obj2.c))
        self.assertEqual(cnts.frame_count, 1)
        self.assertEqual(cnts.op_count, 9)

    def test_setattr_mutation3(self):
        # TODO(jansel): dead code eliminate the object creation
        class MyObj:
            def __init__(self, x):
                super().__init__()
                self.a = x + 1
                self.b = x + 2

        def fn(x):
            x = x / 3.0
            obj = MyObj(x)
            obj.c = obj.a * obj.b + 1
            obj.b = obj.a * obj.c + 2
            obj.a = obj.b * obj.c + 3
            return obj.a, obj.b, obj.c

        x1 = torch.randn(10)
        obj2 = fn(x1)

        cnts = torch._dynamo.testing.CompileCounter()
        opt_fn = torch._dynamo.optimize(cnts)(fn)
        obj1 = opt_fn(x1)
        self.assertTrue(same(obj1, obj2))
        self.assertEqual(cnts.frame_count, 1)
        self.assertEqual(cnts.op_count, 9)

    def test_user_defined_class_name(self):
        class MyClassFoo:
            pass

        def fn1(a, b, c):
            tmp = MyClassFoo()
            if tmp.__class__.__name__ == "MyClassFoo":
                return a - b / c

        torch._dynamo.testing.standard_test(self, fn=fn1, nargs=3)

    def test_user_defined_class_python_type(self):
        class MyClass1:
            pass

        class ExampleMeta(type):
            pass

        class MyClass2(metaclass=ExampleMeta):
            pass

        def fn(x, c):
            if isinstance(c, MyClass1):
                return x + 1
            elif isinstance(c, MyClass2):
                return x + 2
            else:
                return x + 3

        x = torch.rand(3)
        opt_fn = torch._dynamo.optimize("eager")(fn)
        for c in [MyClass1, MyClass2]:
            ref = fn(x, c)
            res = opt_fn(x, c)
            self.assertTrue(same(ref, res))

    def test_super_calling_with_metaclass(self):
        class ExampleMeta(type):
            pass

        class MyClass1(metaclass=ExampleMeta):
            @classmethod
            def add(cls, x):
                return x + 1

        class MyClass2(MyClass1):
            @classmethod
            def add(cls, x):
                torch._dynamo.graph_break()
                return x + super().add(x)

        def fn(x, obj):
            return x + obj.add(x)

        x = torch.rand(3)
        obj = MyClass2()
        opt_fn = torch._dynamo.optimize("eager")(fn)
        ref = fn(x, obj)
        res = opt_fn(x, obj)
        self.assertTrue(same(ref, res))

    def test_manual_seed(self):
        def fn(a, b):
            x = a + b
            torch.manual_seed(9000)
            return x + 1

        torch._dynamo.testing.standard_test(self, fn=fn, nargs=2, expected_ops=3)

    def test_usr_cls_staticmethod(self):
        class Foo:
            @staticmethod
            def bar(a, b):
                return a + b

        def fn(a, b):
            return Foo.bar(a, b) - 1

        torch._dynamo.testing.standard_test(self, fn=fn, nargs=2)

    def test_usr_cls_classmethod(self):
        class Foo:
            @classmethod
            def bar(cls, a, b):
                return a + b

        def fn(a, b):
            return Foo.bar(a, b) - 1

        torch._dynamo.testing.standard_test(self, fn=fn, nargs=2)

    def test_dunder_methods(self):
        class Foo:
            def __init__(self, val):
                super().__init__()
                self.val = val

            def __add__(self, other):
                return Foo(self.val + other.val)

            def __mul__(self, other):
                return Foo(self.val * other.val)

            def __truediv__(self, other):
                return Foo(self.val / other.val)

            def __sub__(self, other):
                return Foo(self.val - other.val)

        def fn(a, b, c):
            return Foo(a) + Foo(b) * Foo(c) / Foo(a) - Foo(b)

        torch._dynamo.testing.standard_test(self, fn=fn, nargs=3, expected_ops=4)

    def test_function_annotation(self):
        class Variable:
            pass

        def fn(x):
            x = x / 3.0

            def inner(y: typing.List[Variable]):
                return x + 1

            return inner

        x1 = torch.randn(10)
        obj2 = fn(x1)([])

        cnts = torch._dynamo.testing.CompileCounter()
        opt_fn = torch._dynamo.optimize_assert(cnts)(fn)
        opt_fn_inner = torch._dynamo.optimize_assert(cnts)(opt_fn(x1))
        obj1 = opt_fn_inner([])
        self.assertTrue(same(obj1, obj2))
        self.assertEqual(cnts.frame_count, 2)
        self.assertEqual(cnts.op_count, 2)

    def test_nested_closure(self):
        v0 = torch.randn(10)

        def fn1():
            v1 = torch.randn(10)

            def fn2(*args, **kwargs):
                assert len(args) == 1
                assert len(kwargs) == 1
                v2 = torch.randn(10) + args[0] + kwargs["b"]

                def fn3(v3=torch.randn(10)):
                    def fn4():
                        return v0 + v1 + v2 + v3 + 1

                    return fn4

                return fn3

            return fn2(1, b=2)()

        cnts = torch._dynamo.testing.CompileCounter()
        opt_fn1 = torch._dynamo.optimize_assert(cnts)(fn1)
        tmp1 = torch._dynamo.optimize_assert(cnts)(opt_fn1())
        tmp2 = torch._dynamo.optimize_assert(cnts)(opt_fn1())
        self.assertTrue(tmp1().shape, (10,))
        self.assertTrue(same(tmp1(), tmp1()))
        self.assertFalse(same(tmp1(), tmp2()))
        self.assertEqual(cnts.frame_count, 2)
        self.assertEqual(cnts.op_count, 9)

    def test_nested_closure_mutation(self):
        def fn1():
            v1 = torch.randn(10)

            def fn2():
                v2 = torch.randn(10)

                def fn3():
                    nonlocal v1, v2
                    v1 += 1
                    v2 += 2
                    return v1 + v2

                return fn3

            rv = fn2()
            rv()
            rv()
            return rv

        torch.manual_seed(9000)
        counter1 = fn1()
        result1 = [counter1(), counter1(), counter1()]

        torch.manual_seed(9000)
        cnts = torch._dynamo.testing.CompileCounter()
        opt_fn1 = torch._dynamo.optimize_assert(cnts)(fn1)
        counter2 = torch._dynamo.optimize_assert(cnts)(opt_fn1())
        result2 = [counter2(), counter2(), counter2()]
        result1.append(counter1())
        result2.append(counter2())

        self.assertTrue(same(result1, result2))
        self.assertEqual(cnts.frame_count, 2)
        self.assertEqual(cnts.op_count, 11)

    def test_write_to_closures_in_inlining(self):
        out = []
        for use_dynamo in [False, True]:

            def make_counter():
                x = torch.randn(10)

                def counter():
                    nonlocal x
                    x = x + 1
                    return x

                return counter

            torch.manual_seed(0)
            counter = make_counter()
            if not use_dynamo:
                out.append(counter() + counter())
            else:
                cnts = torch._dynamo.testing.CompileCounter()

                @torch._dynamo.optimize(cnts, nopython=True)
                def fn(counter):
                    return counter() + counter()

                out.append(fn(counter))
                self.assertEqual(cnts.frame_count, 1)
                self.assertEqual(cnts.op_count, 3)
                self.assertFalse(same(counter() + counter(), out[-1]))

        self.assertTrue(same(out[0], out[1]))

    def test_top_package_import(self):
        def fn(x):
            import torch.fx

            assert not isinstance(x, torch.fx.Proxy)
            return torch.sin(x)

        x = torch.randn(4, 5)
        ref = fn(x)
        cnts = torch._dynamo.testing.CompileCounter()
        opt_fn = torch._dynamo.optimize_assert(cnts)(fn)
        res = opt_fn(x)
        self.assertTrue(same(ref, res))

    def test_optimize_on_module(self):
        class MockModule(torch.nn.Module):
            def __init__(self):
                super().__init__()
                self.relu = torch.nn.ReLU()

            def custom_member(self):
                # Just for checking that Dynamo returned mod object can redirect
                # to this method
                pass

            def forward(self, x):
                return self.relu(x)

        cnts1 = torch._dynamo.testing.CompileCounter()
        mod = MockModule()
        optimized_mod = torch._dynamo.optimize(cnts1, nopython=True)(mod)

        a = torch.randn(10)
        ref = mod(a)
        res = optimized_mod(a)

        optimized_mod.custom_member()

        self.assertTrue(same(ref, res))

    def test_nested_optimize_decorator(self):
        cnts2 = torch._dynamo.testing.CompileCounter()
        cnts3 = torch._dynamo.testing.CompileCounter()

        @torch._dynamo.run()
        def fn1(x):
            return torch.sin(x) * 10

        @torch._dynamo.optimize(cnts2, nopython=True)
        def fn2(x):
            return fn1(x) + 1

        @torch._dynamo.optimize(cnts3, nopython=True)
        def fn3(x):
            return torch.relu(fn2(x))

        fn3(torch.randn(4, 5))
        self.assertEqual(cnts2.frame_count, 0)
        self.assertEqual(cnts3.frame_count, 1)
        self.assertEqual(cnts3.op_count, 4)

    def test_nested_optimize_run(self):
        cnts = torch._dynamo.testing.CompileCounter()

        @torch._dynamo.optimize(cnts, nopython=True)
        def fn(x):
            return torch.relu(torch.cos(x) + torch.sin(x))

        fn(torch.randn(4))
        self.assertEqual(cnts.frame_count, 1)

        fn(torch.randn(4, 4))
        self.assertEqual(cnts.frame_count, 2)

        # Test that run works on a decorated fn
        fn = torch._dynamo.run(fn)
        fn(torch.randn(4, 4, 4))
        self.assertEqual(cnts.frame_count, 2)

    def test_nested_optimize(self):
        cnts1 = torch._dynamo.testing.CompileCounter()
        cnts2 = torch._dynamo.testing.CompileCounter()

        def fn(x):
            return torch.relu(torch.cos(x) + torch.sin(x))

        fn1 = torch._dynamo.optimize(cnts1, nopython=True)(fn)
        fn2 = torch._dynamo.optimize(cnts2, nopython=True)(fn1)

        # The first optimize in the nesting should be ignored
        fn2(torch.randn(4))
        self.assertEqual(cnts2.frame_count, 1)
        self.assertEqual(cnts1.frame_count, 0)

        # Since the fn code object is already compiled, calling fn1 should
        # directly call the compiled_fn callable.
        torch._dynamo.run()(fn1)(torch.randn(4))
        self.assertEqual(cnts1.frame_count, 0)

        # Test same behavior by reversing the calls
        torch._dynamo.reset()
        cnts1 = torch._dynamo.testing.CompileCounter()
        cnts2 = torch._dynamo.testing.CompileCounter()
        fn1 = torch._dynamo.optimize(cnts1, nopython=True)(fn)
        fn2 = torch._dynamo.optimize(cnts2, nopython=True)(fn1)
        fn1(torch.randn(4))
        self.assertEqual(cnts1.frame_count, 1)
        torch._dynamo.run()(fn2)(torch.randn(4))
        self.assertEqual(cnts2.frame_count, 0)

    @patch.object(torch._dynamo.config, "suppress_errors", True)
    def test_nested_disable_decorator(self):
        cnts = torch._dynamo.testing.CompileCounter()

        @torch._dynamo.disable()
        def fn1(x):
            return torch.sin(x) * 10

        @torch._dynamo.optimize(cnts)
        def fn2(x):
            x = x + 1
            x = x + 1
            x = fn1(x)  # graph break
            x = x + 1
            x = x + 1
            return x

        @torch._dynamo.optimize(cnts, nopython=True)
        def fn3(x):
            return fn2(x)

        fn2(torch.randn(4, 5))
        self.assertEqual(cnts.frame_count, 2)
        self.assertEqual(cnts.op_count, 4)

        try:
            fn3(torch.randn(4, 5))
            self.assertFalse(True)
        except torch._dynamo.exc.Unsupported as e:
            self.assertIn("call torch._dynamo.disable() wrapped function", str(e))

    def test_graph_break(self):
        cnts = torch._dynamo.testing.CompileCounter()

        @torch._dynamo.optimize(cnts)
        def fn(x):
            x = torch.cos(x)
            x = torch.cos(x)
            torch._dynamo.graph_break()
            x = torch.cos(x)
            x = torch.cos(x)
            graph_break()
            x = torch.cos(x)
            x = torch.cos(x)
            return x

        fn(torch.randn(4, 5))
        self.assertEqual(cnts.frame_count, 3)
        self.assertEqual(cnts.op_count, 6)

    def test_torch_size(self):
        cnts = torch._dynamo.testing.CompileCounter()

        def fn(x):
            output_size = torch.Size([10, 10])
            x = x.view(*output_size)
            return (x,)

        x = torch.randn(100, requires_grad=True)
        x_clone = x.clone()
        ref = fn(x)

        opt_fn = torch._dynamo.optimize(cnts, nopython=True)(fn)
        res = opt_fn(x_clone)

        self.assertTrue(same(ref, res))

    def test_size_dim(self):
        cnts = torch._dynamo.testing.CompileCounter()

        def fn(x, dim):
            return x.size(dim=dim)

        opt_fn = torch._dynamo.optimize(cnts, nopython=True)(fn)
        x = torch.empty([4, 9, 8])
        self.assertTrue(opt_fn(x, 1) == 9)
        self.assertTrue(opt_fn(x, -2) == 9)

    def test_stride_dim(self):
        cnts = torch._dynamo.testing.CompileCounter()

        def fn(x, dim):
            return x.stride(dim=dim)

        opt_fn = torch._dynamo.optimize(cnts, nopython=True)(fn)
        x = torch.empty([4, 9, 8])
        self.assertTrue(opt_fn(x, 0) == 72)
        self.assertTrue(opt_fn(x, -2) == 8)

    def test_torch_seed(self):
        cnts = torch._dynamo.testing.CompileCounter()

        def fn(x):
            attention_seed = int(torch.seed() % sys.maxsize)
            torch.manual_seed(attention_seed)
            return (x,)

        x = torch.randn(100, requires_grad=True)
        ref = fn(x)

        opt_fn = torch._dynamo.optimize(cnts, nopython=True)(fn)
        res = opt_fn(x)

        self.assertTrue(same(ref, res))

    def test_is_tensor_like(self):
        cnts = torch._dynamo.testing.CompileCounter()

        def f(x):
            if torch.overrides.is_tensor_like(x):
                return (x * 2,)
            return (torch.ones(10) + x,)

        x = torch.randn(10)
        ref0 = f(x)
        ref1 = f(4)
        opt_f = torch._dynamo.optimize(cnts, nopython=True)(f)
        res0 = opt_f(x)
        res1 = opt_f(4)
        self.assertTrue(same(ref0, res0))
        self.assertTrue(same(ref1, res1))

    def test_is_tensor_like2(self):
        class MyTensor:
            @classmethod
            def __torch_function__(cls, func, types, args=(), kwargs=None):
                if kwargs is None:
                    kwargs = {}

                if func is torch.max:
                    return torch.tensor(123)
                return func(*args, **kwargs)

        def fn(x):
            if torch.overrides.is_tensor_like(x):
                return torch.max(x)
            else:
                return torch.zeros(1)

        x = MyTensor()
        ref0 = fn(x)
        ref1 = fn(4)
        opt_fn = torch._dynamo.optimize("eager")(fn)
        res0 = opt_fn(x)
        res1 = opt_fn(4)
        self.assertTrue(same(ref0, res0))
        self.assertTrue(same(ref1, res1))

    def test_tensor_data(self):
        def fn(x, y):
            return x[y.data]

        x = torch.rand(8)
        y = torch.ones(8).to(torch.int)
        ref = fn(x, y)
        opt_fn = torch._dynamo.optimize("eager", nopython=True)(fn)
        res = opt_fn(x, y)
        self.assertTrue(same(ref, res))

    def test_tensor_layout(self):
        def fn(x):
            return torch.zeros(
                [x.size()[0], x.size()[1]],
                dtype=x.dtype,
                layout=x.layout,
                device=x.device,
            )

        x = torch.rand(2, 3)
        ref = fn(x)
        opt_fn = torch._dynamo.optimize("eager", nopython=True)(fn)
        res = opt_fn(x)
        self.assertTrue(same(ref, res))

    def test_version_ci(self):
        # temporary test to check that the ci torch version is set correctly
        self.assertTrue(hasattr(torch, "_subclasses"))

    @unittest.skipIf(not torch.cuda.is_available(), "requires cuda")
    def test_rand(self):
        cnts = torch._dynamo.testing.CompileCounter()
        device = "cuda"

        def fn():
            return torch.randn(10, device=device)

        torch.manual_seed(10)
        ref_run1 = fn()

        torch.manual_seed(10)
        ref_run2 = fn()
        self.assertTrue(same(ref_run1, ref_run2))

        torch.manual_seed(10)
        opt_fn = torch._dynamo.optimize(cnts, nopython=True)(fn)
        res = opt_fn()

        self.assertTrue(same(res, ref_run1))

    def test_slice_input(self):
        cnts = torch._dynamo.testing.CompileCounter()

        def getitem(a, idx):
            if isinstance(idx, slice):
                return (
                    torch.zeros(1),
                    a[idx]
                    + [
                        100,
                    ],
                )
            else:
                return (torch.zeros(1), a[idx])

        layers = list(range(10))
        ref0 = getitem(layers, slice(0, 2, 1))
        ref1 = getitem(layers, 2)
        ref2 = getitem(layers, slice(3, 8, 2))
        opt_getitem = torch._dynamo.optimize(cnts, nopython=True)(getitem)
        res0 = opt_getitem(layers, slice(0, 2, 1))
        res1 = opt_getitem(layers, 2)
        res2 = opt_getitem(layers, slice(3, 8, 2))

        self.assertTrue(ref0 == res0)
        self.assertTrue(ref1 == res1)
        self.assertTrue(ref2 == res2)

    def test_grad(self):
        cnts = torch._dynamo.testing.CompileCounter()

        def fn(a, b):
            out = a * b
            out.sum().backward()
            real_out = torch.sigmoid(a.grad + b)
            return real_out

        inps = [torch.randn(4, requires_grad=True) for _ in range(2)]
        for inp in inps:
            inp.grad = None
        ref = fn(*inps)

        for inp in inps:
            inp.grad = None
        opt_fn = torch._dynamo.optimize(cnts)(fn)
        res = opt_fn(*inps)

        self.assertTrue(same(ref, res))

    @unittest.skipIf(sys.version_info < (3, 11), "linetable test for Python 3.11")
    def test_linetable_311_writer1(self):
        def fn():
            a = 10
            b = 20
            c = a + b
            f = "linetable_writer"
            return f"Test if {f} generates correct co_linetable: {c}"

        # Dynamo doesn't deal with column locations or end line numbers,
        # so we only check that start line numbers in the linetables match.
        keys = bytecode_transformation.get_code_keys()
        code_options = {k: getattr(fn.__code__, k) for k in keys}
        result = bytecode_transformation.clean_and_assemble_instructions(
            bytecode_transformation.cleaned_instructions(fn.__code__),
            keys,
            code_options,
        )
        l1, l2 = list(fn.__code__.co_positions()), list(result[1].co_positions())
        self.assertEqual(len(l1), len(l2))
        for p1, p2 in zip(l1, l2):
            # check that start line numbers match
            self.assertEqual(p1[0], p2[0])
        self.assertEqual(fn.__code__.co_lnotab, result[1].co_lnotab)

    @unittest.skipIf(sys.version_info < (3, 11), "linetable test for Python 3.11")
    def test_linetable_311_writer2(self):
        """
        test large ops (LOAD_METHOD) and EXTENDED_ARGS
        fn_str is in the form:
        def fn():
            ...
            x0 = 1
            x1 = 1
            ...
            l = [x0, x1, ...]
        """
        fn_str = f"""\
def fn():
    foo.bar(1, 2, 3)
{str(chr(10)).join(' ' * 4 + 'x' + str(i) + ' = 1' for i in range(1 << 9))}
    l = [{str(' ').join('x' + str(i) + ',' for i in range(1 << 9))}]
        """
        locals = {}
        exec(fn_str, {}, locals)
        fn = locals["fn"]
        orig_inst_str = "\n".join(list(map(str, dis.get_instructions(fn))))
        self.assertIn("EXTENDED_ARG", orig_inst_str)
        self.assertIn("LOAD_METHOD", orig_inst_str)
        keys = bytecode_transformation.get_code_keys()
        code_options = {k: getattr(fn.__code__, k) for k in keys}
        result = bytecode_transformation.clean_and_assemble_instructions(
            bytecode_transformation.cleaned_instructions(fn.__code__),
            keys,
            code_options,
        )
        new_inst_str = "\n".join(list(map(str, result[0])))
        self.assertIn("EXTENDED_ARG", new_inst_str)
        self.assertIn("LOAD_METHOD", new_inst_str)
        l1, l2 = list(fn.__code__.co_positions()), list(result[1].co_positions())
        self.assertEqual(len(l1), len(l2))
        for p1, p2 in zip(l1, l2):
            # check that start line numbers match
            self.assertEqual(p1[0], p2[0])
        self.assertEqual(fn.__code__.co_lnotab, result[1].co_lnotab)

    @unittest.skipIf(
        sys.version_info < (3, 10) or sys.version_info >= (3, 11),
        "linetable test for Python 3.10",
    )
    def test_linetable_310_writer(self):
        def fn():
            a = 10
            b = 20
            c = a + b
            f = "linetable_writer"
            return f"Test if {f} generates correct co_linetable: {c}"

        inst = dis.get_instructions(fn)
        result = bytecode_transformation.assemble(inst, fn.__code__.co_firstlineno)
        self.assertTrue(result[1] == fn.__code__.co_linetable)

    @unittest.skipIf(sys.version_info >= (3, 10), "use lnotab when python < 3.10")
    def test_lnotab_writer(self):
        def fn():
            a = 10
            b = 20
            c = a + b
            f = "lnotab_writer"
            return f"Test if {f} generates correct co_lnotab: {c}"

        inst = dis.get_instructions(fn)
        result = bytecode_transformation.assemble(inst, fn.__code__.co_firstlineno)
        self.assertTrue(result[1] == fn.__code__.co_lnotab)

    def test_torch_profiler(self):
        # wrap torch.profiler.* as NullContextVariable and do nothing
        def fn(x):
            y = x**2
            with torch.profiler.profile():
                y = y + 2
                with torch.profiler.record_function("my_function"):
                    z = y**3
                    z.tolist()  # graph break
                    z = z + 1
            return z

        x = torch.randn((2, 2), requires_grad=True)
        ref = fn(x)
        cnts = torch._dynamo.testing.CompileCounter()
        opt_fn = torch._dynamo.optimize(cnts)(fn)
        res = opt_fn(x)
        self.assertTrue(same(ref, res))
        self.assertEqual(cnts.frame_count, 2)

    def test_autograd_profiler(self):
        # wrap torch.autograd.profiler.* as NullContextVariable and do nothing
        def fn(x):
            y = x**2
            with torch.autograd.profiler.profile():
                y = y + 2
                with torch.autograd.profiler.record_function("my_function"):
                    z = y**3
                    z.tolist()  # graph break
                    z = z + 1
            return z

        x = torch.randn((2, 2), requires_grad=True)
        ref = fn(x)
        cnts = torch._dynamo.testing.CompileCounter()
        opt_fn = torch._dynamo.optimize(cnts)(fn)
        res = opt_fn(x)
        self.assertTrue(same(ref, res))
        self.assertEqual(cnts.frame_count, 2)

    def test_profiler_cache_lookup(self):
        def fn(x):
            y = x**2
            y = y + 2
            z = y**3
            return z

        for profiler, get_events in (
            (torch.autograd.profiler.profile, lambda prof: prof.function_events),
            (torch.profiler.profiler.profile, lambda prof: prof.events()),
        ):
            x = torch.randn((2, 2), requires_grad=True)
            ref = fn(x)
            opt_fn = torch.compile(fn, backend="aot_eager")

            # warmup
            opt_fn(x)

            # whenver we enter the profiler context, hooks are automatically registered
            with profiler() as prof:
                res = opt_fn(x)
            events = list(
                filter(
                    lambda event: event.name == "TorchDynamo Cache Lookup",
                    get_events(prof),
                )
            )

            self.assertTrue(same(ref, res))
            self.assertTrue(
                len(events) == 1,
                "Expected one lookup profiler event for one opt_fn run",
            )

            with profiler() as prof:
                # just make sure the disable functionality works
                _enable_dynamo_cache_lookup_profiler(False)
                res = opt_fn(x)
            events = list(
                filter(
                    lambda event: event.name == "TorchDynamo Cache Lookup",
                    get_events(prof),
                )
            )

            self.assertTrue(same(ref, res))
            self.assertTrue(len(events) == 0, "Expected disabled profiling")

    @unittest.skipIf(not torch.cuda.is_available(), "requires cuda")
    def test_cuda_stream_context_manager1(self):
        def fn(x):
            s = torch.cuda.Stream()
            x = torch.mul(x, 5)
            x = torch.add(x, 2)
            with torch.cuda.stream(s):
                x = torch.relu(x)
            x = torch.add(x, 1)
            x = torch.cos(x)
            return x

        x = torch.randn((2, 2))
        ref = fn(x)
        cnts = torch._dynamo.testing.CompileCounter()
        opt_fn = torch._dynamo.optimize(cnts, nopython=True)(fn)
        res = opt_fn(x)
        self.assertTrue(same(ref, res))
        self.assertEqual(cnts.frame_count, 1)
        self.assertEqual(cnts.op_count, 9)

    @unittest.skipIf(not torch.cuda.is_available(), "requires cuda")
    def test_cuda_stream_context_manager2(self):
        def fn(x, s):
            x = torch.mul(x, 5)
            x = torch.add(x, 2)
            with torch.cuda.stream(s):
                x = torch.relu(x)
            x = torch.add(x, 1)
            x = torch.cos(x)
            return x

        x = torch.randn((2, 2))
        s = torch.cuda.Stream()
        ref = fn(x, s)
        cnts = torch._dynamo.testing.CompileCounter()
        opt_fn = torch._dynamo.optimize(cnts, nopython=True)(fn)
        res = opt_fn(x, s)
        self.assertTrue(same(ref, res))
        self.assertEqual(cnts.frame_count, 1)
        self.assertEqual(cnts.op_count, 8)

    def test_autograd_profiler_enabled(self):
        def fn(x):
            if torch.autograd._profiler_enabled():
                return x + 1
            else:
                return x - 1

        x = torch.randn((2, 2), requires_grad=True)
        cnts = torch._dynamo.testing.CompileCounter()
        opt_fn = torch._dynamo.optimize(cnts)(fn)

        if torch.autograd._profiler_enabled():
            torch.autograd._disable_profiler()
        assert not torch.autograd._profiler_enabled()
        ref = fn(x)
        res = opt_fn(x)
        self.assertTrue(same(ref, res))

        with torch.autograd.profiler.profile():
            assert torch.autograd._profiler_enabled()
            ref = fn(x)
            res = opt_fn(x)
            self.assertTrue(same(ref, res))

    def test_tensor_is_contiguous(self):
        def fn(x):
            input = torch.randn((1, 16, 1, 1))
            weight = torch.randn((8, 16, 3, 3))
            weight = weight.to(memory_format=x)
            output = torch.conv2d(input, weight, None, (2, 1), (1, 1), (1, 1), 1)
            return output.is_contiguous(memory_format=x)

        opt_fn = torch._dynamo.optimize("eager")(fn)
        for x in [torch.contiguous_format, torch.channels_last]:
            self.assertEqual(fn(x), opt_fn(x))

    def test_python_slice(self):
        def f1(input):
            y = 0
            for i, x in enumerate(input[2:], 1):
                y = y + x
            return y

        def f2(input):
            y = 0
            for i, x in enumerate(input.shape[2:], 1):
                y = y + x
            return y

        cnts = torch._dynamo.testing.CompileCounter()
        opt_f1 = torch._dynamo.optimize(cnts)(f1)
        opt_f2 = torch._dynamo.optimize(cnts)(f2)
        res1 = opt_f1([1, 2, 3, 5])
        res2 = opt_f2(torch.rand([2, 3, 4, 5]))

        self.assertEqual(res1, 8)
        self.assertEqual(res2, 9)

    def test_enum_as_dict_key(self):
        class MyEnum(enum.Enum):
            FOO = 10
            BAR = 20

        def fn(x):
            y = x + 2
            z = {
                MyEnum.FOO: torch.tensor(1),
                MyEnum.BAR: 10,
                "MyEnum.BAR": torch.tensor(8),
                5: torch.rand(3),
            }
            torch._dynamo.graph_break()
            a = z[MyEnum.FOO] + z["MyEnum.BAR"]
            b = y * 2
            return a, b

        cnts = torch._dynamo.testing.CompileCounter()
        opt_fn = torch._dynamo.optimize(cnts)(fn)
        for _ in range(10):
            x = torch.rand(3)
            ref = fn(x)
            res = opt_fn(x)
            self.assertTrue(same(ref, res))
        self.assertEqual(cnts.frame_count, 2)

    def test_const_dict_variable_python_type(self):
        from torch._dynamo.variables import ConstantVariable, ConstDictVariable

        d1 = {"a": ConstantVariable(10), "b": ConstantVariable(20)}
        d2 = collections.OrderedDict(
            [("x", ConstantVariable(12)), ("y", ConstantVariable(22))]
        )
        self.assertEqual(ConstDictVariable(d1, dict).python_type(), dict)
        self.assertEqual(
            ConstDictVariable(d2, collections.OrderedDict).python_type(),
            collections.OrderedDict,
        )

    def test_builtin_subclasses_as_method_on_class_type(self):
        class Foo:
            def __init__(self, name):
                self.ame_ = name

            def get_name(self):
                return "Foo " + self.name_

        class Bar(Foo):
            def __init__(self, name):
                self.name_ = name

            def get_name(self):
                return "Bar " + self.name_

        class Baz(Foo):
            def __init__(self, name):  # noqa: B903
                self.name_ = name

            def get_name(self):
                return "Baz " + self.name_

        subs_of_foo_reg = Foo.__subclasses__()

        counter = CompileCounter()

        @torch._dynamo.optimize_assert(counter)
        def fn():
            return Foo.__subclasses__()

        subs_of_foo_optim = fn()

        self.assertEqual(len(subs_of_foo_reg), 2)
        self.assertEqual(subs_of_foo_reg, subs_of_foo_optim)

    def test_builtin_subclasses_as_method_on_var(self):
        class Foo:
            def __init__(self, name):
                self.name_ = name

            def get_name(self):
                return "Foo " + self.name_

        class Bar(Foo):
            def __init__(self, name):
                self.name_ = name

            def get_name(self):
                return "Bar " + self.name_

        class Baz(Bar):
            def __init__(self, name):
                self.name_ = name

            def get_name(self):
                return "Baz " + self.name_

        subs_of_foo_reg = Foo.__subclasses__()
        sub_of_foo_subclass_var_reg = subs_of_foo_reg[0].__subclasses__()

        sub_of_foo_subclass_var_optim = list()
        counter = CompileCounter()

        @torch._dynamo.optimize_assert(counter)
        def fn():
            return Foo.__subclasses__()

        @torch._dynamo.optimize_assert(counter)
        def fn_single(subs_of_foo_optim):
            return subs_of_foo_optim[0].__subclasses__()

        subs_of_foo_optim = fn()
        sub_of_foo_subclass_var_optim = fn_single(subs_of_foo_optim)

        self.assertEqual(len(sub_of_foo_subclass_var_optim), 1)
        self.assertEqual(sub_of_foo_subclass_var_optim, sub_of_foo_subclass_var_reg)

    def test_enum_no_graphbreaks(self):
        class Foo(enum.Enum):
            FOO = 0
            BAR = 1

        def fn(x, foo):
            if foo is Foo.FOO:
                x = torch.add(x, 1.0)
            x = torch.mul(x, 1.0)
            return x

        x = torch.randn(1)
        cnts = torch._dynamo.testing.CompileCounter()
        opt_fn = torch._dynamo.optimize(cnts, nopython=True)(fn)
        opt_fn(x, Foo.FOO)
        self.assertEqual(cnts.op_count, 2)

        torch._dynamo.reset()
        cnts = torch._dynamo.testing.CompileCounter()
        opt_fn = torch._dynamo.optimize(cnts, nopython=True)(fn)
        opt_fn(x, Foo.BAR)
        self.assertEqual(cnts.op_count, 1)

    def test_id_of_nn_module(self):
        class M(torch.nn.Module):
            def forward(self, x, ref_id):
                self_id = id(self)
                if self_id == ref_id:
                    x = torch.mul(x, 1.0)
                x = torch.add(x, 1.0)
                return x

        m = M().eval()
        data = torch.randn(1)
        cnts = torch._dynamo.testing.CompileCounter()
        correct_ref_id = id(m)
        opt_m = torch._dynamo.optimize(cnts, nopython=True)(m)
        opt_m(data, correct_ref_id)
        # Extra op is the recorded equality test (although once
        # the trace is flattened this is dead!)
        self.assertEqual(cnts.op_count, ifunspec(3, 2))

        torch._dynamo.reset()
        cnts = torch._dynamo.testing.CompileCounter()
        incorrect_ref_id = id(m) + 1
        opt_m = torch._dynamo.optimize(cnts, nopython=True)(m)
        opt_m(data, incorrect_ref_id)
        self.assertEqual(cnts.op_count, ifunspec(2, 1))

    def test_inline_func_jump_on_tensor_condition(self):
        def f1(input):
            if input == 0:
                return input + 1
            else:
                return input + 2

        def f2(input):
            return f1(input)

        cnts = torch._dynamo.testing.CompileCounter()
        opt_f2 = torch._dynamo.optimize(cnts)(f2)
        res1 = opt_f2(torch.tensor([1.0]))
        res2 = opt_f2(torch.tensor([0.0]))

        self.assertEqual(res1, 3)
        self.assertEqual(res2, 1)

    def test_frozenset_torch_func_contains(self):
        funcs = frozenset([torch.add])

        def fn(x, func):
            if func in funcs:
                x = torch.add(x, 1.0)
            x = torch.mul(x, 1.0)
            return x

        x = torch.randn(1)
        cnts = torch._dynamo.testing.CompileCounter()
        opt_fn = torch._dynamo.optimize(cnts, nopython=True)(fn)
        opt_fn(x, torch.add)
        self.assertEqual(cnts.op_count, 2)

        torch._dynamo.reset()
        cnts = torch._dynamo.testing.CompileCounter()
        opt_fn = torch._dynamo.optimize(cnts, nopython=True)(fn)
        opt_fn(x, torch.mul)
        self.assertEqual(cnts.op_count, 1)

    def test_inline_list_mutation(self):
        def f1(x):
            x.append(torch.ones(8))
            return x

        def f2():
            x = [torch.ones(6)]
            f1(x)
            return x

        res1 = f2()
        cnts = torch._dynamo.testing.CompileCounter()
        opt_f2 = torch._dynamo.optimize(cnts)(f2)
        res2 = opt_f2()
        self.assertTrue(same(res1, res2))

    def test_inline_dict_mutation(self):
        def f1(d):
            d["c"] = d["a"] + d.pop("b")
            return d

        def f2():
            d = {"a": torch.ones(5), "b": torch.ones(5)}
            f1(d)
            return d

        res1 = f2()
        cnts = torch._dynamo.testing.CompileCounter()
        opt_f2 = torch._dynamo.optimize(cnts)(f2)
        res2 = opt_f2()
        self.assertTrue(same(res1, res2))

    def test_recursive_inline_list_mutation(self):
        def f1(x, y):
            x.append(torch.tensor([1.1]))
            y.append(torch.tensor([1.2]))
            return x, y

        def f2(x, y):
            x.append(torch.tensor([2.1]))
            y.append(torch.tensor([2.2]))
            f1(x, y)
            return x, y

        def f3(x):
            x.append(torch.tensor([3.1]))
            y = [torch.tensor([3.2])]
            f2(x, y)
            return x, y

        def f4():
            x = [torch.tensor([4.1])]
            return f3(x)

        res1 = f4()
        cnts = torch._dynamo.testing.CompileCounter()
        opt_f4 = torch._dynamo.optimize(cnts)(f4)
        res2 = opt_f4()
        self.assertTrue(same(res1, res2))

    def test_disallow_in_graph(self):
        cnts = torch._dynamo.testing.CompileCounter()

        @torch._dynamo.optimize(cnts)
        def fn(a):
            x = torch.add(a, 1)
            x = torch.add(x, 1)
            x = torch.sub(x, 1)
            x = torch.add(x, 1)
            x = torch.add(x, 1)
            return x

        torch._dynamo.disallow_in_graph(torch.sub)
        fn(torch.randn(10))
        torch._dynamo.allow_in_graph(torch.sub)

        # check for graph break on sub
        self.assertEqual(cnts.frame_count, 2)
        self.assertEqual(cnts.op_count, 4)

    def test_allow_in_graph(self):
        cnts = torch._dynamo.testing.CompileCounter()

        @torch._dynamo.optimize(cnts)
        def fn(a):
            x = torch.add(a, 1)
            x = torch.add(x, 1)
            x = my_custom_function(x)
            x = torch.add(x, 1)
            x = torch.add(x, 1)
            return x

        torch._dynamo.allow_in_graph(my_custom_function)
        fn(torch.randn(10))
        torch._dynamo.disallow_in_graph(my_custom_function)

        # check for no graph break
        self.assertEqual(cnts.frame_count, 1)
        self.assertEqual(cnts.op_count, 5)

    def test_sample_input(self):
        from torch.testing._internal.common_methods_invocations import SampleInput

        def fn(sample):
            if isinstance(sample.input, torch.Tensor):
                return sample.input * 2
            return torch.zeros(())

        sample = SampleInput(torch.ones(2))
        ref = fn(sample)

        opt_fn = torch._dynamo.optimize("eager")(fn)
        res = opt_fn(sample)

        self.assertTrue(same(ref, res))

    def test_release_input_memory(self):
        x = torch.rand([4])
        x_ref = weakref.ref(x)

        cnts = torch._dynamo.testing.CompileCounter()

        @torch._dynamo.optimize(cnts)
        def foo(x):
            return x + x

        out = foo(x)
        self.assertTrue(same(out, x + x))
        del x
        self.assertIs(x_ref(), None)

    def test_release_module_memory(self):
        mod = torch.nn.Linear(10, 10)
        x = torch.rand([10, 10])
        mod_weight_ref = weakref.ref(mod.weight)
        mod_ref = weakref.ref(mod)

        # Modules that are passed into torch._dynamo optimized functions
        # will normally be held onto through the generated GraphModule,
        # which contains the modules. remove the reference in this backend
        # and test that no additional references are being held.
        class NoLeakBackend:
            def __call__(self, gm: torch.fx.GraphModule, example_inputs):
                gm.mod = None

                def foo(*args, **kwargs):
                    return (1,)

                return foo

        no_leak_backend = NoLeakBackend()

        @torch._dynamo.optimize(no_leak_backend)
        def foo(mod, x):
            return mod(x)

        foo(mod, x)
        del mod
        del x
        self.assertIsNone(mod_ref(), None)
        self.assertIsNone(mod_weight_ref(), None)

    def test_update_locals_and_stack_uses_shared_cache(self):
        def fn(x):
            perm = [0, 3, 5]
            perm = list(range(min(perm))) + perm
            perm.extend(i for i in range(x.dim()) if i not in perm)
            return perm

        x = torch.rand([2, 2, 2, 2, 2, 2])
        res1 = fn(x)
        cnts = torch._dynamo.testing.CompileCounter()
        opt_fn = torch._dynamo.optimize(cnts)(fn)
        res2 = opt_fn(x)
        self.assertTrue(same(res1, res2))

    def test_dict_reconstruct_keeps_original_order(self):
        def fn():
            modules = collections.OrderedDict([("act", torch.nn.ReLU())])
            module_dict = torch.nn.ModuleDict(modules)

            next_modules = {"fc4": torch.nn.Linear(5, 6), "act3": torch.nn.Sigmoid()}
            modules.update(next_modules.items())
            module_dict.update(next_modules)
            return modules, module_dict

        cnts = torch._dynamo.testing.CompileCounter()
        opt_fn = torch._dynamo.optimize(cnts)(fn)
        modules, module_dict = opt_fn()

        self.assertEqual(len(module_dict), len(modules))
        for k1, m2 in zip(modules, module_dict.children()):
            self.assertTrue(modules[k1] is m2)

    def test_side_effects_codegen_update_mutated(self):
        # codegen to update mutated variables with side effect
        # should after stack value's codegen
        def f1(x):
            alist = [x]
            alist.append(x + 1)
            alist[0].sum().item()  # graph break
            res = alist.pop()
            res.sum().item()  # graph break
            return res

        def f2(a, b):
            d = {"a": a + 1, "b": b + 2}
            x = d.pop("b")
            x.sum().item()  # graph break
            y = d["a"] + x
            y.sum().item()  # graph break
            d["c"] = y
            return d

        x = torch.rand([2, 3])
        a = torch.rand([5, 6])
        b = torch.rand([5, 6])
        res11 = f1(x)
        res21 = f2(a, b)
        cnts = torch._dynamo.testing.CompileCounter()
        opt_f1 = torch._dynamo.optimize(cnts)(f1)
        opt_f2 = torch._dynamo.optimize(cnts)(f2)
        res12 = opt_f1(x)
        res22 = opt_f2(a, b)
        self.assertTrue(same(res11, res12))
        self.assertTrue(same(res21, res22))

    def test_list_append_return_none(self):
        def fn(x):
            alist = []
            blist = alist.append(x + 1)
            return alist, blist

        x = torch.tensor([2.3])
        res = fn(x)
        cnts = torch._dynamo.testing.CompileCounter()
        opt_fn = torch._dynamo.optimize(cnts)(fn)
        res2 = opt_fn(x)
        self.assertEqual(res, res2)

    def test_tensor_types(self):
        def fn(dtype, tensor_type):
            x = torch.empty(4, dtype=dtype)
            assert isinstance(x, tensor_type)

        opt_fn = torch._dynamo.optimize("eager")(fn)
        opt_fn(torch.float32, torch.FloatTensor)
        opt_fn(torch.float64, torch.DoubleTensor)
        opt_fn(torch.float16, torch.HalfTensor)
        opt_fn(torch.bfloat16, torch.BFloat16Tensor)
        opt_fn(torch.uint8, torch.ByteTensor)
        opt_fn(torch.int8, torch.CharTensor)
        opt_fn(torch.int64, torch.LongTensor)
        opt_fn(torch.int, torch.IntTensor)
        opt_fn(torch.int16, torch.ShortTensor)
        opt_fn(torch.bool, torch.BoolTensor)

    def test_nan(self):
        def f(x, n):
            return x * 2 + n

        x = torch.randn(4)
        n = float("nan")

        cnts = torch._dynamo.testing.CompileCounter()
        opt_f = torch._dynamo.optimize(cnts)(f)
        opt_f(x, n)
        opt_f(x, n)
        self.assertEqual(cnts.frame_count, 1)

    @patch.object(torch._dynamo.config, "dynamic_shapes", True)
    @patch.object(torch._dynamo.config, "capture_scalar_outputs", True)
    def test_item(self):
        class MyMod(torch.nn.Module):
            def forward(self, x):
                z = torch.max(x)
                return z.int().item()

        x = torch.tensor([[10.6763, 11.7445, -2.2369]])
        model = MyMod()
        y = torch._dynamo.optimize("eager", nopython=True)(model)(x)

        self.assertEqual(y, 11)

    @patch.object(torch._dynamo.config, "dynamic_shapes", True)
    @patch.object(torch._dynamo.config, "capture_scalar_outputs", True)
    def test_item_changes(self):
        class MyMod(torch.nn.Module):
            def forward(self, x):
                z = torch.max(x)
                return z.int().item()

        x = torch.tensor([[10.6763, 11.7445, -2.2369]])
        model = MyMod()
        opt_model = torch._dynamo.optimize("eager", nopython=True)(model)
        y = opt_model(x)
        z = opt_model(torch.tensor([[y - 5, y + 10, y + 50]]))

        self.assertEqual(y, 11)
        self.assertEqual(z, 61)

    @patch.object(torch._dynamo.config, "dynamic_shapes", True)
    @patch.object(torch._dynamo.config, "capture_scalar_outputs", True)
    def test_item_changes_new_shape(self):
        class MyMod(torch.nn.Module):
            def forward(self, x):
                z = torch.max(x)
                return z.int().item()

        x = torch.tensor([[10.6763, 11.7445, -2.2369]])
        model = MyMod()
        opt_model = torch._dynamo.optimize("eager", nopython=True)(model)
        y = opt_model(x)
        z = opt_model(torch.tensor([[y - 5, y + 50], [y + 5, y - 50]]))

        self.assertEqual(y, 11)
        self.assertEqual(z, 61)

    def test_cross_entropy_loss_fancy_ctor(self):
        output = None
        rand_5 = torch.randn(5)
        rand_3_5 = torch.randn(3, 5)
        target = torch.empty(3, dtype=torch.long).random_(5)

        loss = torch.nn.CrossEntropyLoss(
            weight=rand_5, reduce=False, label_smoothing=0.5
        )
        opt_loss = torch._dynamo.optimize("eager", nopython=True)(loss)
        input = rand_3_5
        dynamo_output = opt_loss(input, target)

        loss = torch.nn.CrossEntropyLoss(
            weight=rand_5, reduce=False, label_smoothing=0.5
        )
        input = rand_3_5
        output = loss(input, target)

        self.assertTrue(torch.allclose(dynamo_output, output))

    def test_cross_entropy_loss_simple_ctor(self):
        output = None
        rand_3_5 = torch.randn(3, 5)
        target = torch.empty(3, dtype=torch.long).random_(5)

        loss = torch.nn.CrossEntropyLoss()
        opt_loss = torch._dynamo.optimize("eager", nopython=True)(loss)
        input = rand_3_5
        dynamo_output = opt_loss(input, target)

        loss = torch.nn.CrossEntropyLoss()
        input = rand_3_5
        output = loss(input, target)

        self.assertTrue(torch.allclose(dynamo_output, output))

    def test_nn_functional_reduction(self):
        def fn(loss, reduction):
            reduction_enum = F._Reduction.get_enum(reduction)
            if reduction_enum == 0:
                return loss
            elif reduction_enum == 1:
                return loss.mean()
            elif reduction_enum == 2:
                return loss.sum()

        x = torch.rand([3, 5])
        y = "mean"
        ref = fn(x, y)
        opt_fn = torch._dynamo.optimize("eager", nopython=True)(fn)
        res = opt_fn(x, y)
        self.assertTrue(torch.allclose(ref, res))

    def test_large_reduction_list(self):
        dtype = torch.float32
        device = "cpu"

        def check_sum_all(tensor: torch.Tensor) -> None:
            pylist = tensor.reshape(-1).tolist()
            self.assertTrue(same(tensor.sum(), torch.tensor(sum(pylist))))

        check_sum_all(torch.randn(200000, dtype=dtype, device=device))

    def test_raise_on_backend_error(self):
        def my_compiler(gm, _):
            raise RuntimeError("duck!")

        @torch._dynamo.optimize(my_compiler)
        def fn(a, b):
            return a + b / (a - b)

        self.assertRaises(
            torch._dynamo.exc.BackendCompilerFailed,
            lambda: fn(torch.randn(10), torch.randn(10)),
        )

    def test_named_parameters(self):
        n_embd = 768
        block_size = 128
        vocab_size = 65
        embd_pdrop = 0.1

        class MyModel2(torch.nn.Module):
            def __init__(self):
                super().__init__()
                self.tok_emb = torch.nn.Embedding(vocab_size, n_embd)
                self.pos_emb = torch.nn.Parameter(torch.zeros(1, block_size, n_embd))
                self.drop = torch.nn.Dropout(embd_pdrop)

            def forward(self, x):
                return x

        class MyModel(torch.nn.Module):
            def __init__(self):
                super().__init__()
                self.tok_emb = torch.nn.Embedding(vocab_size, n_embd)
                self.pos_emb = torch.nn.Parameter(torch.zeros(1, block_size, n_embd))
                self.drop = torch.nn.Dropout(embd_pdrop)
                self.submod2 = MyModel2()

            def forward(self, x):
                return x

        # Regular
        params = []
        mod = MyModel()
        actual_params = list(mod.named_parameters())

        @torch._dynamo.optimize("eager", nopython=True)
        def fn():
            return list(mod.named_parameters())

        params = fn()

        self.assertEqual(len(actual_params), len(params))
        for idx in range(len(params)):
            k_a, v_a = actual_params[idx]
            k, v = params[idx]
            self.assertEqual(k_a, k)
            self.assertTrue(torch.allclose(v_a, v))

        # Prefix
        params = []
        mod = MyModel()
        actual_params = list(mod.named_parameters(prefix="foo"))

        @torch._dynamo.optimize("eager", nopython=True)
        def fn1():
            return list(mod.named_parameters(prefix="foo"))

        params = fn1()

        self.assertEqual(len(actual_params), len(params))
        for idx in range(len(params)):
            k_a, v_a = actual_params[idx]
            k, v = params[idx]
            self.assertEqual(k_a, k)
            self.assertTrue(torch.allclose(v_a, v))

    def test_module_complex_iter(self):
        n_embd = 768
        block_size = 128
        vocab_size = 65
        embd_pdrop = 0.1

        class FakeGPT(torch.nn.Module):
            def __init__(self):
                super().__init__()
                self.tok_emb = torch.nn.Embedding(vocab_size, n_embd)
                self.pos_emb = torch.nn.Parameter(torch.zeros(1, block_size, n_embd))
                self.drop = torch.nn.Dropout(embd_pdrop)
                self.ln_f = torch.nn.LayerNorm(n_embd)
                self.head = torch.nn.Linear(n_embd, vocab_size, bias=False)

                self.block_size = block_size
                self.names = []

            def forward(self, idx, targets=None):
                b, t = idx.size()
                assert (
                    t <= self.block_size
                ), "Cannot forward, model block size is exhausted."

                # forward the GPT model
                token_embeddings = self.tok_emb(
                    idx
                )  # each index maps to a (learnable) vector
                position_embeddings = self.pos_emb[
                    :, :t, :
                ]  # each position maps to a (learnable) vector
                x = self.drop(token_embeddings + position_embeddings)
                x = self.blocks(x)
                x = self.ln_f(x)
                logits = self.head(x)

                # if we are given some desired targets also calculate the loss
                loss = None
                if targets is not None:
                    loss = F.cross_entropy(
                        logits.view(-1, logits.size(-1)), targets.view(-1)
                    )

                return logits, loss

            def foo(self, memo=None, prefix="", remove_duplicate=False):
                for mn, m in self.named_modules(
                    memo=memo, prefix=prefix, remove_duplicate=remove_duplicate
                ):
                    for pn, p in self.named_parameters():
                        fpn = "%s.%s" % (mn, pn) if mn else pn
                        self.names.append(fpn)

        # Test plain recurse
        model_a = FakeGPT()
        model_a.foo()
        a_names = model_a.names

        model_b = FakeGPT()
        opt_model_b = torch._dynamo.optimize("eager", nopython=True)(model_b)
        opt_model_b.foo()

        self.assertEqual(a_names, model_b.names)

        # Test with prefix
        model_a = FakeGPT()
        model_a.foo(prefix="abc")
        a_names = model_a.names

        model_b = FakeGPT()
        opt_model_b = torch._dynamo.optimize("eager", nopython=True)(model_b)
        opt_model_b.foo(prefix="abc")

        self.assertEqual(a_names, model_b.names)

    def test_numpy_variable_isinstance(self):
        def fn(x, m):
            if isinstance(m, np.ndarray):
                return x + 1
            else:
                return x - 1

        x = torch.tensor([2.3])
        m = np.array([1, 2, 3])
        ref = fn(x, m)
        cnts = torch._dynamo.testing.CompileCounter()
        opt_fn = torch._dynamo.optimize(cnts)(fn)
        res = opt_fn(x, m)
        self.assertEqual(ref, res)

    def test_tensor_dot_grad_no_graph_break(self):
        def fn(a, b):
            y = 3 * a**3 - b**2
            y.backward(gradient=torch.tensor([1.0, 1.0]))
            b.grad.zero_()
            return a.grad, b.grad

        a = torch.tensor([2.0, 3.0], requires_grad=True)
        b = torch.tensor([6.0, 4.0], requires_grad=True)
        cnts = torch._dynamo.testing.CompileCounter()
        opt_fn = torch._dynamo.optimize(cnts)(fn)
        _, b_grad = opt_fn(a, b)
        self.assertTrue(same(b_grad, torch.tensor([0.0, 0.0])))
        self.assertEqual(cnts.frame_count, 2)

    def test_torch_nn_parameter_isinstance(self):
        def fn(x):
            a = torch.nn.Parameter(torch.rand(2, 3))
            if isinstance(a, torch.Tensor):
                return x + 1
            else:
                return x - 1

        x = torch.tensor([2.5])
        ref = fn(x)
        opt_fn = torch._dynamo.optimize("eager")(fn)
        res = opt_fn(x)
        self.assertEqual(ref, res)

    @torch._dynamo.config.patch(raise_on_backend_change=True)
    def test_change_backends(self):
        @torch._dynamo.optimize("eager", nopython=True)
        def fn1():
            return x + 1

        @torch._dynamo.optimize("ts")
        def fn2():
            return x + 2

        @torch._dynamo.optimize("eager", nopython=False)
        def fn3():
            return x + 1

        x = torch.tensor([3, 5])

        fn1()
        fn1()
        fn3()
        self.assertRaises(torch._dynamo.exc.ResetRequired, fn2)
        fn1()
        torch._dynamo.reset()
        fn2()
        fn2()
        self.assertRaises(torch._dynamo.exc.ResetRequired, fn1)
        self.assertRaises(torch._dynamo.exc.ResetRequired, fn3)
        fn2()

    def test_dynamo_min_operator_with_shape(self):
        @torch._dynamo.optimize("eager", nopython=True)
        def f(x, a):
            return min(x.shape[0], a)

        result = f(torch.ones(6), 3)
        self.assertEqual(result, 3)

    @patch.object(torch._dynamo.config, "dynamic_shapes", True)
    def test_onnx_shape_as_tensor(self):
        @torch._dynamo.optimize("eager", nopython=True)
        def f(x):
            return 1 + torch._shape_as_tensor(x)[0]

        gm, _ = torch._dynamo.export(f, torch.ones(6))

        input_one_dim = torch.ones(6)
        input_two_dims = torch.ones(7, 4)
        self.assertEqual(f(input_one_dim), 7)
        self.assertEqual(f(input_two_dims), 8)
        self.assertEqual(f(input_two_dims), 8)

        @torch._dynamo.optimize("eager", nopython=True)
        def f_onnx(x):
            return 1 + torch.onnx.operators.shape_as_tensor(x)[0]

        self.assertEqual(f_onnx(input_one_dim), 7)
        self.assertEqual(f_onnx(input_two_dims), 8)
        self.assertEqual(f_onnx(input_two_dims), 8)

    def test_cond(self):
        from functorch.experimental.control_flow import cond

        def true_fn(x):
            return x.sin()

        def false_fn(x):
            return x.cos()

        def f(pred, x):
            return cond(pred, true_fn, false_fn, [x])

        opt_fn = torch._dynamo.optimize("eager")(f)
        a = opt_fn(torch.tensor(False), torch.tensor([0.25, 0.25]))
        self.assertTrue(same(torch.cos(torch.tensor([0.25, 0.25])), a))
        b = opt_fn(torch.tensor(True), torch.tensor([0.25, 0.25]))
        self.assertTrue(same(torch.sin(torch.tensor([0.25, 0.25])), b))

    def test_cond_with_quantization(self):
        from functorch.experimental.control_flow import cond

        class MyModule(torch.nn.Module):
            def __init__(self):
                super().__init__()
                example_inputs = (torch.randn(5, 5),)
                self.model = torch.nn.Linear(5, 5)
                self.quantized_model = prepare_qat_fx(
                    self.model, qconfig_dict, example_inputs=example_inputs
                )

            def forward(self, pred, x):
                def true_fn(x):
                    return x.sin() + self.quantized_model(x)

                def false_fn(x):
                    return x.cos() + self.model(x)

                return cond(pred, true_fn, false_fn, [x])

        module = MyModule()
        opt_m = torch._dynamo.optimize("eager", nopython=True)(module)
        x = torch.rand((5, 5))
        pred = torch.tensor(True)
        self.assertTrue(same(module(pred, x), opt_m(pred, x)))
        pred = torch.tensor(False)
        self.assertTrue(same(module(pred, x), opt_m(pred, x)))

    def test_map_with_quantization(self):
        from functorch.experimental.control_flow import map

        class MyModule(torch.nn.Module):
            def __init__(self):
                super().__init__()
                example_inputs = (torch.randn(5, 5),)
                self.model = torch.nn.Linear(5, 5)
                self.quantized_model = prepare_qat_fx(
                    self.model, qconfig_dict, example_inputs=example_inputs
                )

            def forward(self, x):
                def body(x):
                    return x.sin() + self.quantized_model(x)

                return map(body, x)

        module = MyModule()
        opt_m = torch._dynamo.optimize("eager", nopython=True)(module)
        x = torch.rand((5, 5))
        self.assertTrue(same(module(x), opt_m(x)))

    def test_cond_side_effects(self):
        from functorch.experimental.control_flow import cond

        c = 0

        def true_fn(x):
            return x - c

        def false_fn(x):
            return x + c

        def f(pred, x):
            nonlocal c
            c = 1
            return cond(pred, true_fn, false_fn, [x])

        opt_fn = torch._dynamo.optimize("eager")(f)
        c = 0
        a = opt_fn(torch.tensor(False), torch.tensor([0.25, 0.25]))
        self.assertTrue(same(torch.tensor([1.25, 1.25]), a))

    def test_map_side_effects(self):
        from functorch.experimental.control_flow import map

        class Module(torch.nn.Module):
            def __init__(self):
                super().__init__()
                self.w = torch.tensor(1)

            def forward(self, xs):
                def body(x):
                    self.w += 1
                    return x

                return map(body, xs)

        mod = Module()
        with self.assertRaisesRegex(
            TypeError, "missing 1 required positional argument"
        ):
            opt_fn = torch._dynamo.optimize("eager", nopython=True)(mod)
            opt_fn(torch.randn(3, 2))

    def test_cond_nested(self):
        from functorch.experimental.control_flow import cond

        def true_fn_nested(x):
            return x * 10

        def false_fn_nested(x):
            return x * -1

        def true_fn(pred2, x):
            return x.sin()

        def false_fn(pred2, x):
            return x + cond(pred2, true_fn_nested, false_fn_nested, [x])

        def f(pred, pred2, x):
            return cond(pred, true_fn, false_fn, [pred2, x])

        cc = torch._dynamo.testing.CompileCounter()
        opt_fn = torch._dynamo.optimize(cc)(f)
        true_true_sin = opt_fn(
            torch.tensor(True), torch.tensor(True), torch.tensor([0.25, 0.25])
        )
        self.assertTrue(same(torch.sin(torch.tensor([0.25, 0.25])), true_true_sin))

        true_false_sin = opt_fn(
            torch.tensor(True), torch.tensor(False), torch.tensor([0.25, 0.25])
        )
        self.assertTrue(same(torch.sin(torch.tensor([0.25, 0.25])), true_false_sin))

        false_true_sum_mult = opt_fn(
            torch.tensor(False), torch.tensor(True), torch.tensor([0.25, 0.25])
        )
        self.assertTrue(
            same(torch.tensor([2.75, 2.75]), false_true_sum_mult)
        )  # * 10 then add x

        false_false_sum_neg = opt_fn(
            torch.tensor(False), torch.tensor(False), torch.tensor([0.25, 0.25])
        )
        self.assertTrue(
            same(torch.tensor([0.0, 0.0]), false_false_sum_neg)
        )  # * -1 then add x
        self.assertTrue(cc.frame_count, 2)

    def test_cond_export(self):
        from functorch.experimental.control_flow import cond

        def true_fn_nested(x):
            return x * 10

        def false_fn_nested(x):
            return x * -1

        def true_fn(pred2, x):
            return x.sin()

        def false_fn(pred2, x):
            return x + cond(pred2, true_fn_nested, false_fn_nested, [x])

        def f(pred, pred2, x):
            return cond(pred, true_fn, false_fn, [pred2, x])

        graph, guard = torch._dynamo.export(
            f, torch.tensor(False), torch.tensor(True), torch.tensor([0.25, 0.25])
        )
        true_true_sin = graph(
            torch.tensor(True), torch.tensor(True), torch.tensor([0.25, 0.25])
        )
        self.assertTrue(same(torch.sin(torch.tensor([0.25, 0.25])), true_true_sin))

        true_false_sin = graph(
            torch.tensor(True), torch.tensor(False), torch.tensor([0.25, 0.25])
        )
        self.assertTrue(same(torch.sin(torch.tensor([0.25, 0.25])), true_false_sin))

        false_true_sum_mult = graph(
            torch.tensor(False), torch.tensor(True), torch.tensor([0.25, 0.25])
        )
        self.assertTrue(
            same(torch.tensor([2.75, 2.75]), false_true_sum_mult)
        )  # * 10 then add x

        false_false_sum_neg = graph(
            torch.tensor(False), torch.tensor(False), torch.tensor([0.25, 0.25])
        )
        self.assertTrue(
            same(torch.tensor([0.0, 0.0]), false_false_sum_neg)
        )  # * -1 then add x

    def test_cond_export_single_arg(self):
        from functorch.experimental.control_flow import cond

        def true_fn(x):
            return x

        def false_fn(x):
            return x.sin()

        def f(pred, x):
            return cond(pred, true_fn, false_fn, [x])

        graph, guard = torch._dynamo.export(
            f, torch.tensor(False), torch.tensor([0.25, 0.25])
        )
        true_mirror = graph(torch.tensor(True), torch.tensor([0.25, 0.25]))
        self.assertTrue(same(torch.tensor([0.25, 0.25]), true_mirror))
        true_mirror_2 = graph(torch.tensor(True), torch.tensor([0.33, 0.33, 0.33]))
        self.assertTrue(same(torch.tensor([0.33, 0.33, 0.33]), true_mirror_2))

        false_sin = graph(torch.tensor(False), torch.tensor([0.5, 0.5]))
        self.assertTrue(same(torch.sin(torch.tensor([0.5, 0.5])), false_sin))

    def test_disable_optimize(self):
        cnt = torch._dynamo.testing.CompileCounter()

        @torch._dynamo.optimize(cnt, disable=True)
        def f1(x):
            return x + 1

        f1(torch.ones(6))
        self.assertEqual(cnt.frame_count, 0)

        @torch._dynamo.optimize(cnt, disable=True)
        def f2(x):
            return x + 1

        f2(torch.ones(6))
        self.assertEqual(cnt.frame_count, 0)

        with patch.dict(os.environ, {"TORCHDYNAMO_DISABLE": "1"}):

            @torch._dynamo.optimize(cnt)
            def f3(x):
                return x + 1

            f3(torch.ones(6))
        self.assertEqual(cnt.frame_count, 0)

    def test_config_log_level(self):
        @torch._dynamo.optimize("eager")
        def fn(a, b):
            return a + b

        with self.assertLogs(logger="torch._dynamo", level=logging.DEBUG) as log:
            torch._dynamo.config.log_level = logging.DEBUG
            fn(torch.randn(10), torch.randn(10))
            cur_len = len(log)
            self.assertGreater(cur_len, 0)

            torch._dynamo.config.log_level = logging.WARNING
            fn(torch.randn(10), torch.randn(10))
            self.assertEqual(cur_len, len(log))

    @patch.object(torch._dynamo.config, "print_graph_breaks", True)
    def test_duplicate_graph_break_warning(self):
        @torch._dynamo.optimize("eager")
        def f1(a, b):
            f2(a, b)

        def f2(a, b):
            c = a + b
            print("break")
            return a + b + c

        @torch._dynamo.optimize("eager")
        def g1(a, b):
            g2(a, b)

        def g2(a, b):
            c = a + b
            print("break")
            return a + b + c

        def count_graph_break_msgs(msgs):
            return sum(msg.find("Graph break") != -1 for msg in msgs)

        with self.assertLogs(logger="torch._dynamo", level=logging.WARNING) as log:
            torch._dynamo.config.verbose = True
            f1(torch.randn(10), torch.randn(10))
            self.assertGreater(count_graph_break_msgs(log.output), 1)

        with self.assertLogs(logger="torch._dynamo", level=logging.WARNING) as log:
            torch._dynamo.config.verbose = False
            g1(torch.randn(10), torch.randn(10))
            self.assertEqual(count_graph_break_msgs(log.output), 1)

    def test_inplace_param_update(self):
        def fn(param, y):
            prev_grad = torch.is_grad_enabled()
            try:
                torch.set_grad_enabled(False)
                torch.set_grad_enabled(True)
                torch.set_grad_enabled(False)
                param.add_(y)
            finally:
                torch.set_grad_enabled(prev_grad)

        y = torch.randn(4)
        x = torch.nn.Parameter(torch.randn(4))
        fn(x, y)

        cnts = torch._dynamo.testing.CompileCounter()
        opt_fn = torch._dynamo.optimize(cnts, nopython=True)(fn)
        opt_fn(x, y)
        self.assertEqual(cnts.frame_count, 1)
        self.assertEqual(cnts.op_count, 5)

    @unittest.skipIf(not torch.cuda.is_available(), "requires cuda")
    def test_autocast(self):
        if not torch.cuda.is_bf16_supported():
            raise unittest.SkipTest("requires bf16")

        class MyModule(torch.nn.Module):
            def forward(self, x):
                a_float32 = torch.rand((8, 8), device="cuda")
                b_float32 = torch.rand((8, 8), device="cuda")
                d_float32 = torch.rand((8, 8), device="cuda")

                with torch.autocast(device_type="cuda", dtype=torch.bfloat16):
                    e_float16 = torch.mm(a_float32, b_float32)
                    f_float16 = torch.mm(d_float32, e_float16)
                return f_float16

        module = MyModule()
        real = module(torch.tensor([0.5]))
        real_device = real.device
        real_dtype = real.dtype

        graph, guards = torch._dynamo.export(module, torch.tensor([[0.0, 0], [0, 0]]))
        exported = graph(torch.tensor([0.5]))
        self.assertEqual(exported.device, real_device)
        self.assertEqual(exported.dtype, real_dtype)

        self.assertEqual(exported.device.type, "cuda")
        self.assertEqual(exported.device.index, 0)
        self.assertEqual(exported.dtype, torch.bfloat16)

    @unittest.skipIf(not torch.cuda.is_available(), "requires cuda")
    def test_cuda_amp_autocast(self):
        class MyModule(torch.nn.Module):
            def forward(self, x):
                a_float32 = torch.rand((8, 8), device="cuda")
                b_float32 = torch.rand((8, 8), device="cuda")

                with torch.cuda.amp.autocast(dtype=torch.torch.float64):
                    c_float64 = torch.mm(a_float32, b_float32)
                return c_float64

        module = MyModule()
        real = module(torch.tensor([0.5]))
        real_device = real.device
        real_dtype = real.dtype

        graph, _ = torch._dynamo.export(module, torch.tensor([[0.0, 0], [0, 0]]))
        exported = graph(torch.tensor([0.5]))
        self.assertEqual(exported.device, real_device)
        self.assertEqual(exported.dtype, real_dtype)

        self.assertEqual(exported.device.type, "cuda")
        self.assertEqual(exported.device.index, 0)
        self.assertEqual(exported.dtype, torch.float64)

    def test_is_autocast_cpu_enabled(self):
        def fn(a_float32, b_float32):
            with torch.cpu.amp.autocast(dtype=torch.bfloat16):
                c_float16 = torch.mm(a_float32, b_float32)
                if torch.is_autocast_cpu_enabled():
                    c_float16 = c_float16 + 1
            return c_float16

        a = torch.rand((8, 8))
        b = torch.rand((8, 8))
        ref = fn(a, b)
        opt_fn = torch._dynamo.optimize("eager", nopython=True)(fn)
        res = opt_fn(a, b)
        self.assertTrue(same(ref, res))

    @unittest.skipIf(
        not PLATFORM_SUPPORTS_FUSED_SDPA or not SM80OrLater,
        "Can't run fused SDPA on this platform",
    )
    @patch.object(torch._dynamo.config, "dynamic_shapes", False)
    def test_autocast_sdpa(self):
        class MyModule(torch.nn.Module):
            def forward(self, query, key, value):
                with torch.autocast("cpu"):
                    with torch.autocast("cuda", dtype=torch.float32):
                        out = F.scaled_dot_product_attention(
                            query, key, value, None, 0.5, True
                        )
                return out

        dtype = torch.float32
        seq_len_q = 1
        seq_len_k = 1
        head_dim = 8
        query = torch.ones(
            1, 8, seq_len_q, head_dim, device="cuda", dtype=dtype, requires_grad=True
        )
        key = torch.ones(
            1, 8, seq_len_k, head_dim, device="cuda", dtype=dtype, requires_grad=True
        )
        value = torch.ones(
            1, 8, seq_len_k, head_dim, device="cuda", dtype=dtype, requires_grad=True
        )

        module = MyModule()
        real = module(query, key, value)
        real_device = real.device
        real_dtype = real.dtype

        opt_mod = torch._dynamo.optimize("inductor")(module)
        compiled = opt_mod(query, key, value)

        self.assertEqual(compiled.device, real_device)
        self.assertEqual(compiled.dtype, real_dtype)

        self.assertEqual(compiled.device.type, "cuda")
        self.assertEqual(compiled.device.index, 0)
        self.assertEqual(compiled.dtype, torch.float32)

    @unittest.skipIf(
        not PLATFORM_SUPPORTS_FUSED_SDPA or not SM80OrLater,
        "Can't run fused SDPA on this platform",
    )
    def test_parsing_sdpa(self):
        class MyModule(torch.nn.Module):
            def forward(self, query, key, value):
                out = F.scaled_dot_product_attention(query, key, value, None, 0, True)
                out = F.scaled_dot_product_attention(
                    query, key, value, None, 0, True, scale=8
                )
                out = F.scaled_dot_product_attention(
                    query=query,
                    key=key,
                    value=value,
                    attn_mask=None,
                    dropout_p=0,
                    is_causal=True,
                )
                out = F.scaled_dot_product_attention(
                    query,
                    key=key,
                    value=value,
                    attn_mask=None,
                    dropout_p=0,
                    is_causal=True,
                )
                out = F.scaled_dot_product_attention(
                    query, key, value, None, dropout_p=0, is_causal=True
                )
                out = F.scaled_dot_product_attention(query, key, value, None, scale=8)
                return out

        device = "cuda"
        dtype = torch.float16
        seq_len_q = 1
        seq_len_k = 1
        head_dim = 8
        query = torch.ones(
            1, 8, seq_len_q, head_dim, device=device, dtype=dtype, requires_grad=True
        )
        key = torch.ones(
            1, 8, seq_len_k, head_dim, device=device, dtype=dtype, requires_grad=True
        )
        value = torch.ones(
            1, 8, seq_len_k, head_dim, device=device, dtype=dtype, requires_grad=True
        )
        module = MyModule()
        opt_mod = torch._dynamo.optimize("inductor")(module)
        opt_mod(query, key, value)

    def test_autocast_cpu(self):
        class MyModule(torch.nn.Module):
            def forward(self, x):
                a_float32 = torch.rand((8, 8), device="cpu")
                b_float32 = torch.rand((8, 8), device="cpu")
                d_float32 = torch.rand((8, 8), device="cpu")

                with torch.autocast(device_type="cpu", dtype=torch.bfloat16):
                    e_float16 = torch.mm(a_float32, b_float32)
                    f_float16 = torch.mm(d_float32, e_float16)
                return f_float16

        module = MyModule()
        real = module(torch.tensor([0.5]))
        real_device = real.device
        real_dtype = real.dtype

        graph, guards = torch._dynamo.export(module, torch.tensor([[0.0, 0], [0, 0]]))
        exported = graph(torch.tensor([0.5]))
        self.assertEqual(exported.device, real_device)
        self.assertEqual(exported.dtype, real_dtype)

        self.assertEqual(exported.device.type, "cpu")
        self.assertEqual(exported.dtype, torch.bfloat16)

    def test_autocast_cpu_graph_break(self):
        class MyModule(torch.nn.Module):
            def forward(self, x):
                a_float32 = torch.rand((8, 8), device="cpu")
                b_float32 = torch.rand((8, 8), device="cpu")
                torch._dynamo.graph_break()
                d_float32 = torch.rand((8, 8), device="cpu")

                with torch.autocast(device_type="cpu", dtype=torch.bfloat16):
                    e_float16 = torch.mm(a_float32, b_float32)
                    torch._dynamo.graph_break()
                    f_float16 = torch.mm(d_float32, e_float16)
                return f_float16

        module = MyModule()
        real = module(torch.tensor([0.5]))
        real_device = real.device
        real_dtype = real.dtype

        opt = torch._dynamo.optimize("eager")(module)
        res = opt(torch.tensor([0.5]))
        self.assertEqual(res.device, real_device)
        self.assertEqual(res.dtype, real_dtype)

        self.assertEqual(res.device.type, "cpu")
        self.assertEqual(res.dtype, torch.bfloat16)

    def test_autocast_cpu_graph_break_2(self):
        # Regression for: https://github.com/pytorch/pytorch/issues/93890
        def fn(x):
            with torch.autocast(device_type="cpu", dtype=torch.bfloat16):
                x = torch.mm(x, x)
                torch._dynamo.graph_break()
                x = torch.relu(x)
            return x

        x = torch.rand([4, 4])
        self.assertEqual(x.dtype, torch.float32)
        res = fn(x)
        opt_fn = torch._dynamo.optimize("eager")(fn)
        opt_res = opt_fn(x)
        self.assertTrue(torch.allclose(res, opt_res))
        self.assertEqual(res.dtype, torch.bfloat16)
        self.assertEqual(opt_res.dtype, torch.bfloat16)

    def test_autocast_cpu_graph_break_inner_fn(self):
        class MyModule(torch.nn.Module):
            @staticmethod
            def mm_breaks(x, y):
                torch._dynamo.graph_break()
                return torch.mm(x, y)

            def forward(self, x):
                a_float32 = torch.rand((8, 8), device="cpu")
                b_float32 = torch.rand((8, 8), device="cpu")

                with torch.autocast(device_type="cpu", dtype=torch.bfloat16):
                    torch._dynamo.graph_break()
                    with torch.autocast(
                        device_type="cpu", dtype=torch.bfloat16, enabled=False
                    ):
                        torch._dynamo.graph_break()
                        g_float32 = torch.mm(a_float32, b_float32)
                        with torch.autocast(device_type="cpu", dtype=torch.bfloat16):
                            # Check that nested with non-inlineable function with graph break
                            torch._dynamo.graph_break()
                            f_float16_1 = self.mm_breaks(a_float32, b_float32)
                    # We remember to exit the inner autocast correctly to outer
                    # even after graph breaks
                    f_float16 = self.mm_breaks(a_float32, b_float32)
                    assert f_float16.dtype == f_float16_1.dtype
                return f_float16, g_float32

        module = MyModule()
        real_16, real_32 = module(torch.tensor([0.5]))
        real_device_16 = real_16.device
        real_dtype_16 = real_16.dtype
        real_device_32 = real_32.device
        real_dtype_32 = real_32.dtype

        graph = torch._dynamo.optimize("eager")(module)
        out_16, out_32 = graph(torch.tensor([0.5]))
        self.assertEqual(out_16.device, real_device_16)
        self.assertEqual(out_16.dtype, real_dtype_16)
        self.assertEqual(out_32.device, real_device_32)
        self.assertEqual(out_32.dtype, real_dtype_32)

        self.assertEqual(out_16.device.type, "cpu")
        self.assertEqual(out_16.dtype, torch.bfloat16)
        self.assertEqual(out_32.device.type, "cpu")
        self.assertEqual(out_32.dtype, torch.float32)

    def test_autocast_graph_break_method(self):
        class MyModule(torch.nn.Module):
            def __init__(self, bias):
                super().__init__()
                self.bias = bias

            def mm_not_break(self, x, y):
                return torch.mm(x, y) + self.bias

            def mm_breaks(self, x, y):
                torch._dynamo.graph_break()
                return torch.mm(x, y) + self.bias

            def forward(self, x):
                a_float32 = torch.rand((8, 8), device="cpu")
                b_float32 = torch.rand((8, 8), device="cpu")

                with torch.autocast(device_type="cpu", dtype=torch.bfloat16):
                    with torch.autocast(
                        device_type="cpu", dtype=torch.bfloat16, enabled=False
                    ):
                        g_float32 = torch.mm(a_float32, b_float32)
                    f_float16 = self.mm_breaks(a_float32, b_float32)

                    assert (
                        f_float16[0][0] == self.mm_not_break(a_float32, b_float32)[0][0]
                    )
                return f_float16, g_float32

        module = MyModule(bias=torch.rand((8, 8), device="cpu", dtype=torch.bfloat16))

        with torch.autocast(device_type="cpu", dtype=torch.bfloat16):
            # Autocast doesn't work on addition, so we need the bias to be `bfloat16`
            res = torch.rand((8, 8), device="cpu", dtype=torch.float32) + torch.rand(
                (8, 8), device="cpu", dtype=torch.bfloat16
            )
            self.assertEqual(res.dtype, torch.float32)

        real_16, real_32 = module(torch.tensor([0.5]))
        real_device_16 = real_16.device
        real_dtype_16 = real_16.dtype
        real_device_32 = real_32.device
        real_dtype_32 = real_32.dtype

        graph = torch._dynamo.optimize("eager")(module)
        out_16, out_32 = graph(torch.tensor([0.5]))
        self.assertEqual(out_16.device, real_device_16)
        self.assertEqual(out_16.dtype, real_dtype_16)
        self.assertEqual(out_32.device, real_device_32)
        self.assertEqual(out_32.dtype, real_dtype_32)

        self.assertEqual(out_16.device.type, "cpu")
        self.assertEqual(out_16.dtype, torch.bfloat16)
        self.assertEqual(out_32.device.type, "cpu")
        self.assertEqual(out_32.dtype, torch.float32)

    @unittest.skipIf(not torch.cuda.is_available(), "requires cuda")
    def test_autocast_float64(self):
        class MyModule(torch.nn.Module):
            def forward(self, x):
                a_float32 = torch.rand((8, 8), device="cuda")
                b_float32 = torch.rand((8, 8), device="cuda")
                d_float32 = torch.rand((8, 8), device="cuda")

                with torch.autocast(device_type="cuda", dtype=torch.float64):
                    e_float64 = torch.mm(a_float32, b_float32)
                    f_float64 = torch.mm(d_float32, e_float64)
                return f_float64

        module = MyModule()
        real = module(torch.tensor([0.5]))
        real_device = real.device
        real_dtype = real.dtype

        graph, guards = torch._dynamo.export(module, torch.tensor([[0.0, 0], [0, 0]]))
        exported = graph(torch.tensor([0.5]))
        self.assertEqual(exported.device, real_device)
        self.assertEqual(exported.dtype, real_dtype)

        self.assertEqual(exported.device.index, 0)
        self.assertEqual(exported.dtype, torch.float64)

    @unittest.skipIf(not torch.cuda.is_available(), "requires cuda")
    def test_autocast_device(self):
        class MyModule(torch.nn.Module):
            def forward(self, x):
                a_float32 = torch.rand((8, 8), device="cuda")
                b_float32 = torch.rand((8, 8), device="cuda")
                d_float32 = torch.rand((8, 8), device="cuda")

                with torch.autocast("cuda"):
                    e_float64 = torch.mm(a_float32, b_float32)
                    f_float64 = torch.mm(d_float32, e_float64)
                return f_float64

        module = MyModule()
        real = module(torch.tensor([0.5]))
        real_device = real.device
        real_dtype = real.dtype

        graph, guards = torch._dynamo.export(module, torch.tensor([[0.0, 0], [0, 0]]))
        exported = graph(torch.tensor([0.5]))
        self.assertEqual(exported.device, real_device)
        self.assertEqual(exported.dtype, real_dtype)

        self.assertEqual(exported.device.index, 0)
        self.assertEqual(exported.dtype, torch.torch.float16)

    def test_generate_tensor_from_list_of_numpy_primitive_type(self):
        # Test sth like torch.LongTensor(list(np.int64, np.int64, ...))
        def fn():
            x = np.array([1, 2, 3, 4, 5, 6], dtype=np.int64)
            y = [x[0], x[2], x[4]]
            z = torch.LongTensor(y)
            return z

        ref = fn()
        opt_fn = torch._dynamo.optimize("eager")(fn)
        res = opt_fn()
        self.assertTrue(same(ref, res))

    def test_autograd_function_equivalence(self):
        for i in range(1, 5):
            model = globals()[f"Module{i}"]()
            opt_model = torch._dynamo.optimize("eager", nopython=True)(model)
            self.assertTrue(
                torch.allclose(opt_model(torch.ones(2, 3)), torch.tensor([2.0]))
            )

    def test_autograd_function_has_graph_break(self):
        x = torch.randn(10)
        for model in [Module5(), Module6()]:
            torch._dynamo.reset()
            cnts = torch._dynamo.testing.CompileCounter()
            opt_model = torch._dynamo.optimize(cnts)(model)
            for _ in range(3):
                ref = model(x)
                res = opt_model(x)
                self.assertTrue(torch.allclose(ref, res))
            self.assertEqual(cnts.frame_count, 2)

    def test_object_classmethod(self):
        class C:
            @classmethod
            def fn(cls, x):
                return x + x

        @torch._dynamo.optimize("eager", nopython=True)
        def f():
            return C().fn(torch.ones(2, 3))

        self.assertTrue(torch.allclose(f(), torch.tensor([2.0])))

    def test_object_staticmethod(self):
        class C:
            @staticmethod
            def fn(x):
                return x + x

        @torch._dynamo.optimize("eager", nopython=True)
        def f():
            return C().fn(torch.ones(2, 3))

        self.assertTrue(torch.allclose(f(), torch.tensor([2.0])))

    def test_user_function_variable_supports_enum_argument(self):
        class Foo(enum.Enum):
            FOO = 0
            BAR = 1

        def gn(x, y=Foo.FOO):
            if y is Foo.FOO:
                return x
            else:
                return x + 1

        def fn(x):
            return gn(x)

        x = torch.randn(2, 3)
        ref = fn(x)
        opt_fn = torch._dynamo.optimize("eager", nopython=True)(fn)
        res = opt_fn(x)
        self.assertTrue(torch.allclose(ref, res))

    def test_user_function_variable_supports_type_abcmeta_argument(self):
        class Foo(metaclass=abc.ABCMeta):
            @abc.abstractclassmethod
            def read(self):
                pass

        class Bar(Foo):
            def read(self):
                return "Hello World!"

        class Baz:
            pass

        def gn(x, tys=(Bar, Baz)):
            if Bar in tys:
                return x - 1
            else:
                return x + 1

        def fn(x):
            return gn(x)

        x = torch.randn(2, 3)
        ref = fn(x)
        opt_fn = torch._dynamo.optimize("eager", nopython=True)(fn)
        res = opt_fn(x)
        self.assertTrue(torch.allclose(ref, res))

    def test_user_function_variable_supports_function_argument(self):
        # Test user defined function default arguments can be:
        # 1, user defined functions (e.g, add1)
        # 2, torch functions (e.g, torch.sin)
        # 3, python builtin functions (e.g, operator.neg)
        def add1(x):
            return x + 1

        def gn(x, f1=add1, f2=torch.sin, f3=operator.neg):
            return f3(f2(f1(x)))

        def fn(x):
            return gn(x)

        x = torch.randn(2, 3)
        ref = fn(x)
        opt_fn = torch._dynamo.optimize("eager", nopython=True)(fn)
        res = opt_fn(x)
        self.assertTrue(torch.allclose(ref, res))

    def test_typing_variable_isinstance(self):
        def fn(x, m):
            if isinstance(m, typing.Mapping):
                return x + 1
            else:
                return x - 1

        x = torch.randn(2, 3)
        m = {"x": torch.randn(3)}
        ref = fn(x, m)
        opt_fn = torch._dynamo.optimize("eager")(fn)
        res = opt_fn(x, m)
        self.assertTrue(torch.allclose(ref, res))

    def test_repro_graph_breaks_in__get_item_by_idx(self):
        class Mod(torch.nn.Module):
            def __init__(self):
                super().__init__()
                self.mod = torch.nn.Sequential(
                    torch.nn.Linear(3, 3), torch.nn.Linear(3, 3)
                )

            def forward(self, x):
                return self.mod[0](x)

        m = Mod()
        graph, _ = torch._dynamo.export(m, torch.randn(3, 3))

    def test_nn_sequential_invocation(self):
        with freeze_rng_state():

            class TestModel(torch.nn.Module):
                def __init__(self) -> None:
                    super().__init__()
                    self.linears = torch.nn.Sequential(
                        torch.nn.Linear(2, 2),
                        torch.nn.Linear(2, 2),
                        torch.nn.Linear(2, 2),
                        torch.nn.Linear(2, 2),
                    )

                def forward(self, x):
                    all_but_last = self.linears[:-1]
                    return all_but_last(x)

            m = TestModel()
            x = torch.rand((2, 2))
            real = m(x)
            graph, _ = torch._dynamo.export(m, x)
            dynamo_result = graph(x)
            self.assertTrue(same(real, dynamo_result))

    def test_nn_sequential_invocation_reposition_indices(self):
        with freeze_rng_state():

            class TestModel(torch.nn.Module):
                def __init__(self) -> None:
                    super().__init__()
                    self.linears = torch.nn.Sequential(
                        torch.nn.Linear(2, 2),
                        torch.nn.Linear(2, 2),
                        torch.nn.Linear(2, 2),
                        torch.nn.Linear(2, 2),
                    )

                def forward(self, x):
                    all_but_last = self.linears[1:3]
                    return all_but_last(x)

            m = TestModel()
            x = torch.rand((2, 2))
            real = m(x)
            graph, _ = torch._dynamo.export(m, x)
            dynamo_result = graph(x)
            self.assertTrue(same(real, dynamo_result))

    def test_error_on_nested_fx_trace(self):
        input = torch.rand(2, 3)

        def f(x):
            x + x

        real = f(input)

        optimized = torch._dynamo.optimize("eager")(f)
        self.assertTrue(same(optimized(input), real))

        with self.assertRaisesRegex(RuntimeError, "Detected that you are using FX"):
            gm = torch.fx.symbolic_trace(optimized)

    @patch.object(torch._dynamo.config, "error_on_nested_fx_trace", False)
    def test_no_error_on_nested_fx_trace(self):
        input = torch.rand(2, 3)

        def f(x):
            x + x

        real = f(input)

        optimized = torch._dynamo.optimize("eager")(f)
        self.assertTrue(same(optimized(input), real))

        # should not error
        gm = torch.fx.symbolic_trace(optimized)
        self.assertTrue(same(gm(input), real))

    def test_not_dynamic_scope(self):
        def f(y):
            x = 1

            def g():
                x = 2
                return lambda: x

            return y + g()()

        input = torch.zeros(1)
        real = f(input)
        optimized = torch._dynamo.optimize("eager")(f)
        opt = optimized(input)
        self.assertTrue(same(opt, real))

    def test_inference_mode(self):
        @torch.inference_mode()
        def func(x, y):
            return x.add(1.0) + y

        x = torch.ones(4, requires_grad=True)
        y = torch.ones(4, requires_grad=True)
        ref = func(x, y)
        opt_func = torch._dynamo.optimize("eager")(func)

        x1 = torch.ones(4, requires_grad=True)
        res = opt_func(x1, y)
        self.assertTrue(same(ref, res))
        self.assertTrue(same(x, x1))

    def test_if_cond_nn_mod(self):
        class MockModule(torch.nn.Module):
            def __init__(self, output_relu=True):
                super().__init__()
                self.relu = torch.nn.ReLU() if output_relu else None

            def forward(self, x):
                x = torch.sin(x)
                if self.relu:
                    x = self.relu(x)
                return x

        model = MockModule()
        opt_model = torch._dynamo.optimize("eager", nopython=True)(model)

        x = torch.rand(4)
        ref = model(x)
        res = opt_model(x)
        self.assertTrue(same(ref, res))

        model = MockModule(output_relu=False)
        opt_model = torch._dynamo.optimize("eager", nopython=True)(model)

        x = torch.rand(4)
        ref = model(x)
        res = opt_model(x)
        self.assertTrue(same(ref, res))

    def test_if_cond_user_defined_object(self):
        # obj.__bool__ is not existed
        class A:  # noqa: B903
            def __init__(self, x):
                self.x = x

        # obj.__bool__ is function and returns bool type
        class B:
            def __init__(self, x):
                self.x = x

            def __bool__(self):
                return self.x > 0

        # obj.__bool__ is non-function
        class C:
            def __init__(self, x):
                self.x = x
                self.__bool__ = False

        def fn(x, obj):
            if not obj:
                return x + 1
            else:
                return x - 1

        x = torch.rand(4)
        cnts = torch._dynamo.testing.CompileCounter()
        opt_fn = torch._dynamo.optimize(cnts, nopython=True)(fn)
        obj1 = A(0.5)
        obj2 = B(0.5)
        obj3 = B(-0.5)
        obj4 = C(0.5)
        for obj in [obj1, obj2, obj3, obj4, obj3, obj2]:
            ref = fn(x, obj)
            res = opt_fn(x, obj)
            self.assertTrue(same(ref, res))
        self.assertEqual(cnts.frame_count, 4)

    def test_if_cond_user_defined_object2(self):
        # obj.__bool__ is function and returns non-bool type
        class MyObj:
            def __init__(self, x):
                self.x = x

            def __bool__(self):
                self.x = 1
                return self.x

        def fn(a, obj):
            if not obj:
                return a + obj.x
            else:
                return a - obj.x

        x = torch.rand(4)
        obj = MyObj(0.5)
        opt_fn = torch._dynamo.optimize("eager")(fn)
        try:
            opt_fn(x, obj)
            self.assertFalse(True)
        except TypeError as e:
            self.assertIn("__bool__ should return bool, returned int", str(e))

    def test_class_has_instancecheck_method(self):
        class A:
            pass

        class ExampleMeta(type):
            def __instancecheck__(cls, instance):
                return True

        class B(metaclass=ExampleMeta):
            pass

        def fn(x, obj):
            if isinstance(obj, B):
                return x + 1
            else:
                return x - 1

        x = torch.rand(4)
        obj = A()
        ref = fn(x, obj)
        opt_fn = torch._dynamo.optimize("eager", nopython=True)(fn)
        res = opt_fn(x, obj)
        self.assertTrue(same(ref, res))

    def test_torch_cuda_is_available(self):
        def fn(x):
            if torch.cuda.is_available():
                return x + 1
            else:
                return x - 1

        x = torch.rand(4)
        ref = fn(x)
        opt_fn = torch._dynamo.optimize("eager", nopython=True)(fn)
        res = opt_fn(x)
        self.assertTrue(same(ref, res))

    @unittest.skipIf(not torch.cuda.is_available(), "requires cuda")
    @unittest.skipIf(not torch.backends.cudnn.is_available(), "requires cudnn")
    def test_torch_cudnn_is_acceptable(self):
        def fn(x):
            if torch.backends.cudnn.is_acceptable(tensor=x):
                return x + 1
            return x

        x = torch.rand(4).cuda()
        ref = fn(x)
        opt_fn = torch._dynamo.optimize("eager", nopython=True)(fn)
        res = opt_fn(x)
        self.assertTrue(same(ref, res))

    @unittest.skipIf(not torch.cuda.is_available(), "requires cuda")
    @unittest.skipIf(not torch.backends.cudnn.is_available(), "requires cudnn")
    def test_torch_cudnn_is_acceptable_bad_inputs(self):
        def fn1(x):
            if torch.backends.cudnn.is_acceptable("invalid"):
                return x + 1
            return x

        def fn2(x):
            if torch.backends.cudnn.is_acceptable(x, 3.14):
                return x + 1
            return x

        with self.assertRaisesRegex(
            AssertionError, "Expect input to cudnn.is_acceptable to be a tensor"
        ):
            x1 = torch.rand(4).cuda()
            opt_fn1 = torch._dynamo.optimize("eager", nopython=True)(fn1)
            res1 = opt_fn1(x1)

        with self.assertRaisesRegex(
            AssertionError, "Expect 1 input to cudnn.is_acceptable"
        ):
            x2 = torch.rand(4).cuda()
            opt_fn2 = torch._dynamo.optimize("eager", nopython=True)(fn2)
            res = opt_fn2(x2)

    @unittest.skipIf(not torch.cuda.is_available(), "requires cuda")
    def test_get_device(self):
        def fn(x, y):
            x = x + 1
            y = y + 1
            return x.get_device(), y.get_device()

        x = torch.rand(4, device="cuda")
        y = torch.rand(4, device="cpu")
        ref = fn(x, y)
        opt_fn = torch._dynamo.optimize("eager", nopython=True)(fn)
        res = opt_fn(x, y)
        self.assertTrue(same(ref, res))

    def test_disable_flag(self):
        cnt = torch._dynamo.testing.CompileCounter()

        with patch.dict(os.environ, {"TORCH_COMPILE_DISABLE": "1"}):

            def fn(x, y):
                x = x + 1
                y = y + 1

            opt_fn = torch._dynamo.optimize(cnt)

        self.assertEqual(cnt.frame_count, 0)

    def test_is_compiling(self):
        def f():
            if torch._dynamo.is_compiling():
                return torch.ones(2, 2)
            else:
                return torch.zeros(2, 2)

        opt_f = torch._dynamo.optimize("eager")(f)

        self.assertEqual(f(), torch.zeros(2, 2))
        self.assertEqual(opt_f(), torch.ones(2, 2))

    def test_torch_generator_set_state(self):
        def fn():
            default_state = torch.default_generator.get_state()
            x = torch.rand([2, 3])
            torch._dynamo.graph_break()
            torch.default_generator.set_state(default_state)
            y = torch.rand([2, 3])
            return x, y

        opt_fn = torch._dynamo.optimize("eager")(fn)
        x, y = opt_fn()
        self.assertEqual(x, y)

    def test_guard_failure_fn(self):
        def fn(x, y, k):
            x = x + 1
            y = y + 1
            return x * y * k

        x = torch.tensor([0.5, 0.5])
        y = torch.tensor([1.0, 1.0])

        guard_failure = None

        def guard_failures(failure):
            nonlocal guard_failure
            guard_failure = failure

        opt_fn = torch._dynamo.optimize(
            "eager", nopython=True, guard_fail_fn=guard_failures
        )(fn)

        x2 = torch.tensor([0.5, 0.5, 1.0])
        y2 = torch.tensor([0.5, 0.5, 0.5])

        opt_fn(x, y, 3)
        opt_fn(x2, y2, 5)

        if (
            torch._dynamo.config.dynamic_shapes
            and not torch._dynamo.config.specialize_int
            and not torch._dynamo.config.assume_static_by_default
        ):
            # we didn't actually test guard_failure_fn here but whatever,
            # nice to see no guard failure on the test
            self.assertTrue(guard_failure is None)
        else:
            self.assertTrue(guard_failure is not None)
            if not torch._dynamo.config.dynamic_shapes:
                self.assertEqual(guard_failure[0], "k == 3")

    @patch.object(torch._dynamo.config, "dynamic_shapes", True)
    def test_guard_failure_fn_shape_control(self):
        def fn(x, y):
            if x.shape[0] < 3:
                if y.shape[0] < 3:
                    return x * y
                else:
                    return x + y
            else:
                return -1

        x = torch.randn([2, 2])
        y = torch.randn([2, 2])

        guard_failure = None

        def guard_failures(failure):
            nonlocal guard_failure
            guard_failure = failure

        opt_fn = torch._dynamo.optimize(
            "eager", nopython=True, guard_fail_fn=guard_failures
        )(fn)

        x2 = torch.randn([5, 5])
        y2 = torch.randn([5, 5])

        opt_fn(x, y)
        opt_fn(x2, y2)

        self.assertTrue(guard_failure is not None)
        if torch._dynamo.config.assume_static_by_default:
            self.assertEqual(guard_failure[0], "x.size()[0] == 2")
        else:
            self.assertEqual(guard_failure[0], "x.size()[0] < 3")

    def test_guard_failure_fn2(self):
        def fn(x, y):
            x = x + 1
            y = y + 1
            return x * y

        x = torch.tensor([0.5, 0.5])
        y = torch.tensor([1.0, 1.0])

        guard_failure = None

        def guard_failures(failure):
            nonlocal guard_failure
            guard_failure = failure

        opt_fn = torch._dynamo.optimize(
            "eager", nopython=True, guard_fail_fn=guard_failures
        )(fn)

        x2 = torch.tensor([0.5, 0.5, 1.0])
        y2 = torch.tensor([0.5, 0.5, 0.5])

        opt_fn(x, y)
        opt_fn(x2, y2)

        if torch._dynamo.config.dynamic_shapes:
            if torch._dynamo.config.assume_static_by_default:
                self.assertEqual(
                    guard_failure[0],
                    "x.size()[0] == 2",
                )
            else:
                self.assertTrue(guard_failure is None)
        else:
            self.assertTrue(guard_failure is not None)
            self.assertEqual(
                guard_failure[0],
                "tensor 'x' size mismatch at index 0. expected 2, actual 3",
            )

    def test_guard_failure_fn_tensor_iter(self):
        def fn(x):
            for y in x:
                y.add_(1.0)
            return y

        guard_failure = None

        def guard_failures(failure):
            nonlocal guard_failure
            guard_failure = failure

        opt_fn = torch._dynamo.optimize(
            "eager", nopython=True, guard_fail_fn=guard_failures
        )(fn)

        args1 = torch.randn(10, 10)
        out = fn(args1)
        opt_out = opt_fn(args1)
        self.assertTrue(same(out, opt_out))

        args2 = torch.randn(9, 10)
        out = fn(args2)
        opt_out = opt_fn(args2)
        self.assertTrue(same(out, opt_out))

        # guard is expected for both static and dynamic shapes
        self.assertTrue(guard_failure is not None)
        self.assertEqual(guard_failure[0], "len(x) == 10")

    def test_restore_graphstate(self):
        # This function does some guard accumulation,
        # and then rolls back due to control flow.
        # The idea is that if one were printing guards as they appear,
        # they would see this insert a guard that does not show up in the final set of
        # guards as we rolled back from it.
        def nested_fn(s):
            if x[0] < 10:
                return s * s
            return s

        def fn(x, y):
            x = x + 1
            y = nested_fn(y)
            y = y + 10
            return x * y

        all_guards = []

        def guard_export_print(guards):
            nonlocal all_guards
            all_guards.extend(guards)

        opt_fn = torch._dynamo.optimize("eager", guard_export_fn=guard_export_print)(fn)

        x = torch.tensor([0.5, 0.5])
        y = torch.tensor([1.0, 1.0])
        opt_fn(x, y)

        if torch._dynamo.config.dynamic_shapes:
            self.assertEqual(len(all_guards), 13)
        else:
            self.assertEqual(len(all_guards), 9)
        for guard in all_guards:
            # This guard was created
            self.assertTrue(guard.name != "nested_fn.__closure__[0].cell_contents")

    # Note - here be mild dragons.
    # This test relies a ton on internal implementation. Future refactor efforts
    # are welcome to delete it if necessary, rewriting this test constantly is a chore, not
    # a feature. We kept it around with some amount of saddness, as it was extremely useful in debugging.
    def test_restore_graphstate_internals(self):
        def fn(x, y):
            x = x + 1
            y = y + 1
            return x * y

        _, guards = torch._dynamo.export(
            fn, torch.tensor([0.25, 0.25]), torch.tensor([0.25, 0.25])
        )
        # Dummy ctor
        graph = OutputGraph(
            f_globals={},
            code_options={},
            compiler_fn=None,
            root_tx=None,
            export=False,
            export_constraints=None,
        )
        # Contrived property so as not to have it be None
        graph.nn_modules = {}
        graph.nn_modules_sources = {}
        # Contrived generation timestamp
        graph.timestamp = 4
        # Contrived guards
        graph.tracing_context.guards_context.dynamo_guards = guards

        # Save the state
        state = graph.copy_graphstate()
        # Saving increments the generation
        self.assertEqual(graph.timestamp, 5)

        # Assure that the saved state is valid
        self.assertEqual(state.timestamp, 4)

        # Ensure that the guards reflect the expected state
        self.assertEqual(graph.tracing_context.guards_context.dynamo_guards, guards)
        self.assertEqual(graph.guards, guards)

        # Mess around with the state
        graph.tracing_context.guards_context.dynamo_guards = set()
        self.assertEqual(graph.guards, set())

        # Restore the state
        graph.restore_graphstate(state)

        # Make sure it restored correctly
        self.assertEqual(graph.timestamp, 4)
        self.assertEqual(graph.guards, guards)
        self.assertEqual(graph.tracing_context.guards_context.dynamo_guards, guards)

    def test_call_parent_non_class_methods_from_child(self):
        class A:
            def add(self, x):
                return x + 10

            def mul(self, x):
                return x * 0.1

        class B(A):
            def add(self, x):
                return x + 20

            def mul(self, x):
                return x * 0.2

        class C(B):
            def add(self, x):
                y = A.add(self, x)
                z = B.mul(self, y)
                return z + 30

        x = torch.rand(4)
        fn = C().add
        ref = fn(x)
        opt_fn = torch._dynamo.optimize("eager", nopython=True)(fn)
        res = opt_fn(x)
        self.assertTrue(same(ref, res))

    def test_builder_for_class_with_metaclass(self):
        class ExampleMeta(type):
            pass

        class MyClass(metaclass=ExampleMeta):
            pass

        def fn(x, y):
            if isinstance(y, MyClass):
                return x + 1
            else:
                return x - 1

        x = torch.rand([4, 4])
        y = MyClass()
        ref = fn(x, y)
        opt_fn = torch._dynamo.optimize("eager")(fn)
        res = opt_fn(x, y)
        self.assertTrue(same(ref, res))

    def test_torch_package_working_with_trace(self):
        # from torch._dynamo.test_case import run_tests

        inputs = [torch.randn([2, 2]), torch.randn([2, 2])]

        optimized_model = torch._dynamo.optimize(backend="eager")(
            MyPickledModule(torch.randn([2, 2]))
        )
        from torch import package

        path = "/tmp/MyPickledModule.pt"
        package_name = "MyPickledModule"
        resource_name = "MyPickledModule.pkl"

        model = MyPickledModule(torch.randn([2, 2]))

        with package.PackageExporter(path) as exp:
            exp.extern("**")
            exp.save_pickle(package_name, resource_name, model)

        imp = package.PackageImporter(path)
        loaded_model = imp.load_pickle(package_name, resource_name)

        optimized_loaded_model = torch._dynamo.optimize("eager")(loaded_model)(*inputs)

    def test_shape_and_tuple_equality(self):
        def fn(x, y, t):
            z = x * y
            if x.size() == t:
                return z.cos()
            return z.sin()

        torch._dynamo.optimize("eager", nopython=True)(fn)(
            torch.randn([4, 4]), torch.randn([4, 4]), (4, 4)
        )

    def test_int_list(self):
        # if dynamic_shapes == True: unspec int list
        # if dynamic_shapes == False: spec int list
        def fn(x, y):
            return torch.sin(x + y[1] % 2)

        x = torch.randn(6)
        cnt = torch._dynamo.testing.CompileCounter()
        opt_fn = torch._dynamo.optimize(cnt)(fn)
        for i in range(10, 25, 3):
            y = [i, i + 1, i + 2]
            ref = fn(x, y)
            res = opt_fn(x, y)
            self.assertTrue(same(ref, res))
        self.assertEqual(cnt.frame_count, ifunspec(ifdyn(1, 5), 5))

    # specifically test for tensor.attribute -> torch.something()
    def test_real_imag_tensor_attribute(self):
        def fn(x, y):
            a = x.real
            b = x.imag
            return torch.mul(torch.add(a, y), b)

        x_real = torch.rand((4, 4))
        x_imag = torch.rand((4, 4))
        x = torch.complex(x_real, x_imag)
        y = torch.rand((4, 4))

        ref = fn(x, y)
        opt_fn = torch._dynamo.optimize("eager")(fn)
        res = opt_fn(x, y)
        self.assertTrue(same(ref, res))

    def test_T_tensor_attribute(self):
        def fn(x, y):
            a = x.T
            return torch.add(a, y)

        x = torch.rand((4, 4))
        y = torch.rand((4, 4))

        ref = fn(x, y)
        opt_fn = torch._dynamo.optimize("eager")(fn)
        res = opt_fn(x, y)
        self.assertTrue(same(ref, res))

    def test_recursive_tensor_attribute(self):
        def fn(x, y):
            a = x.real.T
            b = x.imag
            return torch.mul(torch.add(a, y), b)

        x_real = torch.rand((4, 4))
        x_imag = torch.rand((4, 4))
        x = torch.complex(x_real, x_imag)
        y = torch.rand((4, 4))

        ref = fn(x, y)
        opt_fn = torch._dynamo.optimize("eager")(fn)
        res = opt_fn(x, y)
        self.assertTrue(same(ref, res))

    def test_tagging_tensors_simple(self):
        def foo(x, y):
            return x * y, x, y

        a = torch.randn([3, 3])
        a.tag = "a"
        a.frog = "ribbity ribbit"
        b = torch.randn([3, 3])
        b.tag = "b"
        b.frog = "ribbit"

        exported = torch._dynamo.export(foo, a, b)
        out_graph = exported[0]

        nodes = list(out_graph.graph.nodes)
        placeholders = [node for node in nodes if node.op == "placeholder"]
        all_tags = []
        all_frogs = []
        for placeholder in placeholders:
            if "tensor_dict" in placeholder.meta:
                all_tags.append(placeholder.meta["tensor_dict"]["tag"])
                all_frogs.append(placeholder.meta["tensor_dict"]["frog"])

        self.assertEqual(all_tags, ["a", "b"])
        self.assertEqual(all_frogs, ["ribbity ribbit", "ribbit"])

    def test_tagging_tensors_mix_used_unused_structure(self):
        def pre_attention_state_ops(input, mems, state):
            lc_key = state[0]
            lc_val = state[1]
            bar = []
            for i in range(0, 4):
                bar2 = []
                for j in range(0, 3):
                    bar2.append(
                        lc_key + lc_val + torch.tensor([0.1, 0.25, 0.4, 0.5, 0.1])
                    )
                bar.append(bar2)

            return bar

        mems = torch.tensor([[[1.8364, 0.2724, -1.4917, -0.4367, 0.8640]]])
        state = [
            torch.tensor([[[1.0517, 0.3848, -0.6472, 0.0823, 0.9116]]]),
            torch.tensor([[[1.0517, 0.3848, -0.6472, 0.0823, 0.9116]]]),
        ]
        i = torch.tensor(
            [
                [0.0313, -0.1487, -0.3846, -0.5321],
                [-1.7073, 1.3331, -0.0890, -1.4935],
                [-0.8314, -0.1862, -0.5935, 1.5232],
            ]
        )

        mems.tag = "MEMS"
        i.tag = "FOO"
        state[0].tag = "STATE_0"
        state[1].tag = "HMMM"

        exported = torch._dynamo.export(pre_attention_state_ops, i, mems, state)
        out_graph = exported[0]

        nodes = list(out_graph.graph.nodes)
        placeholders = [node for node in nodes if node.op == "placeholder"]
        all_tags = []
        for placeholder in placeholders:
            if "tensor_dict" in placeholder.meta:
                all_tags.append(placeholder.meta["tensor_dict"]["tag"])

        self.assertEqual(all_tags, ["STATE_0", "HMMM"])

    def test_get_custom_tensor_attribute(self):
        def fn(x):
            return x.custom_attr * x

        x = torch.rand((2, 2))
        x.custom_attr = 3.14
        ref = fn(x)
        opt_fn = torch._dynamo.optimize("eager")(fn)
        res = opt_fn(x)
        self.assertTrue(same(ref, res))

    def test_set_custom_tensor_attribute(self):
        def fn(x):
            x.custom_attr = 3.14
            return x.custom_attr * x

        x = torch.rand((2, 2))
        ref = fn(x)
        opt_fn = torch._dynamo.optimize("eager")(fn)
        res = opt_fn(x)
        self.assertTrue(same(ref, res))

    @unittest.skipIf(sys.version_info < (3, 11), "requires Python 3.11+")
    def test_py311_jump_offset(self):
        new_inst = bytecode_transformation.create_instruction
        load_global = bytecode_transformation.create_load_global
        consts = (None, 1, 2, 3, 4)

        def create_test_code(jump_opname, target_idx):
            targets = [
                new_inst("LOAD_CONST", argval=1),
                new_inst("LOAD_CONST", argval=3),
            ]
            jump_to_target_inst = new_inst(jump_opname, target=targets[target_idx])
            """
            pseudocode of generated bytecode:
            def test_py311_fn():
                goto target1
            target0:
                return 1
            target1:
                goto [target0/target2] (via fwd or bwd jump)
                return 2
            target2:
                return 3
                return 4
            """
            # test with LOAD_GLOBAL since it has a different instruction size
            insts = [
                new_inst("RESUME", 0),
                new_inst("JUMP_FORWARD", target=jump_to_target_inst),
                targets[0],
                load_global("print", False),
                new_inst("POP_TOP"),
                new_inst("RETURN_VALUE"),
                jump_to_target_inst,
                new_inst("LOAD_CONST", argval=2),
                load_global("print", False),
                new_inst("POP_TOP"),
                new_inst("RETURN_VALUE"),
                targets[1],
                new_inst("RETURN_VALUE"),
                new_inst("LOAD_CONST", argval=4),
                new_inst("RETURN_VALUE"),
            ]
            code_options = collections.OrderedDict(
                [
                    ("co_argcount", 0),
                    ("co_posonlyargcount", 0),
                    ("co_kwonlyargcount", 0),
                    ("co_nlocals", 0),
                    ("co_stacksize", 2),
                    ("co_flags", 3),
                    ("co_code", b""),
                    ("co_consts", consts),
                    ("co_names", ("print",)),
                    ("co_varnames", ()),
                    ("co_filename", __file__),
                    ("co_name", "test_py311_fn"),
                    ("co_qualname", "test_py311_fn"),
                    ("co_firstlineno", 1),
                    ("co_linetable", b""),
                    ("co_exceptiontable", b""),
                    ("co_freevars", ()),
                    ("co_cellvars", ()),
                ]
            )
            return bytecode_transformation.clean_and_assemble_instructions(
                insts,
                list(code_options.keys()),
                code_options,
            )

        # format: jump_opname, target_idx, expected forward jump, expected return value
        test_args = (
            ("JUMP_FORWARD", 0, False, 1),
            ("JUMP_FORWARD", 1, True, 3),
            ("JUMP_BACKWARD", 0, False, 1),
            ("JUMP_BACKWARD", 1, True, 3),
        )

        for test in test_args:
            insts, code = create_test_code(test[0], test[1])
            # check if offset of latest jump instruction is forward/backward
            for inst in reversed(insts):
                if inst.opname.startswith("JUMP"):
                    if test[2]:
                        self.assertIn("FORWARD", inst.opname)
                    else:
                        self.assertIn("BACKWARD", inst.opname)
                    break
            # run the code and check result

            def dummy_fn():
                pass

            dummy_fn.__code__ = code
            self.assertEqual(dummy_fn(), test[3])

            dummy_opt = torch._dynamo.optimize("eager")(dummy_fn)
            self.assertEqual(dummy_opt(), test[3])

<<<<<<< HEAD
    def test_encode_varint(self):
        nums = [
            0b111_101010_000000,
            0b1100_111000_010101_101010,
        ]
        b = bytecode_transformation.encode_exn_tab_varint(
            nums[0]
        ) + bytecode_transformation.encode_exn_tab_varint(nums[1])
        nums_new = []
        b_iter = iter(bytes(b))
        while True:
            try:
                nums_new.append(bytecode_transformation.decode_exn_tab_varint(b_iter))
            except StopIteration:
                break
        self.assertEqual(nums, nums_new)

    @unittest.skipIf(sys.version_info < (3, 11), "requires Python 3.11+")
    def test_exceptiontable_parsing(self):
        def fn():
            try:
                with a():
                    b()
                c()
            except Exception:
                d()
            finally:
                e()
            f()

        tab = bytecode_transformation.parse_exception_table(
            fn.__code__.co_exceptiontable
        )
        b = bytecode_transformation.assemble_exception_table(tab)
        self.assertEqual(b, fn.__code__.co_exceptiontable)

    @unittest.skipIf(sys.version_info < (3, 11), "requires Python 3.11+")
    def test_exceptiontable_e2e(self):
        def fn():
            try:
                with a():
                    b()
                c()
            except Exception:
                d()
            finally:
                e()
            f()

        def nothing(*args):
            pass

        code = bytecode_transformation.transform_code_object(fn.__code__, nothing)
        self.assertEqual(code.co_exceptiontable, fn.__code__.co_exceptiontable)
=======
    def test_get_const_index(self):
        code_options = {"co_consts": (None, -0.0, 0.0)}
        self.assertEqual(bytecode_transformation.get_const_index(code_options, 0.0), 2)
>>>>>>> 651ce0f3

    def test_ordered_dict_alias_reconstruct(self):
        od = collections.OrderedDict

        def fn():
            d1 = dict()
            d1["a"] = 1
            d2 = od(d1)
            d2["b"] = 2
            torch._dynamo.graph_break()
            if isinstance(d2, od):
                return d2["a"] + d2["b"]
            else:
                return 0

        dis.dis(fn)
        self.assertEqual(torch._dynamo.optimize("eager")(fn)(), 3)

    @torch._dynamo.config.patch(dynamic_shapes=True)
    def test_raise_guard_full_constraint(self):
        y = torch.randn([3, 3, 3])

        def my_dyn_fn(x):
            if x.shape[0] == 3:
                return x.sin()
            return x.cos()

        torch._dynamo.mark_dynamic(y, 0)
        with self.assertRaises(ConstraintViolationError):
            torch._dynamo.optimize("eager")(my_dyn_fn)(y)

    @torch._dynamo.config.patch(dynamic_shapes=True)
    def test_no_raise_guard_partial_constraint(self):
        y = torch.randn([3, 3, 3])

        def my_dyn_fn(x):
            if x.shape[0] > 3:
                return x.sin()
            return x.cos()

        torch._dynamo.optimize("eager")(my_dyn_fn)(y)
        torch._dynamo.mark_dynamic(y, 0)
        torch._dynamo.reset()
        torch._dynamo.optimize("eager")(my_dyn_fn)(y)

    @torch._dynamo.config.patch(dynamic_shapes=True)
    def test_no_raise_guard_partial_constraint_across_break(self):
        y = torch.randn([3, 3, 3])

        def my_dyn_fn(x, y):
            z = x * y

            torch._dynamo.graph_break()
            if z.shape[0] > 2:
                return z.cos()

            return x.cos()

        torch._dynamo.optimize("eager")(my_dyn_fn)(y, y)
        torch._dynamo.mark_dynamic(y, 0)
        torch._dynamo.reset()
        torch._dynamo.optimize("eager")(my_dyn_fn)(y, y)

    # Sadly, this does not throw - we do not prop correctly across the graph break
    @unittest.expectedFailure
    @torch._dynamo.config.patch(dynamic_shapes=True)
    def test_raise_guard_partial_constraint_across_break(self):
        y = torch.randn([3, 3, 3])

        def my_dyn_fn(x, y):
            z = x * y

            torch._dynamo.graph_break()
            if z.shape[0] == 3:
                return z.cos()

            return x.cos()

        torch._dynamo.optimize("eager")(my_dyn_fn)(y, y)
        torch._dynamo.mark_dynamic(y, 0)
        torch._dynamo.reset()
        with self.assertRaisesRegex(
            Exception,
        ):
            torch._dynamo.optimize("eager")(my_dyn_fn)(y, y)

    @torch._dynamo.config.patch(dynamic_shapes=True)
    def test_raise_guard_partial_constraint_no_graph_break(self):
        y = torch.randn([3, 3, 3])

        def my_dyn_fn(x, y):
            z = x * y

            if z.shape[0] == 3:
                return z.cos()

            return x.cos()

        torch._dynamo.mark_dynamic(y, 0)
        with self.assertRaises(ConstraintViolationError):
            torch._dynamo.optimize("eager")(my_dyn_fn)(y, y)

    def test_cannot_trace_mark_dynamic(self):
        y = torch.randn([3, 3, 3])

        def my_dyn_fn(x):
            torch._dynamo.mark_dynamic(x, 0)
            return x * x

        with self.assertRaisesRegex(
            AssertionError, "Attempt to trace forbidden callable"
        ):
            torch._dynamo.optimize("eager")(my_dyn_fn)(y)

    def test_cannot_trace_mark_dynamic_safe_unreached(self):
        y = torch.randn([3, 3, 3])

        def my_dyn_fn(x):
            if x.shape[0] == 3:
                return x
            print("Running", torch._dynamo.mark_dynamic(x, 0))
            return x * x

        torch._dynamo.optimize("eager")(my_dyn_fn)(y)

    @torch._dynamo.config.patch(dynamic_shapes=False)
    def test_no_dynamic_shapes_mark_dynamic_illegal(self):
        y = torch.randn([3, 3, 3])

        def my_dyn_fn(x):
            if x.shape[0] > 3:
                return x.sin()
            return x.cos()

        torch._dynamo.optimize("eager")(my_dyn_fn)(y)
        torch._dynamo.mark_dynamic(y, 0)
        torch._dynamo.reset()
        with self.assertRaisesRegex(
            AssertionError,
            "mark_dynamic usage with dynamic_shapes=False is not yet supported",
        ):
            torch._dynamo.optimize("eager")(my_dyn_fn)(y)

    @torch._dynamo.config.patch(dynamic_shapes=True)
    def test_py_guards_mark_dynamic(self):
        def my_dyn_fn(a):
            if a.shape[0] > 2:
                return a.cos()
            return a.sin()

        counter = CompileCounter()

        # Run with dynamic
        x0 = torch.randn([3, 3, 3])
        torch._dynamo.mark_dynamic(x0, 0)
        torch._dynamo.optimize(counter)(my_dyn_fn)(x0)
        self.assertEqual(counter.frame_count, 1)

        # Run without dynamic, no recompile
        x = torch.randn([3, 3, 3])
        torch._dynamo.optimize(counter)(my_dyn_fn)(x)
        self.assertEqual(counter.frame_count, 1)

        # Mark a new dim, 1, as dynamic
        x1 = torch.randn([3, 3, 3])
        torch._dynamo.mark_dynamic(x1, 1)
        torch._dynamo.optimize(counter)(my_dyn_fn)(x1)
        # Recompile triggered because we marked a new dym as dynamic
        self.assertEqual(counter.frame_count, 2)

        # Reset
        torch._dynamo.reset()
        # Reset counter
        counter = CompileCounter()

        # Run with dynamic 1
        torch._dynamo.optimize(counter)(my_dyn_fn)(x1)
        self.assertEqual(counter.frame_count, 1)

        # Run with dynamic 0, not subset
        torch._dynamo.optimize(counter)(my_dyn_fn)(x0)
        self.assertEqual(counter.frame_count, 2)

        # Run with dynamic 0, 1, 2, not subset
        x012 = torch.randn([3, 3, 3])
        torch._dynamo.mark_dynamic(x012, 0)
        torch._dynamo.mark_dynamic(x012, 1)
        torch._dynamo.mark_dynamic(x012, 2)
        torch._dynamo.optimize(counter)(my_dyn_fn)(x012)
        self.assertEqual(counter.frame_count, 3)

    def test_torch_compile_ctx_on_forward_and_training_step(self):
        class MyModel(torch.nn.Module):
            def forward(self):
                ...

            def training_step(self):
                self()

        model = MyModel()
        compiled_model = torch.compile(model)

        model.forward = compiled_model.dynamo_ctx(model.forward)
        model.training_step = compiled_model.dynamo_ctx(model.training_step)

        model.training_step()

    def test_torch_guards_stack_frame_register_inlining_disable(self):
        y = torch.nn.Parameter(torch.tensor([0.25, 0.25]))
        x = torch.tensor([0.5, 0.5])

        class encoder(torch.nn.Module):
            def __init__(self, y):
                super().__init__()
                self.register_parameter("param", y)

            @torch._dynamo.disable
            def helper(self, x, y):
                return x * y

            def forward(self, a, *args):
                x = a + a
                return self.helper(x, self.param)

        e = encoder(y)

        seen_frames = []
        import contextlib

        @contextlib.contextmanager
        def global_context_capture_fn(frame_summary):
            seen_frames.append(frame_summary)
            yield

        with mock.patch(
            "torch._guards.TracingContext.current_frame",
            side_effect=global_context_capture_fn,
        ):
            torch._dynamo.optimize("eager")(e)(x)

        self.assertEqual(len(seen_frames), 0)

    def test_torch_guards_stack_frame_register_inlining_partially_disable(self):
        y = torch.nn.Parameter(torch.tensor([0.25, 0.25]))
        x = torch.tensor([0.5, 0.5])

        class encoder(torch.nn.Module):
            def __init__(self, y):
                super().__init__()
                self.register_parameter("param", y)

            @torch._dynamo.disable
            def helper_disabled(self, x, y):
                return x * y

            def helper(self, x, y):
                return x * y

            def forward(self, a, *args):
                x = a + a
                return self.helper(x, self.param) + self.helper_disabled(x, self.param)

        e = encoder(y)

        seen_frames = []
        import contextlib

        @contextlib.contextmanager
        def global_context_capture_fn(frame_summary):
            seen_frames.append(frame_summary)
            yield

        with mock.patch(
            "torch._guards.TracingContext.current_frame",
            side_effect=global_context_capture_fn,
        ):
            torch._dynamo.optimize("eager")(e)(x)

        self.assertEqual(len(seen_frames), 1)
        self.assertEqual(seen_frames[0].name, "forward")
        self.assertEqual(
            seen_frames[0].line,
            "return self.helper(x, self.param) + self.helper_disabled(x, self.param)",
        )

    def test_torch_guards_stack_frame_register_inlining(self):
        x = torch.tensor([0.5, 0.5])
        y = torch.tensor([0.75, 0.75, 0.75, 0.75])
        z = torch.tensor([0.25, 0.25, 0.25, 0.25, 0.25, 0.25, 0.25, 0.25])

        def uwu_inline_me(x, y, z):
            r = torch.cat((x, x)) + y
            r2 = torch.cat((y, y)) + z
            return r, r2

        def fn(x, y, z):
            r, r2 = uwu_inline_me(x, y, z)
            return torch.mul(r, r), torch.mul(r2, r2)

        seen_frames = []
        import contextlib

        @contextlib.contextmanager
        def global_context_capture_fn(frame_summary):
            seen_frames.append(frame_summary)
            yield

        with mock.patch(
            "torch._guards.TracingContext.current_frame",
            side_effect=global_context_capture_fn,
        ):
            torch._dynamo.optimize("eager")(fn)(x, y, z)

        self.assertEqual(len(seen_frames), 1)
        self.assertEqual(seen_frames[0].name, "fn")
        self.assertEqual(seen_frames[0].line, "r, r2 = uwu_inline_me(x, y, z)")

    def test_torch_guards_stack_frame_register_inlining_deep(self):
        x = torch.tensor([0.5, 0.5])
        y = torch.tensor([0.75, 0.75, 0.75, 0.75])
        z = torch.tensor([0.25, 0.25, 0.25, 0.25, 0.25, 0.25, 0.25, 0.25])

        def uwu_inline_me_deep(x, y):
            return torch.cat((x, x)) + y

        def uwu_inline_me(x, y, z):
            r = uwu_inline_me_deep(x, y)
            r2 = uwu_inline_me_deep(y, z)
            return r, r2

        def fn(x, y, z):
            r, r2 = uwu_inline_me(x, y, z)
            return torch.mul(r, r), torch.mul(r2, r2)

        seen_frames = []
        import contextlib

        @contextlib.contextmanager
        def global_context_capture_fn(frame_summary):
            seen_frames.append(frame_summary)
            yield

        with mock.patch(
            "torch._guards.TracingContext.current_frame",
            side_effect=global_context_capture_fn,
        ):
            torch._dynamo.optimize("eager")(fn)(x, y, z)

        self.assertEqual(len(seen_frames), 3)
        self.assertEqual(seen_frames[0].name, "fn")
        self.assertEqual(seen_frames[1].name, "uwu_inline_me")
        self.assertEqual(seen_frames[2].line, "r2 = uwu_inline_me_deep(y, z)")

    def test_compile_profiler(self):
        class Model(torch.nn.Module):
            def forward(self, input):
                return input + input

        model = Model()
        prof = CompileProfiler()
        compiled = torch.compile(model, backend=prof)
        base_checker = (
            lambda: FileCheck()
            .check("Torchdynamo Profiler Report")
            .check("Graph Breaks")
            .check("No graph breaks detected.")
            .check("Recompilation")
        )
        input = torch.rand((2, 3, 4))
        _ = compiled(input)
        base_checker().check("No recompilation detected.").run(prof.report())

        new_shape_input = torch.rand((3, 3, 4))
        _ = compiled(new_shape_input)

        # Not an exhaustive test of dynamic shapes behavior, but some sanity
        if (
            not torch._dynamo.config.dynamic_shapes
            or torch._dynamo.config.assume_static_by_default
        ):
            base_checker().check("Recompile Reasons").check("'forward'").check(
                "cache_size_limit to 1"
            ).run(prof.report())
        else:
            base_checker().check("No recompilation detected.").run(prof.report())

        # Ensure correct guard fail message is selected to show to user
        if not torch._dynamo.config.dynamic_shapes:
            new_shape_input = torch.rand((4, 3, 4))
            _ = compiled(new_shape_input)

            base_checker().check("Recompile Reasons").check("'forward'").check(
                "tensor 'input' size mismatch at index 0. expected 2, actual 3"
            ).check(
                "tensor 'input' size mismatch at index 0. expected 3, actual 4"
            ).run(
                prof.report()
            )


class CustomFunc1(torch.autograd.Function):
    @staticmethod
    def forward(ctx, foo):
        return foo + foo

    @staticmethod
    def backward(ctx, grad_output):
        return grad_output


class CustomFunc2(torch.autograd.Function):
    # the forward function can be staticmethod or classmethod
    @classmethod
    def forward(cls, ctx, foo):
        return foo + foo

    @staticmethod
    def backward(ctx, grad_output):
        return grad_output


class CustomFunc3(torch.autograd.Function):
    # Test there is graph break in forward function
    @staticmethod
    def forward(ctx, foo):
        result = foo + foo
        torch._dynamo.graph_break()
        result = result + foo
        ctx.save_for_backward(result)
        return result

    @staticmethod
    def backward(ctx, grad_output):
        (result,) = ctx.saved_tensors
        return grad_output * math.sqrt(result.numel())


class Module1(torch.nn.Module):
    def forward(self, foo):
        return CustomFunc1().apply(foo)


class Module2(torch.nn.Module):
    def __init__(self):
        super().__init__()
        self.fn = CustomFunc1.apply

    def forward(self, foo):
        return self.fn(foo)


class Module3(torch.nn.Module):
    def forward(self, foo):
        return CustomFunc2().apply(foo)


class Module4(torch.nn.Module):
    def __init__(self):
        super().__init__()
        self.fn = CustomFunc2.apply

    def forward(self, foo):
        return self.fn(foo)


class Module5(torch.nn.Module):
    def forward(self, foo):
        return CustomFunc3().apply(foo)


class Module6(torch.nn.Module):
    def __init__(self):
        super().__init__()
        self.fn = CustomFunc3.apply

    def forward(self, foo):
        return self.fn(foo)


class TestTracer(JitTestCase):
    def test_jit_save(self):
        def fn():
            class Foo(torch.nn.Module):
                def __init__(self):
                    super().__init__()
                    self.a = 3

                @torch.jit.export
                def __getstate__(self):
                    return (3, self.training)

                @torch.jit.export
                def __setstate__(self, state):
                    self.a = state[0]
                    self.training = state[1]

                def forward(self, x):
                    return x + self.a

            f = Foo()

            return torch.jit.trace(f, (torch.rand(3, 4),))

        fn()
        opt_fn = torch._dynamo.optimize("eager")(fn)
        opt_fn()


if __name__ == "__main__":
    from torch._dynamo.test_case import run_tests

    run_tests()<|MERGE_RESOLUTION|>--- conflicted
+++ resolved
@@ -4875,7 +4875,10 @@
             dummy_opt = torch._dynamo.optimize("eager")(dummy_fn)
             self.assertEqual(dummy_opt(), test[3])
 
-<<<<<<< HEAD
+    def test_get_const_index(self):
+        code_options = {"co_consts": (None, -0.0, 0.0)}
+        self.assertEqual(bytecode_transformation.get_const_index(code_options, 0.0), 2)
+
     def test_encode_varint(self):
         nums = [
             0b111_101010_000000,
@@ -4930,11 +4933,6 @@
 
         code = bytecode_transformation.transform_code_object(fn.__code__, nothing)
         self.assertEqual(code.co_exceptiontable, fn.__code__.co_exceptiontable)
-=======
-    def test_get_const_index(self):
-        code_options = {"co_consts": (None, -0.0, 0.0)}
-        self.assertEqual(bytecode_transformation.get_const_index(code_options, 0.0), 2)
->>>>>>> 651ce0f3
 
     def test_ordered_dict_alias_reconstruct(self):
         od = collections.OrderedDict
