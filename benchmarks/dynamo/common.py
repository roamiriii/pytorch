#!/usr/bin/env python3
from __future__ import annotations

import abc

import argparse
import collections
import contextlib
import copy
import csv
import dataclasses
import functools
import importlib
import itertools
import logging
import os
import pathlib
import shutil
import signal
import subprocess
import sys
import time
import weakref
from contextlib import contextmanager

from typing import (
    Any,
    Callable,
    Generator,
    List,
    Mapping,
    NamedTuple,
    Optional,
    Tuple,
    Type,
    TYPE_CHECKING,
)
from unittest.mock import MagicMock

from typing_extensions import Self

if TYPE_CHECKING:
    from torch.onnx._internal.fx import diagnostics

import numpy as np
import pandas as pd
import psutil
import torch
import torch._dynamo
import torch._dynamo.utils
import torch._export
import torch.distributed
import torch.fx._pytree as fx_pytree
import torch.multiprocessing as mp
from scipy.stats import gmean, ttest_ind
from torch._dynamo.profiler import fx_insert_profiling, Profiler
from torch._dynamo.testing import (
    dummy_fx_compile,
    format_speedup,
    reset_rng_state,
    same,
)

try:
    from torch._dynamo.utils import clone_inputs, graph_break_reasons
    from torch._inductor.utils import aot_inductor_launcher, fresh_inductor_cache
except ImportError:
    from _dynamo.utils import clone_inputs, graph_break_reasons
from torch._functorch.aot_autograd import set_model_name
from torch._inductor import config as inductor_config
from torch._subclasses.fake_tensor import FakeTensorMode

from torch.utils import _pytree as pytree
from torch.utils._pytree import tree_map, tree_map_only

from tqdm.auto import tqdm, trange

try:
    import torch_xla
    import torch_xla.core.xla_model as xm

    # This is to woraround the backward issue https://github.com/pytorch/xla/issues/4174
    torch_xla._XLAC._init_computation_client()
except ImportError:
    # ignore the error if torch_xla is not installed
    pass

log = logging.getLogger(__name__)

# We are primarily interested in TF32
torch.backends.cuda.matmul.allow_tf32 = True

# Suppress torch.profiler spam
os.environ["KINETO_LOG_LEVEL"] = "5"

current_name = ""
current_device = ""
current_onnx_compiler = ""
current_batch_size = None
output_filename = None

MAX_DOWNLOAD_ATTEMPTS = 5


class CI(NamedTuple):
    backend: str  # aot_eager or inductor
    training: bool
    dynamic: bool = False
    device: str = "cuda"


CI_SKIP = collections.defaultdict(list)


# Skips for dynamic=False

# Here eager really means dynamo+eager
CI_SKIP[CI("eager", training=False)] = [
    # TorchBench
    "DALLE2_pytorch",  # AttributeError: text_encodings
    "hf_BigBird",  # fail_accuracy
    # TypeError: pad_center() takes 1 positional argument but 2 were given
    "tacotron2",
    # Huggingface
    "DebertaV2ForQuestionAnswering",  # OOM
]

CI_SKIP[CI("eager", training=True)] = [
    *CI_SKIP[CI("eager", training=False)],
    # TorchBench
    "BERT_pytorch",  # accuracy
    "Background_Matting",  # fp64_OOM
    "hf_BigBird",  # fp64_OOM
    "hf_T5_base",  # fp64_OOM
    "llama",  # Accuracy failed: allclose not within tol=0.001
    "vision_maskrcnn",  # The size of tensor a (29) must match the size of tensor b (33) (doesn't repro)
    # Huggingface
    "XGLMForCausalLM",  # OOM
    # TIMM
    "cait_m36_384",  # fp64_OOM
    "convit_base",  # fp64_OOM
    "mobilenetv2_100",  # accuracy
    "xcit_large_24_p8_224",  # fp64_OOM,
]

CI_SKIP[CI("aot_eager", training=False)] = [
    *CI_SKIP[CI("eager", training=False)],
    # all dynamic shapes errors for detectron variants
    "demucs",  # OOM
    "detectron2_fasterrcnn_r_101_c4",
    "detectron2_fasterrcnn_r_101_dc5",
    "detectron2_fasterrcnn_r_101_fpn",
    "detectron2_fasterrcnn_r_50_c4",
    "detectron2_fasterrcnn_r_50_dc5",
    "detectron2_fasterrcnn_r_50_fpn",
    "detectron2_fcos_r_50_fpn",
    "detectron2_maskrcnn_r_101_c4",
    "detectron2_maskrcnn_r_101_fpn",
    "detectron2_maskrcnn_r_50_c4",
    "detectron2_maskrcnn_r_50_fpn",
    "hf_BigBird",  # OOM
    "tacotron2",  # AssertionError: Deduped args out of bounds
    # Huggingface
    "BartForConditionalGeneration",  # OOM
    "DebertaV2ForQuestionAnswering",  # OOM
    # Torchbench
    "speech_transformer",  # https://github.com/pytorch/pytorch/issues/99893
    "pyhpc_isoneutral_mixing",  # https://github.com/pytorch/pytorch/issues/99893
    "pyhpc_turbulent_kinetic_energy",  # https://github.com/pytorch/pytorch/issues/99893
]

CI_SKIP[CI("aot_eager", training=True)] = [
    *CI_SKIP[CI("aot_eager", training=False)],
    # TorchBench
    "Background_Matting",  # fp64_OOM
    "hf_T5_base",  # fp64_OOM
    "mobilenet_v2_quantized_qat",  # fp64_OOM
    "resnet50_quantized_qat",  # fp64_OOM
    "pytorch_struct",
    # Huggingface
    "MBartForConditionalGeneration",  # OOM
    "M2M100ForConditionalGeneration",  # OOM
    "XGLMForCausalLM",  # OOM
    # TIMM
    "cait_m36_384",  # fp64_OOM
    "convit_base",  # fp64_OOM
    "fbnetv3_b",  # Accuracy (blocks.2.2.bn1.weight.grad)
    "levit_128",  # Accuracy (patch_embed.0.c.weight.grad)
    "lcnet_050",  # Accuracy (blocks.1.0.bn2.weight.grad)
    "sebotnet33ts_256",  # Accuracy (stem.conv1.conv.weight.grad)
    "xcit_large_24_p8_224",  # fp64_OOM,
]

CI_SKIP[CI("inductor", training=False)] = [
    # TorchBench
    "DALLE2_pytorch",  # AttributeError: text_encodings
    "demucs",  # OOM
    "detectron2_fasterrcnn_r_101_c4",
    "detectron2_fasterrcnn_r_101_dc5",
    "detectron2_fasterrcnn_r_101_fpn",
    "detectron2_fasterrcnn_r_50_c4",
    "detectron2_fasterrcnn_r_50_dc5",
    "detectron2_fasterrcnn_r_50_fpn",
    "detectron2_fcos_r_50_fpn",
    "detectron2_maskrcnn_r_101_c4",
    "detectron2_maskrcnn_r_101_fpn",
    "detectron2_maskrcnn_r_50_c4",
    "detectron2_maskrcnn_r_50_fpn",
    # TorchBench
    "detectron2",
    "densenet121",  # flaky accuracy
    "hf_T5",  # accuracy
    "hf_BigBird",  # accuracy
    "hf_GPT2_large",  # OOM
    "maml",  # accuracy
    "mobilenet_v2_quantized_qat",  # The eval test only supports CPU
    "pytorch_struct",  # Test eval is not implemented
    "pyhpc_equation_of_state",  # Accuracy
    "pyhpc_turbulent_kinetic_energy",  # Accuracy
    "tacotron2",
]

CI_SKIP[CI("inductor", training=False, device="cpu")] = [
    # TorchBench
    "drq",  # Need to update torchbench
    "detectron2_fasterrcnn_r_101_c4",
    "detectron2_fasterrcnn_r_101_dc5",
    "detectron2_fasterrcnn_r_101_fpn",
    "detectron2_fasterrcnn_r_50_c4",
    "detectron2_fasterrcnn_r_50_dc5",
    "detectron2_fasterrcnn_r_50_fpn",
    "detectron2_fcos_r_50_fpn",
    "detectron2_maskrcnn_r_101_c4",
    "detectron2_maskrcnn_r_101_fpn",
    "detectron2_maskrcnn_r_50_c4",
    "detectron2_maskrcnn_r_50_fpn",
    "doctr_det_predictor",  # requires newer gcc
    "doctr_reco_predictor",  # requires newer gcc
    "gat",  # does not work with fp32
    "gcn",  # does not work with fp32
    "hf_Bert_large",  # OOM
    "hf_GPT2_large",  # Intermittent failure on CI
    "hf_T5_base",  # OOM
    "mobilenet_v2_quantized_qat",
    "pyhpc_turbulent_kinetic_energy",
    "resnet50_quantized_qat",  # Eager model failed to run(Quantize only works on Float Tensor, got Double)
    "sage",  # does not work with fp32
    # Huggingface
    "GPT2ForSequenceClassification",  # Accuracy https://github.com/pytorch/pytorch/issues/109019
    "MBartForConditionalGeneration",  # Accuracy https://github.com/pytorch/pytorch/issues/94793
    "PLBartForConditionalGeneration",  # Accuracy https://github.com/pytorch/pytorch/issues/94794
    # TIMM
    "cait_m36_384",  # Accuracy
    "pnasnet5large",  # OOM
    "xcit_large_24_p8_224",  # OOM https://github.com/pytorch/pytorch/issues/95984
    "opacus_cifar10",  # Fails to run https://github.com/pytorch/pytorch/issues/99201
]

CI_SKIP[CI("inductor", training=True)] = [
    *CI_SKIP[CI("inductor", training=False)],
    # TorchBench
    "Background_Matting",  # fp64_OOM
    "hf_T5_base",  # accuracy
    "mobilenet_v3_large",  # accuracy
    "resnet50_quantized_qat",  # Eager model failed to run
    "AlbertForQuestionAnswering",  # accuracy
    "crossvit_9_240",  # fails to run on timm 0.8.22 with cudagraphs, mempools
    "deit_base_distilled_patch16_224",  # fails to run in timm 0.8.22, cudagraphs
    "mobilevit_s",
    "pit_b_224",
    "twins_pcpvt_base",
    "visformer_small",
    "vit_base_patch16_224",
    "xcit_large_24_p8_224",
]

# Skips for dynamic=True

CI_SKIP[CI("aot_eager", training=False, dynamic=True)] = [
    *CI_SKIP[CI("aot_eager", training=False)],
    "vision_maskrcnn",  # accuracy failure on boxes, after https://github.com/pytorch/pytorch/issues/101093
    # https://github.com/pytorch/pytorch/issues/103760
    "hf_T5_generate",
    "hf_Bert",  # Error: RelaxedUnspecConstraint(L['input_ids'].size()[0]) - inferred constant (4)
]

CI_SKIP[CI("aot_eager", training=True, dynamic=True)] = [
    *CI_SKIP[CI("aot_eager", training=True)],
    *CI_SKIP[CI("aot_eager", training=False, dynamic=True)],
    "llama",  # AssertionError: cannot compute free_symbols of True
    "torchrec_dlrm",  # RuntimeError: mat1 and mat2 must have the same dtype, but got Float and BFloat16
]

CI_SKIP[CI("inductor", training=False, dynamic=True)] = [
    *CI_SKIP[CI("aot_eager", training=False, dynamic=True)],
    *CI_SKIP[CI("inductor", training=False)],
    "nanogpt",  # Assertion `index out of bounds: 0 <= tmp0 < 64` failed.
]

CI_SKIP[CI("inductor", training=True, dynamic=True)] = [
    # NB: Intentionally omitting for symmetry with dynamic=False
    # *CI_SKIP[CI("aot_eager", training=True, dynamic=True)],
    *CI_SKIP[CI("inductor", training=False, dynamic=True)],
    *CI_SKIP[CI("inductor", training=True)],
    "levit_128",  # Accuracy fails on A10G, passes on A100
    "sebotnet33ts_256",  # Flaky accuracy failed
]

CI_SKIP[CI("inductor", training=False, dynamic=True, device="cpu")] = [
    *CI_SKIP[CI("inductor", training=False, device="cpu")],
    "pyhpc_isoneutral_mixing",
    "dpn107",
]

CI_SKIP_OPTIMIZER = {
    # TIMM
    "convmixer_768_32",  # accuracy
    "hrnet_w18",  # Stack issue in fx
    # HF
    "pnasnet5large",  # Stack issue in fx
    "MobileBertForMaskedLM",  # Stack issue in fx
    "MobileBertForQuestionAnswering",  # Stack issue in fx
    "PegasusForConditionalGeneration",  # OOM
}

CI_SKIP_DYNAMIC_BATCH_ONLY = {
    "sam",
    # See https://github.com/mindee/doctr/blob/f2114758d529ed8d3d0030581638f0520b6b98d8/doctr/models/detection/core.py#L89
    # It iterates over the batch, which is dynamic, and dynamo chokes
    # We should be able to graphbreak there.
    "doctr_det_predictor",
    "dlrm",
}

DO_NOT_CAST_INPUTS = {"stable_diffusion"}


def model_specified_by_path(path_and_class_str):
    return ":" in path_and_class_str


def load_model_from_path(path_and_class_str):
    configs = {}
    for kvstr in path_and_class_str.split(","):
        k, v = kvstr.split(":")
        configs[k] = v

    for name in ["path", "class"]:
        if name not in configs:
            raise RuntimeError(
                "Invalid --only arguments. Check help message for the correct format"
            )

    path = configs["path"]
    class_name = configs["class"]

    if path[:1] != "/":
        raise RuntimeError(
            "Use absolute path since dynamo may change the current working directory which makes using relative path tricky"
        )

    spec = importlib.util.spec_from_file_location("module_name", path)
    module = importlib.util.module_from_spec(spec)
    spec.loader.exec_module(module)

    model_class = getattr(module, class_name)
    assert issubclass(model_class, torch.nn.Module)
    model = model_class()
    assert hasattr(model, "get_example_inputs")
    inputs = model.get_example_inputs()
    return model, inputs


def output_csv(filename, headers, row):
    if os.path.exists(filename):
        with open(filename) as fd:
            lines = list(csv.reader(fd)) or [[]]
            if headers and len(headers) > len(lines[0]):
                # if prior results failed the header might not be filled in yet
                lines[0] = headers
            else:
                headers = lines[0]
    else:
        lines = [headers]
    lines.append([(f"{x:.6f}" if isinstance(x, float) else x) for x in row])
    with open(filename, "w") as fd:
        writer = csv.writer(fd, lineterminator="\n")
        for line in lines:
            writer.writerow(list(line) + ["0"] * (len(headers) - len(line)))


def nothing(f):
    return f


@functools.lru_cache(None)
def patch_torch_manual_seed():
    """Make torch manual seed deterministic. Helps with accuracy testing."""

    def deterministic_torch_manual_seed(*args, **kwargs):
        from torch._C import default_generator

        seed = 1337
        import torch.cuda

        if not torch.cuda._is_in_bad_fork():
            torch.cuda.manual_seed_all(seed)
        return default_generator.manual_seed(seed)

    torch.manual_seed = deterministic_torch_manual_seed


def synchronize():
    pass


def summarize_graph_break(filename):
    """
    Sorts and de-dupes the graphs breaks on the reason string. Note that this
    function is just a best effort to reduce the logging information. We could
    miss some graph breaks because of de-duping. We can further refine this
    function as need arises.
    """
    log_file = f"{filename.rstrip('.csv')}_graph_breaks.csv"
    if os.path.exists(log_file):
        df = pd.read_csv(log_file)
        df = df.sort_values("reason").drop_duplicates(subset="reason")

        # Specialize for multi tensor sgd as reason is not identical
        multi_tensor_sgd_row = df.loc[df["reason"].str.contains("_multi_tensor_sgd")]
        if len(multi_tensor_sgd_row):
            df = df[
                ~df["reason"].str.contains("_multi_tensor_sgd")
            ]  # Drop all sgd rows
            df = pd.concat(
                [df, pd.DataFrame([multi_tensor_sgd_row.iloc[0]])], axis=0
            )  # Add back a single row
        df.to_csv(f"{log_file.rstrip('.csv')}_deduped.csv", index=False)


def print_summary(filename, print_dataframe=False):
    if not (filename and os.path.exists(filename)):
        return
    data = pd.read_csv(filename)
    if "tag" in data.columns:
        for tag in data.tag.unique():
            if tag == "0.0000":
                continue  # This happens for failed runs
            print(f"\nSummary for tag={tag}:")
            print_summary_table(data[data.tag == tag], print_dataframe=print_dataframe)
    else:
        print_summary_table(data, print_dataframe=print_dataframe)
    summarize_graph_break(filename)


def print_summary_table(data, print_dataframe=False):
    if print_dataframe:
        pd.options.display.max_rows = 1000
        pd.options.display.max_columns = 1000
        pd.options.display.width = 2000
        print(data)
    width = max(map(len, data.columns))
    for col in data.columns:
        try:
            if col in ("dev", "name", "batch_size", "tag"):
                continue
            elif col in ("pct_ops", "pct_time"):
                print(col.ljust(width), f"{data[col].mean():.3%}")
            elif col in ("graphs", "graph_calls", "captured_ops", "total_ops"):
                print(col.ljust(width), f"{data[col].mean():.3f}")
            elif col in ("compilation_latency"):
                print(col.ljust(width), f"mean={data[col].mean():.3f} seconds")
            elif col in ("compression_ratio"):
                print(col.ljust(width), f"mean={data[col].mean():.3f}x")
            elif col in ("accuracy"):
                pass_rate = (data[col] == "pass").mean()
                print(col.ljust(width), f"pass_rate={100*pass_rate:.2f}%")
            else:
                cdata = data[col]
                print(
                    col.ljust(width),
                    f"gmean={gmean(cdata):.2f}x mean={cdata.mean():.3f}x",
                )
        except Exception as e:
            pass


def tensor_is_on_xla(tensors):
    def visit(x: torch.Tensor):
        nonlocal result
        if x.device.type == "xla":
            result = True

    result = False
    tree_map_only(torch.Tensor, visit, tensors)
    return result


def timed(
    model,
    model_iter_fn,
    example_inputs,
    times=1,
    return_result=False,
    collect_outputs=False,
):
    use_xla = tensor_is_on_xla(example_inputs)
    synchronize()

    if use_xla:
        xm.mark_step()
        xm.wait_device_ops()

    time_total = 0
    # Dont collect outputs to correctly measure timing
    for _ in range(times):
        # Put this call inside the loop to reset the seed for each iteration.
        # Don't include reset_rng_state() to correctly measure timing
        reset_rng_state(use_xla)
        t_iter_begin = time.perf_counter()
        result = model_iter_fn(model, example_inputs, collect_outputs=collect_outputs)

        # instead of calling sync on result_list, we should call mark_step.
        # In training case, result_list may be empty, but we want to
        # send all the pending graphs for compilation.
        if use_xla:
            # For the model running on regular torchxla (baseline), we need the
            # mark step to send the accumulated graph for compilation.
            #
            # For the model running with dynamo/torchxla bridge, in training case,
            # we need the mark step to send the optimizer graph out for
            # compilation.
            xm.mark_step()
        t_iter_end = time.perf_counter()
        time_total += t_iter_end - t_iter_begin

    t_0 = time.perf_counter()
    if use_xla:
        xm.wait_device_ops()
    synchronize()
    t_1 = time.perf_counter()
    time_total += t_1 - t_0
    return (time_total, result) if return_result else time_total


def _normalize_bench_inputs(example_inputs) -> Tuple[Tuple[Any], Mapping[str, Any]]:
    # NOTE(bowbao): For huggingface benchmark, example_inputs are formatted as dictionary,
    # and consumed like `model(**example_inputs)`.
    # For other benchmarks, example_inputs are formatted as tuple and consumed
    # like `model(*example_inputs)`.
    if isinstance(example_inputs, dict):
        return (), example_inputs
    else:
        return tuple(example_inputs), {}


def _register_dataclass_output_as_pytree(example_outputs) -> None:
    # NOTE(angelayi): For huggingface benchmark, some example outputs are
    # formatted as a dataclass which pytree cannot consume. So we want
    # to register the pytree implementation here
    example_outputs_flat, _ = pytree.tree_flatten(example_outputs)
    output_dataclass_types = [
        type(out) for out in example_outputs_flat if dataclasses.is_dataclass(type(out))
    ]
    for output_type in output_dataclass_types:
        from torch._export.utils import register_dataclass_as_pytree_node

        register_dataclass_as_pytree_node(output_type)


class Stats:
    totals = collections.defaultdict(collections.Counter)

    @classmethod
    def reset_counters(cls):
        for k, v in torch._dynamo.utils.counters.items():
            cls.totals[k].update(v)
        ok = torch._dynamo.utils.counters["frames"]["ok"]
        total = torch._dynamo.utils.counters["frames"]["total"]
        torch._dynamo.utils.counters.clear()
        return ok, total

    @classmethod
    def print_summary(cls):
        for k, v in sorted(cls.totals.items()):
            lines = "\n  ".join(map(str, v.most_common(50)))
            print(f"STATS {k}\n  {lines}")

    @classmethod
    def aot_summary(cls):
        return [cls.totals["aot_autograd"]["total"], cls.totals["aot_autograd"]["ok"]]


def coverage_experiment(args, model_iter_fn, model, example_inputs):
    """
    Test operator/model coverage of TorchDynamo and record statistics
    taken from a profiler.  This target is mainly intended to check
    correctness.

    Writes to ./coverage.csv
    """
    profiler = Profiler()
    frozen_model_iter_fn = torch._dynamo.run(model_iter_fn)
    with profiler.prof:
        frozen_model_iter_fn(model, example_inputs)
    coverage_result = profiler.results()
    output_csv(
        output_filename,
        (
            "dev",
            "name",
            "batch_size",
            "graphs",
            "graph_calls",
            "captured_ops",
            "total_ops",
            "pct_ops",
            "pct_time",
        ),
        [
            current_device,
            current_name,
            current_batch_size,
        ]
        + coverage_result.tocsv(),
    )
    return coverage_result


def speedup_experiment_fx2trt(args, model_iter_fn, model, example_inputs):
    """
    Measure speedups over eager using the trt inference backend. TRT backend is based fx graph
    generated by torch._dynamo.
    Writes to ./speedups_fx2trt.csv
    """
    return speedup_experiment(args, model_iter_fn, model, example_inputs)


def recompile_profiler_experiment(args, model_iter_fn, model, example_inputs):
    with torch._dynamo.utils.CompileProfiler() as prof:
        opt_model_iter_fn = torch._dynamo.optimize(prof, nopython=args.nopython)(
            model_iter_fn
        )
        opt_model_iter_fn(model, example_inputs)
        output_csv(
            output_filename, ["model", "profiler report"], [current_name, prof.report()]
        )
        met = prof.get_metrics()
        guard_failures = len(met["guard_failures"])
        return [guard_failures]


def randomize_input(inputs):
    if isinstance(inputs, (list, tuple)):
        return type(inputs)([randomize_input(x) for x in inputs])
    elif isinstance(inputs, torch.Tensor):
        if inputs.dtype in (torch.float32, torch.float64):
            torch._dynamo.utils.counters["randomize_input"]["times"] += 1
            return torch.randn_like(inputs)
        elif inputs.dtype == torch.int64:
            # Note: we can not simply tune integer tensors as follows
            #   `return torch.randint_like(inputs, high=inputs.max().item())`
            # This may break some invariants between tensors.
            # E.g. in embedding lookup case, one tensor is the length
            # and another is an indices tensor.
            return inputs
        else:
            raise RuntimeError(
                f"randomize_input need support tensor of type {inputs.dtype}"
            )
    else:
        raise RuntimeError(
            f"randomize_input can not handle input of type {type(inputs)}"
        )


def maybe_mark_step(args):
    if args.trace_on_xla:
        xm.mark_step()


def speedup_experiment(args, model_iter_fn, model, example_inputs, **kwargs):
    """
    Measure speedups over eager.

    Writes to ./speedups.csv
    """
    # if args.dynamic_shapes:
    #     return speedup_experiment_ds(args, model_iter_fn, model, example_inputs)

    timings = np.zeros((args.repeat, 2), np.float64)
    # if we randomize the input, we should also check the result is correct
    should_randomize_input = args.randomize_input

    import contextlib

    from torch._inductor.utils import maybe_profile

    @contextlib.contextmanager
    def maybe_mark_profile(*args, **kwargs):
        prof: torch.profiler.profile = kwargs.pop("p", None)
        mark = kwargs.pop("mark", None)
        if prof:
            with torch.profiler.record_function(mark):
                yield
        else:
            yield

    times = args.iterations_per_run

    # Use higher tolerance for XLA since XLA cause numerical unstability when
    # graph size changes
    tolerance = args.xla_tolerance if args.trace_on_xla else 1e-4
    torch._dynamo.config.repro_tolerance = tolerance

    with maybe_profile(args.export_profiler_trace) as p:
        if args.export_aot_inductor:
            frozen_model_iter_fn = export_aot_inductor(model, example_inputs)
        else:
            frozen_model_iter_fn = torch._dynamo.run(model_iter_fn)

        for rep in trange(args.repeat, desc="running benchmark"):
            inputs = (
                randomize_input(copy.deepcopy(example_inputs))
                if should_randomize_input
                else example_inputs
            )
            # need call mark_step to perform the computation
            # on randomize_input. Otherwise the first call using the
            # inputs will incur high penalty then the next one.
            maybe_mark_step(args)

            # interleave the runs to handle frequency scaling and load changes
            with maybe_mark_profile(p=p, mark="expected"):
                timings[rep, 0], expected_output = timed(
                    model,
                    model_iter_fn,
                    inputs,
                    return_result=True,
                    times=times,
                    collect_outputs=args.collect_outputs,
                )

            # call mark_step between the 2 calls to make the comparison fair.
            maybe_mark_step(args)

            with maybe_mark_profile(p=p, mark="actual"):
                timings[rep, 1], actual_output = timed(
                    model,
                    frozen_model_iter_fn,
                    inputs,
                    return_result=True,
                    times=times,
                    collect_outputs=args.collect_outputs,
                )

    if args.export_profiler_trace:
        name = args.profiler_trace_name + "_" + model.name + ".json"
        name = os.path.join(torch._dynamo.config.base_dir, name)
        p.export_chrome_trace(name)
    median = np.median(timings, axis=0)
    speedup = median[0] / median[1]
    if args.dump_raw_metrics:
        np.save(
            f"{output_filename[:-4]}-raw_timings-{current_name}-{current_device}.npy",
            timings,
        )

    first_headers = ["dev", "name", "batch_size"]
    first_fields = [current_device, current_name, current_batch_size]
    if "tag" in kwargs:
        first_headers.append("tag")
        first_fields.append(kwargs["tag"])
    headers = first_headers + ["speedup", "abs_latency"]
    row = first_fields + [float(speedup), median[1] * 1000]
    msg = f"{speedup:.3f}x"
    if args.baseline:
        headers.extend(
            [
                "baseline",
                "speedup_vs_baseline",
            ]
        )
        df = pd.read_csv(args.baseline)
        try:
            baseline_speedup = df[df["name"] == current_name]["speedup"].item()
            row.extend([baseline_speedup, speedup / baseline_speedup])
            msg = f"{baseline_speedup:.3f}x -> {speedup:.3f}x [{speedup / baseline_speedup:.3f}x]"
        except (KeyError, ZeroDivisionError):
            row.extend(
                [
                    0.0,
                    0.0,
                ]
            )
    if "compilation_latency" in kwargs:
        headers += [
            "compilation_latency",
            "compression_ratio",
            "eager_peak_mem",
            "dynamo_peak_mem",
        ]
        row.append(kwargs["compilation_latency"])
        row.append(kwargs["compression_ratio"])
        row.append(kwargs["eager_peak_mem"])
        row.append(kwargs["dynamo_peak_mem"])
    if "dynamo_stats" in kwargs:
        for k, v in kwargs["dynamo_stats"].items():
            headers.append(k)
            row.append(v)
    output_csv(
        output_filename,
        headers,
        row,
    )
    headers, data = torch._dynamo.utils.compile_times(repr="csv", aggregate=True)
    assert (
        output_filename.find(".csv") > 0
    ), f"expected output_filename to be a .csv, but got {output_filename}"
    output_csv(
        output_filename[:-4] + "_compilation_metrics.csv",
        first_headers + headers,
        first_fields + data,
    )
    return msg


def speedup_experiment_ds(args, model_iter_fn, model, example_inputs):
    """
    Run dynamic shapes benchmarks.

    Requires dynamic shape compatible models, which provide a list of example inputs.

    Warms up using the first input example and then iterates the inputs,
    measuring (and expecting minimal) variance between the runtime for different examples.

    """
    timings = np.zeros((args.repeat, len(example_inputs), 2), np.float64)

    if args.repeat > 5:
        print(
            f"\ndynamic shapes experiments are slow, consider setting --repeat less than {args.repeat}\n"
        )

    nwarmup = 4
    for rep in range(args.repeat):
        # Start each rep fresh, e.g. only warmup on example 0
        torch._dynamo.reset()
        optimized_model_iter_fn = optimize_ctx(model_iter_fn)
        for _ in range(nwarmup):
            optimized_model_iter_fn(model, example_inputs[0])

        for input_idx, inputs in enumerate(example_inputs):
            # interleave the runs to handle frequency scaling and load changes
            timings[rep, input_idx, 0] = timed(
                model, model_iter_fn, inputs, return_result=False
            )
            # different from regular speedup_experiment, we _DO_ want to allow recompilation
            timings[rep, input_idx, 1] = timed(
                model, optimized_model_iter_fn, inputs, return_result=False
            )
    medians = np.median(timings, axis=0)
    speedups = list(medians[:, 0] / medians[:, 1])
    speedups_mean = np.mean(speedups)
    speedups_median = np.median(speedups)
    speedups_var = np.var(speedups)

    # TODO this x[0] is not going to work in general but bert only has 1 input
    shapes = [x[0].shape for x in example_inputs]
    shape_keys = sorted(set(shapes))
    shape_speedups = {
        shape: [
            it[1] for it in filter(lambda it: it[0] == shape, zip(shapes, speedups))
        ]
        for shape in shape_keys
    }
    output_str = (
        f"mean: {speedups_mean:.3f}, median: {speedups_median:.3f}, var: {speedups_var:.3f}"
        + "\nSpeedups by shape: "
        + "\n".join(
            [
                f"{shape}: "
                + ", ".join([f"{speedup: .3g}" for speedup in shape_speedups[shape]])
                for shape in shape_keys
            ]
        )
    )
    output_csv(
        output_filename,
        ("dev", "name", "batch_size", "speedup mean", "speedup median", "speedup var"),
        [
            current_device,
            current_name,
            current_batch_size,
            speedups_mean,
            speedups_median,
            speedups_var,
        ],
    )
    return output_str


def speedup_experiment_onnx(
    onnx_model_cls: Type[OnnxModelFromTorchScript],
    args,
    model_iter_fn,
    model,
    example_inputs,
    **kwargs,
):
    """
    Measure speedups over eager.

    This function is responsible for the following:
        1. Creation of OnnxModel, which handles export, ort initialization.
        2. Creating iobinding with OnnxModel if device is CUDA, which is essential for perf measurement.
        3. Running ORT with OnnxModel.

    Writes to ./{output_filename}, which should be
        `pathlib.Path(self.output_dir) / f"{self.compiler}_{suite}_{self.dtype}_{self.mode}_{self.device}_{self.testing}.csv".

    TODO(bowbao): Record export time and export peak memory usage.
    """
    timings = np.zeros((args.repeat, 2), np.float64)
    is_correct = True
    should_randomize_input = args.randomize_input
    times = args.iterations_per_run

    onnx_model = onnx_model_cls(
        args.output_directory or ".",
        model,
        copy.deepcopy(example_inputs),
        dynamic_shapes=args.dynamic_shapes,
    )

    def create_onnx_input_binded_fn(
        onnx_model: OnnxModelFromTorchScript, pt_inputs, example_outputs
    ):
        # Goal is to move the iobinding creation outside of the timer function.
        iobinding, outputs = onnx_model.create_iobinding(pt_inputs, example_outputs)

        def onnxrt_model_iter_fn(model, inputs, collect_outputs=True):
            if onnx_model.is_cpu():
                # Fallback already happened, run without iobinding since session is on cpu.
                return onnx_model.run(inputs)
            try:
                onnx_model.run_with_iobinding(iobinding, outputs)
            except Exception as e:
                err_msg = str(e)
                oom_msgs = (
                    "out of memory",
                    "CUDNN_STATUS_NOT_INITIALIZED",
                    "CUBLAS_STATUS_ALLOC_FAILED",
                    "CUBLAS",
                    "CUDNN",
                )
                if any(msg in err_msg for msg in oom_msgs):
                    # Fallback to CPU
                    print(f"{err_msg}\nFalling back to CPUProvider`!")
                    return onnx_model.cpu().run(inputs)
                raise
            if collect_outputs:
                return outputs

        return onnxrt_model_iter_fn

    def create_onnx_fn(onnx_model: OnnxModelFromTorchScript, pt_inputs):
        # NOTE: Making perf comparison fair by moving out the i/o adapting part.
        # 1. Pre-adapt `pt_inputs` to `onnx_inputs` here.
        # 2. Drop `onnx_outputs` to `pt_outputs` adapting. Output comparison is not part of perf measurement.
        onnx_inputs = onnx_model.adapt_pt_inputs_to_onnx(pt_inputs)

        def onnxrt_model_iter_fn(model, inputs, collect_outputs=True):
            return onnx_model.run_with_onnx_inputs(onnx_inputs)

        return onnxrt_model_iter_fn

    for rep in range(args.repeat):
        inputs = (
            randomize_input(copy.deepcopy(example_inputs))
            if should_randomize_input
            else example_inputs
        )
        timings[rep, 0], expected_output = timed(
            model,
            model_iter_fn,
            inputs,
            return_result=True,
            times=times,
            collect_outputs=args.collect_outputs,
        )

        if current_device == "cpu" or onnx_model.is_cpu():
            onnxrt_model_iter_fn = create_onnx_fn(onnx_model, inputs)
        else:
            onnxrt_model_iter_fn = create_onnx_input_binded_fn(
                onnx_model, inputs, expected_output
            )

        timings[rep, 1], actual_output = timed(
            model,
            onnxrt_model_iter_fn,
            inputs,
            return_result=True,
            times=times,
            collect_outputs=args.collect_outputs,
        )

    pvalue = ttest_ind(timings[:, 0], timings[:, 1]).pvalue
    median = np.median(timings, axis=0)
    speedup = median[0] / median[1]
    if args.dump_raw_metrics:
        np.save(
            f"{output_filename[:-4]}-raw_timings-{current_name}-{current_device}.npy",
            timings,
        )

    headers = ["dev", "name", "batch_size", "speedup", "abs_latency"]
    row = [
        current_device,
        current_name,
        current_batch_size,
        float(speedup),
        median[1] * 1000,
    ]
    if "compilation_latency" in kwargs:
        headers = headers + ["compilation_latency", "compression_ratio"]
        row.append(kwargs["compilation_latency"])
        row.append(kwargs["compression_ratio"])

    output_csv(
        output_filename,
        headers,
        row,
    )
    headers, data = torch._dynamo.utils.compile_times(repr="csv", aggregate=True)
    assert (
        output_filename.find(".csv") > 0
    ), f"expected output_filename to be a .csv, but got {output_filename}"
    output_csv(
        output_filename[:-4] + "_compilation_metrics.csv",
        ["dev", "name", "batch_size"] + headers,
        [current_device, current_name, current_batch_size] + data,
    )
    return format_speedup(speedup, pvalue, is_correct=is_correct)


def overhead_experiment(*args, model_iter_fn):
    """
    Measure overheads of TorchDynamo by running with no backend (only
    eager+FX), and reporting speedup/slowdown over eager.

    Writes to ./overheads.csv
    """
    return speedup_experiment(*args, model_iter_fn)


def print_fx(gm, example_inputs):
    print(gm.graph)
    return gm


def print_aten_ops(gm, example_inputs):
    from functorch.compile import aot_module

    def trace_printer(gm, _):
        print(gm.graph)
        return gm

    return aot_module(gm, fw_compiler=trace_printer, bw_compiler=trace_printer)


def baselines(models, model_iter_fn, example_inputs, args):
    """
    Common measurement code across all baseline experiments.
    """
    models = list(models)
    for idx, (name, model) in enumerate(models):
        if idx == 0:
            result0 = model_iter_fn(model, example_inputs)
        elif model is not None:
            try:
                result = model_iter_fn(model, example_inputs)
                if same(result0, result):
                    continue
                print(name, "is INCORRECT")
            except Exception:
                log.exception("error checking %s", name)
            models[idx] = (name, None)
    timings = np.zeros((args.repeat, len(models)), np.float64)
    timings.fill(1.0e10)
    for rep in range(args.repeat):
        for idx, (name, model) in enumerate(models):
            if model is not None:
                try:
                    timings[rep, idx] = timed(model, model_iter_fn, example_inputs)
                except Exception:
                    pass
    pvalue = [
        ttest_ind(timings[:, 0], timings[:, i]).pvalue
        for i in range(1, timings.shape[1])
    ]
    median = np.median(timings, axis=0)
    speedup = median[0] / median[1:]
    for idx, (name, model) in enumerate(models[1:]):
        if model is None:
            speedup[idx] = 0.0
    result = " ".join(
        [
            format_speedup(s, p, m is not None)
            for s, p, m in zip(speedup, pvalue, [m for n, m in models[1:]])
        ]
    )
    output_csv(
        output_filename,
        ("dev", "name", "batch_size") + tuple(n for n, m in models[1:]),
        [current_device, current_name, current_batch_size]
        + [f"{x:.4f}" for x in speedup],
    )
    return result


def xla(args, model_iter_fn, model, example_inputs):
    xla_dev = xm.xla_device(devkind=current_device)
    model_xla = copy.deepcopy(model).to("cpu").to(device=xla_dev)
    example_inputs_xla = tree_map_only(
        torch.Tensor, lambda x: x.to("cpu").to(device=xla_dev), example_inputs
    )
    for _ in range(3):  # warmup
        timed(model, model_iter_fn, example_inputs)
        timed(model_xla, model_iter_fn, example_inputs_xla)
    timings = np.zeros((args.repeat, 2), np.float64)
    timings.fill(1.0e10)
    for rep in range(args.repeat):
        timings[rep, 0] = timed(model, model_iter_fn, example_inputs)
        timings[rep, 1] = timed(model_xla, model_iter_fn, example_inputs_xla)

    pvalue = ttest_ind(timings[:, 0], timings[:, 1]).pvalue
    time_baseline, time_xla = np.median(timings, axis=0)
    speedup = time_baseline / time_xla
    output_csv(
        output_filename,
        ("dev", "name", "batch_size", "speedup", "time_baseline", "time_xla"),
        [
            current_device,
            current_name,
            current_batch_size,
            speedup,
            time_baseline,
            time_xla,
        ],
    )
    return format_speedup(speedup, pvalue)


def try_script(model, example_inputs):
    try:
        return torch.jit.script(model)
    except Exception:
        return None


class AOTInductorModelCache:
    cache = dict()

    @classmethod
    def load(cls, model, example_inputs):
        key = weakref.ref(model)
        if key not in cls.cache:
            # Register the output dataclass to pytree
            example_args, example_kwargs = _normalize_bench_inputs(example_inputs)
            example_outputs = model(*example_args, **example_kwargs)
            _register_dataclass_output_as_pytree(example_outputs)

            so_path, exported = torch._export.aot_compile(
                model, example_args, example_kwargs
            )

            module = torch.utils.cpp_extension.load_inline(
                name="aot_inductor",
                cpp_sources=[aot_inductor_launcher],
                functions=["run"],
                extra_ldflags=[so_path],
                with_cuda=True,
            )

            value = {
                "module": module,
                "exported": exported,
            }
            cls.cache[key] = value

        return (
            cls.cache[key]["module"],
            cls.cache[key]["exported"],
        )


def export(model, example_inputs):
    example_args, example_kwargs = _normalize_bench_inputs(example_inputs)
    example_outputs = model(*example_args, **example_kwargs)
    _register_dataclass_output_as_pytree(example_outputs)

    ep = torch.export.export(model, example_args, example_kwargs)

    def opt_export(_, example_inputs):
        example_args, example_kwargs = _normalize_bench_inputs(example_inputs)
        return ep(*example_args, **example_kwargs)

    return opt_export


def export_aot_inductor(model, example_inputs):
    module, exported = AOTInductorModelCache.load(model, example_inputs)

    def opt_aot_inductor(_, example_inputs, collect_outputs=False):
        example_args, example_kwargs = _normalize_bench_inputs(example_inputs)
        flat_example_inputs = fx_pytree.tree_flatten_spec(
            (example_args, example_kwargs), exported.call_spec.in_spec
        )
        output_tensors = module.run(flat_example_inputs)
        return pytree.tree_unflatten(output_tensors, exported.call_spec.out_spec)

    return opt_aot_inductor


def download_retry_decorator(download_fn):
    """
    Decorator function for applying retry logic to a download function.

    The wrapped function will be called up to 5 times and raises an exception if the function fails each time.
    After each unsuccessful attempt, there is a delay before the next attempt, which is increased linearly with the number of tries.

    Usage:
    @download_retry_decorator
    def download_function(model_name: str):
        # download logic goes here
    """

    @functools.wraps(download_fn)
    def wrapper(self, *args, **kwargs) -> Any:
        tries = 0
        total_allowed_tries = MAX_DOWNLOAD_ATTEMPTS
        while tries <= total_allowed_tries:
            try:
                model = download_fn(self, *args, **kwargs)
                return model
            except Exception as e:
                tries += 1
                if tries <= total_allowed_tries:
                    wait = tries * 30
                    print(
                        f"Failed to load model: {e}. Trying again ({tries}/{total_allowed_tries}) after {wait}s"
                    )
                    time.sleep(wait)
                else:
                    raise RuntimeError(
                        f"Failed to load model '{args}' with following error(s): {str(e)}."
                    )

    return wrapper


class OnnxModel(abc.ABC):
    _COMPILER_NAME: str

    def __init__(self, output_directory, model, example_inputs, dynamic_shapes: bool):
        # Hack to get model name.
        from torch._functorch import aot_autograd

        model_name = aot_autograd.model_name
        self.model_dir = self._generate_onnx_model_directory(
            output_directory, self._COMPILER_NAME, model_name
        )
        self.model_path = str(
            self.model_dir / f"{model_name}_{self._COMPILER_NAME}.onnx"
        )

    @classmethod
    def _generate_onnx_model_directory(
        cls, output_directory: str, compiler_name: str, model_name: str
    ) -> str:
        model_path = pathlib.Path(
            output_directory,
            ".onnx_models",
            model_name,
            compiler_name,
        )
        if model_path.exists() and model_path.is_dir():
            shutil.rmtree(model_path)
        model_path.mkdir(parents=True, exist_ok=True)
        return model_path

    @abc.abstractmethod
    def format_pt_inputs(self, pt_inputs):
        ...

    @abc.abstractmethod
    def format_pt_outputs(self, pt_outputs):
        ...

    def adapt_pt_inputs_to_onnx(self, pt_inputs):
        pt_inputs = self.format_pt_inputs(pt_inputs)
        return {
            ort_input.name: pt_input.cpu().numpy()
            for ort_input, pt_input in zip(self.onnx_session.get_inputs(), pt_inputs)
        }

    def adapt_onnx_outputs_to_pt(self, onnx_outputs):
        pt_outputs = [
            torch.from_numpy(onnx_output).to(current_device)
            for onnx_output in onnx_outputs
        ]
        if len(pt_outputs) == 1:
            return pt_outputs[0]
        return pt_outputs

    def _init_ort_session(self, model_path: str):
        import onnxruntime

        if current_device == "cpu":
            ort_providers = ["CPUExecutionProvider"]
        else:
            # NOTE(bowbao): Reduce OOM by running ORT on another gpu.
            # TODO(bowbao): This works to avoid OOM, but performance is surprisingly very bad.
            cuda_provider_options = {
                "device_id": 1 if torch.cuda.device_count() > 1 else 0,
            }
            ort_providers = [("CUDAExecutionProvider", cuda_provider_options)]
        session_options = onnxruntime.SessionOptions()
        session_options.log_severity_level = 3  # Error

        ort_session = onnxruntime.InferenceSession(
            self.model_path,
            providers=ort_providers,
            sess_options=session_options,
        )
        return ort_session

    def is_cpu(self) -> bool:
        return self.onnx_session.get_providers()[0] == "CPUExecutionProvider"

    def cpu(self) -> Self:
        self.onnx_session.set_providers(["CPUExecutionProvider"])
        return self

    def create_outputs(self, *example_outputs):
        return tuple(torch.empty_like(x) for x in example_outputs)

    def create_iobinding(self, pt_inputs, example_outputs):
        pt_inputs = self.format_pt_inputs(pt_inputs)
        example_outputs = self.format_pt_outputs(example_outputs)

        iobinding = self.onnx_session.io_binding()
        args = [arg.contiguous() for arg in pt_inputs]
        for ort_input, arg in zip(self.onnx_session.get_inputs(), args):
            # NOTE: Run ORT on another cuda device to reduce OOM.
            if torch.cuda.device_count() > 1:
                arg = arg.detach().to("cuda:1")
            device = arg.device
            iobinding.bind_input(
                ort_input.name,
                device.type,
                device.index or 0,
                self.TORCH_TO_NUMPY_DTYPE[arg.dtype],
                arg.size(),
                arg.data_ptr(),
            )

        outputs = self.create_outputs(*example_outputs)
        for ort_output, output in zip(self.onnx_session.get_outputs(), outputs):
            if torch.cuda.device_count() > 1:
                output = output.detach().to("cuda:1")
            device = output.device
            iobinding.bind_output(
                ort_output.name,
                device.type,
                device.index or 0,
                self.TORCH_TO_NUMPY_DTYPE[output.dtype],
                output.size(),
                output.data_ptr(),
            )
        return iobinding, outputs

    def run_with_iobinding(self, iobinding, outputs):
        # 'outputs' are torch empty tensors binded to 'iobinding'.
        self.onnx_session.run_with_iobinding(iobinding)
        return outputs

    def run_with_onnx_inputs(self, onnx_inputs):
        return self.onnx_session.run(None, onnx_inputs)

    @classmethod
    def save_tensor_data(cls, numpy_tensor, output_path):
        from onnx import numpy_helper

        proto_tensor = numpy_helper.from_array(numpy_tensor)
        with open(output_path, "wb") as f:
            f.write(proto_tensor.SerializeToString())

    def run_and_serialize_inputs_outputs(self, pt_inputs):
        onnx_inputs = self.adapt_pt_inputs_to_onnx(pt_inputs)
        onnx_outputs = self.run_with_onnx_inputs(onnx_inputs)

        test_data_dir = self.model_dir / "test_data_set_0"
        test_data_dir.mkdir(parents=True, exist_ok=True)

        for i, onnx_input in enumerate(onnx_inputs.values()):
            self.save_tensor_data(onnx_input, str(test_data_dir / f"input_{i}.pb"))
        for i, onnx_output in enumerate(onnx_outputs):
            self.save_tensor_data(onnx_output, str(test_data_dir / f"output_{i}.pb"))

        return self.adapt_onnx_outputs_to_pt(onnx_outputs)

    def run(self, pt_inputs):
        # NOTE: For CUDA performance testing, use `run_with_iobinding` to exclude memory
        # copying overhead for inputs/outputs between cpu and gpu.
        # Otherwise perf number is inaccurate.
        onnx_inputs = self.adapt_pt_inputs_to_onnx(pt_inputs)
        onnx_outputs = self.run_with_onnx_inputs(onnx_inputs)
        return self.adapt_onnx_outputs_to_pt(onnx_outputs)


class OnnxModelFromTorchScript(OnnxModel):
    """TorchScript based onnx export. `torch.onnx.export`

    TODO(bowbao):
    * large model export failed.
          Onnx Model is larger than 2GB, but exporter makes decision based pt model size, which is
          smaller than 2GB.
    * OOM on slightly larger model.
          Both pt model and ort inference session are on gpu. Attempt has been made to move ORT to
          cuda:1, however ORT perf drop significantly.
          For now running everything with batch_size 1 set in launch script.
    """

    TORCH_TO_NUMPY_DTYPE = {
        torch.float16: np.float16,
        torch.float32: np.float32,
        torch.float64: np.float64,
        torch.uint8: np.uint8,
        torch.int8: np.int8,
        torch.int16: np.int16,
        torch.int32: np.int32,
        torch.int64: np.longlong,
        torch.bool: np.bool_,
    }

    _COMPILER_NAME = "torchscript"

    def __init__(self, output_directory, model, example_inputs, dynamic_shapes: bool):
        assert not dynamic_shapes, "NYI dynamic shapes for OnnxModelFromTorchScript"
        super().__init__(output_directory, model, example_inputs, dynamic_shapes)
        self._export(
            model,
            example_inputs,
            self.model_path,
            opset_version=17,
            do_constant_folding=False,
            verbose=False,
        )
        self.onnx_session = self._init_ort_session(self.model_path)

    def _export(self, model, example_inputs, output_path: str, /, **kwargs) -> None:
        # Hack for huggingface models (kwargs only).
        if isinstance(example_inputs, dict):

            class WrapperModel(torch.nn.Module):
                def __init__(self, model, keys):
                    super().__init__()
                    self.model = model
                    self.keys = keys

                def forward(self, *args):
                    return self.model(**dict(zip(self.keys, args)))

            model = WrapperModel(model, list(example_inputs.keys()))

        torch.onnx.export(
            model,
            self.format_pt_inputs(example_inputs),
            output_path,
            **kwargs,
        )

    def format_pt_inputs(self, pt_inputs):
        # NOTE(bowbao): For huggingface benchmark, pt_inputs are formatted as dictionary,
        # and consumed like `model(**pt_inputs)`.
        # For other benchmarks, pt_inputs are formatted as tuple and consumed
        # like `model(*pt_inputs)`.
        if isinstance(pt_inputs, dict):
            pt_inputs = list(pt_inputs.values())
        if isinstance(pt_inputs, torch.Tensor):
            pt_inputs = (pt_inputs,)
        return tuple(arg.contiguous() for arg in pt_inputs)

    def format_pt_outputs(self, pt_outputs):
        if isinstance(pt_outputs, torch.Tensor):
            pt_outputs = (pt_outputs,)

        pt_outputs, _ = pytree.tree_flatten(pt_outputs)

        # Hack for huggingface model outputs
        try:
            from transformers import modeling_outputs
        except ImportError:
            pass
        else:

            def _to_tuple(x):
                if isinstance(x, modeling_outputs.ModelOutput):
                    return x.to_tuple()
                return x

            pt_outputs = pytree.tree_map(_to_tuple, pt_outputs)
            pt_outputs, _ = pytree.tree_flatten(pt_outputs)

        return pt_outputs


class OnnxModelFromDynamo(OnnxModel):
    """Dynamo and Fx based export. `torch.onnx.dynamo_export`."""

<<<<<<< HEAD
    _COMPILER_NAME = "dynamo"

    def __init__(self, output_directory, model, example_inputs, dynamic_shapes: bool):
        super().__init__(output_directory, model, example_inputs, dynamic_shapes)
=======
    _EXPORTED_MODEL_FOLDER_NAME = "bench_dynamo_onnx_model"

    def __init__(self, output_directory, model, example_inputs, dynamic_shapes: bool):
        self.model_path = self._generate_onnx_model_path(
            output_directory, self._EXPORTED_MODEL_FOLDER_NAME
        )
>>>>>>> ba2ba962
        self._dynamic_shapes = dynamic_shapes
        self._export_output = self._export(model, example_inputs, self.model_path)
        self.onnx_session = self._init_ort_session(self.model_path)

    def _export(
        self, model, example_inputs, output_path: str
    ) -> torch.onnx.ExportOutput:
        example_args, example_kwargs = _normalize_bench_inputs(example_inputs)
        options = torch.onnx.ExportOptions(dynamic_shapes=self._dynamic_shapes)
        export_output = torch.onnx.dynamo_export(
            model, *example_args, **example_kwargs, export_options=options
        )

        export_output.save(output_path)
        return export_output

    def format_pt_inputs(self, pt_inputs):
        pt_args, pt_kwargs = _normalize_bench_inputs(pt_inputs)
        return self._export_output.adapt_torch_inputs_to_onnx(*pt_args, **pt_kwargs)

    def format_pt_outputs(self, pt_outputs):
        return self._export_output.adapt_torch_outputs_to_onnx(pt_outputs)


class OnnxModelFromDynamoAotInline(OnnxModelFromDynamo):
    """Dynamo and Fx based export, with AOT inline post export. `torch.onnx.dynamo_export`."""

<<<<<<< HEAD
    _COMPILER_NAME = "dynamo_aot_inline"
=======
    _EXPORTED_MODEL_FOLDER_NAME = "bench_dynamo_onnx_aot_inline_model"
>>>>>>> ba2ba962

    def _export(
        self, model, example_inputs, output_path: str
    ) -> torch.onnx.ExportOutput:
        example_args, example_kwargs = _normalize_bench_inputs(example_inputs)
        options = torch.onnx.ExportOptions(dynamic_shapes=self._dynamic_shapes)
        export_output = torch.onnx.dynamo_export(
            model, *example_args, **example_kwargs, export_options=options
        )
        # Apply AOT inline post export.
        # Requires onnx >= 1.15
        import onnx
        import onnx.inliner

        model_proto = onnx.inliner.inline_local_functions(export_output.model_proto)
        onnx.save_model(model_proto, output_path, save_as_external_data=True)
        return export_output


class _OnnxPatch:
    @classmethod
    def patch_non_tensor_outputs(cls, correct_result, new_result, fp64_outputs):
        """Patch non-tensor outputs to make them comparable with the correct result.

        ONNX model always returns a flat tuple of tensors, but the PyTorch model outputs
        `correct_result` and `fp64_outputs` can be arbitrary types. This function normalizes
        the outputs to make them comparable with the ONNX model output.
        """
        try:
            from transformers import modeling_outputs
        except ImportError:
            has_transformers = False
        else:
            has_transformers = True

        if has_transformers and isinstance(
            correct_result, modeling_outputs.ModelOutput
        ):
            correct_result = correct_result.to_tuple()
            fp64_outputs = fp64_outputs.to_tuple() if fp64_outputs is not None else None
        elif type(correct_result).__name__ in (
            "MaskedLMOutput",
            "Seq2SeqLMOutput",
            "CausalLMOutputWithCrossAttentions",
            "LongformerMaskedLMOutput",
            "Instances",
            "SquashedNormal",
            "Boxes",
            "Normal",
            "TanhTransform",
            "Foo",
            "Variable",
        ):
            # Copied from `same` function in `torch._dynamo.utils`
            correct_result = [
                value
                for key in correct_result.__dict__.keys()
                if (value := getattr(correct_result, key)) is not None
            ]
            fp64_outputs = (
                [
                    value
                    for key in fp64_outputs.__dict__.keys()
                    if (value := getattr(fp64_outputs, key)) is not None
                ]
                if fp64_outputs is not None
                else None
            )

        # Flatten nested tuple of tensors, i.e. past_key_values
        correct_result = pytree.tree_flatten(correct_result)[0]
        # Hack to put results from different runs on same device.
        # This is needed for ONNX CPU fallback benchmark, where PyTorch eager is run on GPU.
        # Assuming outputs from a single run are always on same device!
        devices = [x.device for x in correct_result if isinstance(x, torch.Tensor)]
        assert devices and all(
            x == devices[0] for x in devices
        ), "All tensors must be on same device!"
        device = devices[0]
        new_result = pytree.tree_flatten(new_result)[0]
        new_result = pytree.tree_map(
            lambda x: x.to(device=device) if isinstance(x, torch.Tensor) else x,
            new_result,
        )
        fp64_outputs = pytree.tree_flatten(fp64_outputs)[0]

        return correct_result, new_result, fp64_outputs


@dataclasses.dataclass
class OnnxExportErrorRow:
    device: str
    model_name: str
    batch_size: int
    rule_id: Optional[str] = None
    rule_name: Optional[str] = None
    diagnostic_level: Optional[str] = None
    diagnostic_message: Optional[str] = None
    exception_type_name: Optional[str] = None
    exception_message: Optional[str] = None

    def __post_init__(self):
        assert (
            self.rule_id is not None
            and self.rule_name is not None
            and self.diagnostic_level is not None
            and self.diagnostic_message is not None
        ) or self.exception_type_name, (
            "Either rule_id, rule_name, diagnostic_level and diagnostic_message "
            "must be set or exception_type_name must be set"
        )

    @property
    def headers(self) -> List[str]:
        return [field.name for field in dataclasses.fields(self)]

    @property
    def row(self) -> List[str]:
        return [getattr(self, field.name) for field in dataclasses.fields(self)]


class OnnxExportErrorParser:
    def __init__(self, device: str, model_name: str, batch_size: int):
        self.device = device
        self.model_name = model_name
        self.batch_size = batch_size

    def _qualified_exception_class_name(self, exception: Exception) -> str:
        if exception.__class__.__module__ == "builtins":
            return exception.__class__.__name__
        return f"{exception.__class__.__module__}.{exception.__class__.__name__}"

    def parse_diagnostic_context(
        self,
        diagnostic_context: diagnostics.DiagnosticContext,
    ) -> Generator[OnnxExportErrorRow, Any, Any]:
        from torch.onnx._internal.fx import diagnostics

        for diagnostic in diagnostic_context.diagnostics:
            if diagnostic.level >= diagnostics.levels.ERROR:
                yield OnnxExportErrorRow(
                    device=self.device,
                    model_name=self.model_name,
                    batch_size=self.batch_size,
                    rule_id=diagnostic.rule.id,
                    rule_name=diagnostic.rule.name,
                    diagnostic_level=diagnostic.level.name,
                    diagnostic_message=diagnostic.message,
                )

    def parse_exception(self, exception: Exception) -> OnnxExportErrorRow:
        return OnnxExportErrorRow(
            device=self.device,
            model_name=self.model_name,
            batch_size=self.batch_size,
            exception_type_name=self._qualified_exception_class_name(exception),
            exception_message=str(exception),
        )


def optimize_onnx_ctx(
    output_directory: str,
    onnx_model_cls: Type[OnnxModelFromTorchScript],
    run_n_iterations: Callable,
    dynamic_shapes: bool = False,
) -> Callable:
    # NOTE(bowbao): This function creates and returns the onnx version of 'run_n_iterations',
    # which does the following:
    #   1. Export and cache model.
    #   2. Create iobinding for ORT.
    #   3. Run ORT for n iterations.
    onnx_model: Optional[OnnxModelFromTorchScript] = None
    test_data_dumped = False

    def run_n_iterations_onnx(model, inputs, n=2):
        from torch.onnx._internal import exporter
        from torch.onnx._internal.fx import diagnostics

        # NOTE(bowbao): Capture all export & ort errors and diagnostics.
        # Serialize to csv, to be parsed and summarized later by '._onnx/reporter.py'.
        # TODO: Accuracy mismatch is not reported here in csv.
        assert (
            output_filename.find(".csv") > 0
        ), f"expected output_filename to be a .csv, but got {output_filename}"
        output_error_filename = output_filename[:-4] + "_export_error.csv"
        parser = OnnxExportErrorParser(current_device, current_name, current_batch_size)
        try:
            nonlocal onnx_model
            if onnx_model is None:
                onnx_model = onnx_model_cls(
                    output_directory,
                    model,
                    copy.deepcopy(inputs),
                    dynamic_shapes=dynamic_shapes,
                )

            for _ in range(n):
                try:
                    nonlocal test_data_dumped
                    if not test_data_dumped:
                        # Serializes inputs and outputs to .pb files for further offline analysis.
                        # Due to this, this function is not and should not be used for perf measurement.
                        outputs = onnx_model.run_and_serialize_inputs_outputs(inputs)
                        test_data_dumped = True
                    else:
                        outputs = onnx_model.run(inputs)
                except Exception as e:
                    err_msg = str(e)
                    oom_msgs = (
                        "out of memory",
                        "CUDNN_STATUS_NOT_INITIALIZED",
                        "CUBLAS_STATUS_ALLOC_FAILED",
                    )
                    if any(msg in err_msg for msg in oom_msgs):
                        # Fallback to CPU
                        print(f"{err_msg}\nFalling back to CPUProvider`!")
                        outputs = onnx_model.cpu().run(inputs)
                    else:
                        raise
            return outputs
        except exporter.OnnxExporterError as e:
            # `torch.onnx.dynamo_export` raises error that encloses diagnostics.
            diagnostic_context = e.export_output.diagnostic_context
            for parsed_error in parser.parse_diagnostic_context(diagnostic_context):
                output_csv(
                    output_error_filename, parsed_error.headers, parsed_error.row
                )

            # Check also the raw exception that caused export failure.
            # Skip if it is already analyzed by diagnostics.
            cause_of_exception = e.__cause__
            if not isinstance(
                cause_of_exception, diagnostics.RuntimeErrorWithDiagnostic
            ):
                parsed_error = parser.parse_exception(cause_of_exception)
                output_csv(
                    output_error_filename, parsed_error.headers, parsed_error.row
                )
            raise
        except Exception as e:
            # `torch.onnx.export` errors.
            # ORT errors.
            parsed_error = parser.parse_exception(e)
            output_csv(output_error_filename, parsed_error.headers, parsed_error.row)
            raise

    return run_n_iterations_onnx


def read_batch_size_from_file(args, filename, model_name):
    batch_size = None
    if os.path.exists("benchmarks"):
        filename = os.path.join("benchmarks", filename)
    assert os.path.exists(filename), filename
    with open(filename) as f:
        lines = f.readlines()
        lines = [i.split(",") for i in lines if len(i.strip()) > 0]
        for val in lines:
            cur_name, b = val
            if model_name == cur_name:
                batch_size = int(b)
    if batch_size is None:
        log.warning("Could not find batch size for %s", model_name)
    elif batch_size == -1:
        raise RuntimeError(
            f"Batch size is unset for {model_name} in {args.batch_size_file}"
        )
    print(f"batch size: {batch_size}")
    return batch_size


class TimeOutException(Exception):
    pass


def alarm_handler(signum, frame):
    raise TimeOutException()


def exit_after(s):
    """
    Decorator to raise TimeoutException if the fn is taking more than s seconds
    to run.
    """

    def outer(fn):
        def inner(*args, **kwargs):
            signal.signal(signal.SIGALRM, alarm_handler)
            signal.alarm(s)
            try:
                result = fn(*args, **kwargs)
            finally:
                signal.alarm(0)
            return result

        return inner

    return outer


def get_peak_memory():
    return torch.cuda.max_memory_allocated() / 10**9


def null_experiment(args, model_iter_fn, model, example_inputs):
    """
    A no-op experiment useful for making sure TorchBenchark alone works properly.
    """

    return []


def cast_to(dtype, model, inputs):
    # cast model and inputs to fp16
    if dtype == torch.float16:
        model = model.half()
    else:
        model = model.to(dtype)

    inputs = tree_map(
        lambda x: x.to(dtype)
        if isinstance(x, torch.Tensor) and x.is_floating_point()
        else x,
        inputs,
    )
    return model, inputs


def cast_to_bf16(model, inputs):
    return cast_to(torch.bfloat16, model, inputs)


def cast_to_fp16(model, inputs):
    return cast_to(torch.float16, model, inputs)


def cast_to_fp64(model, inputs):
    return cast_to(torch.float64, model, inputs)


def cast_to_fp32(model, inputs):
    return cast_to(torch.float32, model, inputs)


class DummyGradScaler:
    def scale(self, loss):
        return loss


def get_dynamo_stats():
    # TODO: consider deepcopy'ing the entire counters struct and
    # adding a helper to do subtraction on it
    return collections.Counter(
        {
            "calls_captured": torch._dynamo.utils.counters["stats"]["calls_captured"],
            "unique_graphs": torch._dynamo.utils.counters["stats"]["unique_graphs"],
            "graph_breaks": sum(torch._dynamo.utils.counters["graph_break"].values()),
            # NB: The plus removes zero counts
            "unique_graph_breaks": len(+torch._dynamo.utils.counters["graph_break"]),
        }
    )


def maybe_fresh_cache(fn, is_cold_start):
    def inner(*args, **kwargs):
        cache_minder = contextlib.nullcontext()
        if is_cold_start:
            cache_entries = {}
            cache_minder = fresh_inductor_cache(cache_entries)

        try:
            with cache_minder:
                return fn(*args, **kwargs)
        finally:
            dump_cache = False
            if dump_cache and is_cold_start:
                output_csv(
                    output_filename[:-4] + "_triton_cache.csv",
                    ["dev", "name", "batch_size", "triton_cache"],
                    [
                        current_device,
                        current_name,
                        current_batch_size,
                        cache_entries,
                    ],
                )

    return inner


@contextmanager
def maybe_init_distributed(should_init_distributed, rank, world_size, port="6789"):
    try:
        if should_init_distributed:
            torch.cuda.set_device(rank)
            os.environ["MASTER_ADDR"] = "localhost"
            os.environ["MASTER_PORT"] = port
            torch.distributed.init_process_group(
                "nccl", rank=rank, world_size=world_size
            )
        yield
    finally:
        if should_init_distributed:
            torch.distributed.destroy_process_group()


class BenchmarkRunner:
    def __init__(self):
        self.model_iter_fn = None
        self.grad_scaler = DummyGradScaler()
        self.autocast = contextlib.nullcontext
        self.optimizer = None
        self._args = None

    def setup_amp(self):
        if self.args.only in self.fp32_only_models:
            return

        if self.args.amp and self.args.devices == ["cuda"]:
            # AMP training can lead to small loss values which can undeflow
            # gradient values returning in zero gradients. To solve this
            # problem, PyTorch introduces GradScaler. GradScaler is a stateful
            # structure, that scales the loss values to prevent underflow. Loss
            # values are big at the beginning of training (therefore not
            # requiring scaling), while loss value tends to be small as network
            # starts getting better (requiring scaling). GradScaler manages all
            # of this fine tuning, checking the gradients are turning to inf,
            # discarding such batches.

            # Since we are not running a long iteration, default value of
            # init_scale 65536 is going to turn all gradients to inf. Therefore,
            # we just use a init_scale of 2.0 for benchmarking purpose.

            # Disabling Gradscaler because
            #  1) Benchmark setup runs 2 iterations of fwd-bwd. So, not useful.
            #  2) Current setup shares grad_scaler for eager and dynamo model,
            #  which is bad as Gradscaler has state and can adjust the scaling
            #  factor between eager and dynamo run, making accuracy check
            #  harder.
            # self.grad_scaler = torch.cuda.amp.GradScaler(init_scale=2.0)
            self.autocast = torch.cuda.amp.autocast
        elif (self.args.bfloat16 or self.args.amp) and self.args.devices == ["cpu"]:
            self.autocast = torch.cpu.amp.autocast

    def init_optimizer(self, name, device, params):
        if device == "cuda" and self.args.training and name not in CI_SKIP_OPTIMIZER:
            self.optimizer = torch.optim.SGD(params, lr=0.01, foreach=True)
        else:
            self.optimizer = None

    @property
    def args(self):
        return self._args

    @args.setter
    def args(self, args):
        self._args = args

    @property
    def skip_models(self):
        return set()

    @property
    def skip_models_for_cuda(self):
        return set()

    @property
    def skip_models_for_cpu(self):
        return set()

    @property
    def slow_models(self):
        return set()

    @property
    def very_slow_models(self):
        return set()

    @property
    def non_deterministic_models(self):
        return set()

    @property
    def fp32_only_models(self):
        return set()

    @property
    def force_amp_for_fp16_bf16_models(self):
        return set()

    @property
    def skip_not_suitable_for_training_models(self):
        return set()

    @property
    def failing_torchinductor_models(self):
        return set()

    @property
    def failing_fx2trt_models(self):
        return set()

    @property
    def skip_accuracy_checks_large_models_dashboard(self):
        return set()

    @property
    def skip_accuracy_check_as_eager_non_deterministic(self):
        return set()

    @property
    def skip_multiprocess_models(self):
        return set()

    @property
    def skip_models_due_to_control_flow(self):
        return set()

    @property
    def get_tolerance_and_cosine_flag(self, is_training, current_device, name):
        raise NotImplementedError()

    @property
    def equal_nan(self):
        equal_nan = True
        if self.args.float32:
            equal_nan = False
        return equal_nan

    def iter_models(self, args):
        for model_name in self.iter_model_names(args):
            for device in args.devices:
                try:
                    yield self.load_model(
                        device,
                        model_name,
                        batch_size=args.batch_size,
                    )
                except NotImplementedError:
                    continue  # bad benchmark implementation

    def deepcopy_model(self, model):
        return copy.deepcopy(model)

    def cast_based_on_args(self, model, example_inputs):
        if self.args.float32 or self.args.only in self.fp32_only_models:
            if not self.args.float32:
                log.warning("Model %s supports float32 only", self.args.only)
            model, example_inputs = cast_to_fp32(model, example_inputs)
        elif self.args.float16:
            if self.args.only in self.force_amp_for_fp16_bf16_models:
                log.warning(
                    "Model %s does not support float16, running with amp instead",
                    self.args.only,
                )
                self.args.amp = True
                self.setup_amp()
            else:
                model, example_inputs = cast_to_fp16(model, example_inputs)
        elif self.args.bfloat16:
            if self.args.only in self.force_amp_for_fp16_bf16_models:
                log.warning(
                    "Model %s does not support bfloat16, running with amp instead",
                    self.args.only,
                )
                self.args.amp = True
                self.setup_amp()
            else:
                model, example_inputs = cast_to_bf16(model, example_inputs)

        return model, example_inputs

    def validate_model(self, model, example_inputs):
        """
        Runs the eager model with example inputs to ensure that eager passes.
        """
        model = self.deepcopy_model(model)
        example_inputs = clone_inputs(example_inputs)
        model, example_inputs = self.cast_based_on_args(model, example_inputs)
        try:
            self.model_iter_fn(model, example_inputs)
        except Exception as e:
            print(f"Original Error: {str(e)}")
            raise NotImplementedError("Eager model failed to run") from e

    def maybe_cast(self, model, example_inputs):
        model = self.deepcopy_model(model)
        example_inputs = clone_inputs(example_inputs)
        model, example_inputs = self.cast_based_on_args(model, example_inputs)
        return model, example_inputs

    def decay_batch_exp(self, batch_size, factor=0.5, divisor=2):
        out_batch_size = batch_size * factor
        if out_batch_size > divisor:
            out_batch_size = (out_batch_size + 1) // divisor * divisor
        else:
            out_batch_size = batch_size - 1
        return max(0, int(out_batch_size))

    def batch_size_finder(self, device, model_name, initial_batch_size=1024):
        batch_size = initial_batch_size
        while batch_size >= 1:
            torch.cuda.empty_cache()
            try:
                device, name, model, example_inputs, _ = self.load_model(
                    device,
                    model_name,
                    batch_size,
                )
                self.model_iter_fn(model, example_inputs)
                return batch_size
            except RuntimeError as e:
                error_str = str(e)
                if "channels_last" in error_str:
                    break
            batch_size = self.decay_batch_exp(batch_size)
        return 1

    def run_n_iterations(self, mod, inputs):
        n = self.args.iterations
        for _ in range(n - 1):
            self.model_iter_fn(mod, inputs, collect_outputs=False)
        return self.model_iter_fn(mod, inputs, collect_outputs=True)

    def optimizer_zero_grad(self, mod):
        if self.optimizer is not None:
            self.optimizer.zero_grad(True)
        else:
            mod.zero_grad(True)

    def optimizer_step(self):
        if self.optimizer is not None:
            self.optimizer.step()

    def get_benchmark_indices(self, length):
        start = self._args.partition_id * (length // self._args.total_partitions)
        end = (
            (self._args.partition_id + 1) * (length // self._args.total_partitions)
            if self._args.partition_id < self._args.total_partitions - 1
            else length
        )
        return start, end

    def deepcopy_and_maybe_ddp(self, model):
        model = self.deepcopy_model(model)
        if self.args.ddp:
            assert (
                torch.distributed.is_available()
            ), "Can't use DDP without a distributed enabled build"
            from torch.nn.parallel import DistributedDataParallel as DDP

            model = DDP(model, find_unused_parameters=True)
        elif self.args.fsdp:
            assert (
                torch.distributed.is_available()
            ), "Can't use FSDP without a distributed enabled build"
            from torch.distributed.fsdp import (
                FullyShardedDataParallel as FSDP,
                MixedPrecision,
            )

            from torch.distributed.fsdp.wrap import size_based_auto_wrap_policy

            if self.args.float16:
                dtype = torch.float16
            elif self.args.bfloat16:
                dtype = torch.bfloat16
            else:
                dtype = torch.float32

            mp_policy = MixedPrecision(
                param_dtype=dtype,
                # Gradient communication precision.
                reduce_dtype=dtype,
                # Buffer precision.
                buffer_dtype=dtype,
            )

            my_auto_wrap_policy = functools.partial(
                size_based_auto_wrap_policy, recurse=True, min_num_params=int(1e5)
            )

            model = FSDP(
                model,
                use_orig_params=True,
                device_id=torch.cuda.current_device()
                if self.args.devices[-1] == "cuda"
                else None,
                mixed_precision=mp_policy,
                limit_all_gathers=True,
                auto_wrap_policy=my_auto_wrap_policy,
            )
            if torch._inductor.config.triton.cudagraphs:
                log.warning("Disabling cudagraphs for FSDP compatibility")
                torch._inductor.config.triton.cudagraphs = False
        return model

    def check_accuracy(
        self, name, model, example_inputs, optimize_ctx, experiment, tag
    ):
        """
        Checks accuracy.
        1) Collect the outputs with fp64 datatype. This is useful for error checking.
        2) Checks if eager itself has variations.
        """
        start_stats = get_dynamo_stats()

        def record_status(accuracy_status, dynamo_start_stats):
            """
            Records the status in the csv file
            """
            if current_name in self.non_deterministic_models:
                if accuracy_status in (
                    "pass",
                    "eager_two_runs_differ",
                    "fail_accuracy",
                ):
                    accuracy_status = "pass"

            headers = ["dev", "name", "batch_size", "accuracy"]
            fields = [current_device, current_name, current_batch_size, accuracy_status]

            if tag is not None:
                headers.insert(3, "tag")
                fields.insert(3, tag)

            dynamo_stats = get_dynamo_stats()
            dynamo_stats.subtract(dynamo_start_stats)
            for k, v in dynamo_stats.items():
                headers.append(k)
                fields.append(v)

            output_csv(output_filename, headers, fields)
            return accuracy_status

        if name in self.skip_accuracy_checks_large_models_dashboard:
            return record_status("pass_due_to_skip", dynamo_start_stats=start_stats)

        # Collect the fp64 reference outputs to be used later for accuracy checking.
        fp64_outputs = None
        try:
            model_fp64, inputs_fp64 = cast_to_fp64(
                self.deepcopy_and_maybe_ddp(model),
                clone_inputs(example_inputs),
            )
            self.init_optimizer(name, current_device, model_fp64.parameters())
            fp64_outputs = self.run_n_iterations(model_fp64, inputs_fp64)
            fp64_outputs = tree_map(
                lambda x: x.to(torch.float64)
                if isinstance(x, torch.Tensor) and x.is_floating_point()
                else x,
                fp64_outputs,
            )
        except Exception:
            log.warning(
                "fp64 golden ref were not generated for %s. Setting accuracy check to cosine",
                name,
            )
            self.args.cosine = True
            fp64_outputs = None

        tolerance, cos_similarity = self.get_tolerance_and_cosine_flag(
            self.args.training, current_device, name
        )

        # Cast the model to float16/float32 as necessary
        model, example_inputs = self.maybe_cast(model, example_inputs)
        accuracy_status = "pass"

        with self.pick_grad(name, self.args.training):
            # Get results of native pytorch
            reset_rng_state()
            try:
                model_copy = self.deepcopy_and_maybe_ddp(model)
                self.init_optimizer(name, current_device, model_copy.parameters())
                correct_result = self.run_n_iterations(
                    model_copy, clone_inputs(example_inputs)
                )
            except Exception as e:
                accuracy_status = (
                    "eager_1st_run_OOM"
                    if isinstance(e, torch.cuda.OutOfMemoryError)
                    else "eager_1st_run_fail"
                )
                log.exception(e)
                return record_status(accuracy_status, dynamo_start_stats=start_stats)

            # Rerun native pytorch
            reset_rng_state()
            try:
                model_copy = self.deepcopy_and_maybe_ddp(model)
                self.init_optimizer(name, current_device, model_copy.parameters())
                correct_rerun_result = self.run_n_iterations(
                    model_copy, clone_inputs(example_inputs)
                )
            except Exception as e:
                accuracy_status = (
                    "eager_2nd_run_OOM"
                    if isinstance(e, torch.cuda.OutOfMemoryError)
                    else "eager_2nd_run_fail"
                )
                return record_status(accuracy_status, dynamo_start_stats=start_stats)

            # Two eager runs should have exactly same result
            is_same = True
            try:
                if (
                    name not in self.skip_accuracy_check_as_eager_non_deterministic
                    and not same(
                        correct_result,
                        correct_rerun_result,
                        fp64_ref=None,
                        cos_similarity=False,
                        tol=0,
                        equal_nan=self.equal_nan,
                    )
                ):
                    is_same = False
            except Exception as e:
                # Sometimes torch.allclose may throw RuntimeError
                is_same = False

            if not is_same:
                accuracy_status = "eager_two_runs_differ"
                return record_status(accuracy_status, dynamo_start_stats=start_stats)

            correct_rerun_result = None

            # Run with Dynamo
            reset_rng_state()
            torch._dynamo.reset()
            try:
                model_copy = self.deepcopy_and_maybe_ddp(model)
                self.init_optimizer(name, current_device, model_copy.parameters())
                if self.args.export or self.args.export_aot_inductor:
                    # apply export on module directly
                    # no need for n iterations
                    # the logic should be the same to self.model_iter_fn (forward_pass)
                    with self.autocast():
                        optimized_model_iter_fn = optimize_ctx(
                            model_copy, example_inputs
                        )
                        new_result = optimized_model_iter_fn(model_copy, example_inputs)
                else:
                    optimized_model_iter_fn = optimize_ctx(self.run_n_iterations)
                    new_result = optimized_model_iter_fn(model_copy, example_inputs)
            except Exception as e:
                log.exception(e)
                print(
                    "TorchDynamo optimized model failed to run because of following error"
                )
                accuracy_status = (
                    "OOM"
                    if isinstance(e, torch.cuda.OutOfMemoryError)
                    else "fail_to_run"
                )
                return record_status(accuracy_status, dynamo_start_stats=start_stats)

            if name in self.skip_accuracy_check_as_eager_non_deterministic:
                return record_status("pass_due_to_skip", dynamo_start_stats=start_stats)

            # Workaround for ONNX for non-tensor outputs
            if (
                current_onnx_compiler == "torchscript"
                or current_onnx_compiler == "dynamo"
            ):
                (
                    correct_result,
                    new_result,
                    fp64_outputs,
                ) = _OnnxPatch.patch_non_tensor_outputs(
                    correct_result, new_result, fp64_outputs
                )
                # TODO: store correct_result into the dumped file for offline onnx model validation.
                # The downside and potential problem, is that the output formats may be different.
                # E.g., the output order might not match, None might be part of output, etc.

            try:
                if not same(
                    correct_result,
                    new_result,
                    fp64_outputs,
                    equal_nan=self.equal_nan,
                    cos_similarity=cos_similarity,
                    tol=tolerance,
                ):
                    is_same = False
            except Exception as e:
                # Sometimes torch.allclose may throw RuntimeError
                is_same = False

            if not is_same:
                if self.args.skip_accuracy_check:
                    accuracy_status = "pass_due_to_skip"
                else:
                    accuracy_status = "fail_accuracy"
                return record_status(accuracy_status, dynamo_start_stats=start_stats)

        return record_status(accuracy_status, dynamo_start_stats=start_stats)

    def check_tolerance(
        self, name, model, example_inputs, optimize_ctx, base_device="cpu"
    ):
        """
        Checks tolerance based on https://pytorch.org/docs/stable/generated/torch.allclose.html.
        """
        tolerance_status = "pass"
        if name in self.skip_accuracy_checks_large_models_dashboard:
            tolerance_status = "pass_due_to_skip"
            return tolerance_status
        # Cast the model to float16/float32 as necessary
        model, example_inputs = self.maybe_cast(model, example_inputs)

        with self.pick_grad(name, self.args.training):
            # Get results of native pytorch
            reset_rng_state()
            model_copy = copy.deepcopy(model)
            model_copy = model_copy.to(base_device)
            example_inputs_copy = copy.deepcopy(example_inputs)
            example_inputs_copy = tree_map(
                lambda x: x.to(base_device), example_inputs_copy
            )
            self.init_optimizer(name, base_device, model_copy.parameters())
            correct_result = self.run_n_iterations(model_copy, example_inputs_copy)

            # Run with Dynamo
            # Sometime CI fails with random triton compilation failure which will be skipped for now
            # TODO: revisit this after switching to new Triton runtime
            reset_rng_state()
            torch._dynamo.reset()
            try:
                self.init_optimizer(name, current_device, model.parameters())
                optimized_model_iter_fn = optimize_ctx(self.run_n_iterations)
                new_result = optimized_model_iter_fn(model, example_inputs)
            except Exception as e:
                log.exception(e)
                if (
                    self.args.ci
                    and isinstance(e, BackendCompilerFailed)
                    and (
                        "Internal Triton PTX codegen error" in str(e)
                        or "cubin" in str(e)
                    )
                ):
                    return "pass_due_to_skip"
                else:
                    print(
                        "TorchDynamo optimized model failed to run because of following error"
                    )
                    return "fail_to_run"

            def dump_max_mean_values(tol, ref, res):
                if isinstance(ref, (list, tuple, torch.nn.ParameterList, torch.Size)):
                    for refi, resi in zip(ref, res):
                        dump_max_mean_values(tol, refi, resi)
                elif isinstance(ref, dict):
                    for k in ref.keys():
                        dump_max_mean_values(tol, ref[k], res[k])
                elif isinstance(ref, torch.Tensor):
                    res = res.to(base_device)
                    t = torch.abs(ref - res) / (1 + torch.abs(ref))
                    tol.append(t.flatten().to(torch.float32))
                return tol

            tol = []
            dump_max_mean_values(tol, correct_result, new_result)
            tol = torch.cat(tol)
            tol = torch.tensor(tol)
            max = torch.max(tol)
            mean = torch.mean(tol)
            div = torch.std(tol)
            headers = ["dev", "name", "batch_size", "max", "mean", "std"]
            fields = [
                current_device,
                current_name,
                current_batch_size,
                max.item(),
                mean.item(),
                div.item(),
            ]
            output_csv(output_filename, headers, fields)
        return tolerance_status

    def run_performance_test(
        self, name, model, example_inputs, optimize_ctx, experiment, tag=None
    ):
        if self.args.xla:
            with self.pick_grad(name, self.args.training):
                return experiment(*self.maybe_cast(model, example_inputs))

        def warmup(fn, model, example_inputs, mode, niters=5):
            peak_mem = 0
            start_stats = get_dynamo_stats()
            try:
                if current_device == "cuda":
                    torch.cuda.reset_peak_memory_stats()
                    torch.cuda.empty_cache()
                t0 = time.perf_counter()
                for _ in range(niters):
                    fn(model, example_inputs)
                t1 = time.perf_counter()
                latency = t1 - t0
                if current_device == "cuda":
                    peak_mem = get_peak_memory()
                elif current_device == "cpu":
                    total = psutil.virtual_memory().total
                    percentage = psutil.Process(os.getpid()).memory_percent()
                    peak_mem = percentage * total / 10**9
            except Exception:
                log.exception("Backend %s failed in warmup()", mode)
                return sys.exit(-1)
            dynamo_stats = get_dynamo_stats()
            dynamo_stats.subtract(start_stats)
            return latency, peak_mem, dynamo_stats

        # Cast the model to float16/float32 as necessary
        model, example_inputs = self.maybe_cast(model, example_inputs)

        # Use distributed wrapping as necessary
        model = self.deepcopy_and_maybe_ddp(model)

        self.init_optimizer(name, current_device, model.parameters())
        with self.pick_grad(name, self.args.training):
            ok, total = Stats.reset_counters()
            experiment_kwargs = {}
            if tag is not None:
                experiment_kwargs["tag"] = tag
            results = []
            eager_latency, eager_peak_mem, _ = warmup(
                self.model_iter_fn, model, example_inputs, "eager"
            )

            if self.args.export_aot_inductor:
                t_0 = time.perf_counter()
                optimized_model_iter_fn = optimize_ctx
                t_1 = time.perf_counter()
                aot_compilation_time = t_1 - t_0
            else:
                optimized_model_iter_fn = optimize_ctx(self.model_iter_fn)
                aot_compilation_time = 0

            dynamo_latency, dynamo_peak_mem, dynamo_stats = warmup(
                optimized_model_iter_fn, model, example_inputs, "dynamo"
            )

            compilation_time = dynamo_latency - eager_latency + aot_compilation_time
            compression_ratio = (
                eager_peak_mem / dynamo_peak_mem if dynamo_peak_mem else 0.0
            )
            if self.args.print_memory:
                print(
                    f"memory: eager: {eager_peak_mem:.2f} GB, "
                    f"dynamo: {dynamo_peak_mem:.2f} GB, "
                    f"ratio: {compression_ratio:.2f}"
                )

            if experiment.func is speedup_experiment:
                experiment_kwargs["compilation_latency"] = compilation_time
                experiment_kwargs["compression_ratio"] = compression_ratio
                experiment_kwargs["eager_peak_mem"] = eager_peak_mem
                experiment_kwargs["dynamo_peak_mem"] = dynamo_peak_mem
                experiment_kwargs["dynamo_stats"] = dynamo_stats

            if experiment.func is coverage_experiment:
                ok, total = Stats.reset_counters()
                results = []
                # run with torch._dynamo few times to populate the cache
                for _ in range(3):
                    optimized_model_iter_fn(model, example_inputs)
                _, frames_second_pass = Stats.reset_counters()  # should be 0
                if frames_second_pass > 0:
                    optimized_model_iter_fn(model, example_inputs)
                    _, frames_third_pass = Stats.reset_counters()  # should be 0
                else:
                    frames_third_pass = 0

                results.append(
                    f"{ok:3}/{total:3} +{frames_third_pass} frames {compilation_time:3.0f}s"
                )

            if not hasattr(model, name):
                model.name = name
            results.append(experiment(model, example_inputs, **experiment_kwargs))
            return " ".join(map(str, results))

    def minify_model(
        self,
        name,
        model,
        example_inputs,
        optimize_ctx,
        experiment,
        tag,
    ):
        logging.info("Minifying %s...", name)
        os.environ["TORCH_COMPILE_DEBUG"] = "1"
        os.environ["TORCHDYNAMO_REPRO_AFTER"] = "dynamo"
        os.environ["TORCHDYNAMO_REPRO_LEVEL"] = "4"

        self.check_accuracy(name, model, example_inputs, optimize_ctx, experiment, tag)

        if self.args.output_directory:
            repro_dir = self.args.output_directory
        else:
            repro_dir = torch._dynamo.config.base_dir

        try:
            shutil.move("repro.py", f"{repro_dir}/{name}_repro.py")
        except OSError as e:
            logging.error("Could not find repro script for model %s", name)
        else:
            logging.info(
                "Repro script for model %s with minified graph saved to %s",
                name,
                repro_dir,
            )

    def run_one_model(
        self,
        name,
        model,
        example_inputs,
        optimize_ctx,
        experiment,
        explain=False,
        tag=None,
    ):
        mode = "train" if self.args.training else "eval"
        msg = f"{current_device:4} {mode:5} {current_name:34} "
        if tag:
            msg += f" {tag:26}"
        print(msg, flush=True)

        start_stats = get_dynamo_stats()

        if self.args.accuracy:
            status = self.check_accuracy(
                name, model, example_inputs, optimize_ctx, experiment, tag
            )
            print(status)
            if status == "fail_accuracy" and self.args.minify:
                self.minify_model(
                    name, model, example_inputs, optimize_ctx, experiment, tag
                )
        elif self.args.tolerance:
            status = self.check_tolerance(name, model, example_inputs, optimize_ctx)
            print(status)
        elif self.args.performance:
            status = self.run_performance_test(
                name, model, example_inputs, optimize_ctx, experiment, tag
            )
            print(status)
        if self.args.timing:
            from torch._dynamo.utils import op_count, print_time_report
            from torch.utils._stats import simple_call_counter

            print_time_report()
            stats = "STATS: "
            stats = stats + " | ".join(
                itertools.chain(
                    [f"call_* op count: {op_count}"],
                    (f"{key}:{value}" for key, value in simple_call_counter.items()),
                )
            )
            print(stats)
        stats = get_dynamo_stats()
        stats.subtract(start_stats)

        if explain:
            print(
                f"Dynamo produced {stats['unique_graphs']} graphs "
                f"covering {stats['calls_captured']} ops with "
                f"{stats['graph_breaks']} graph breaks ({stats['unique_graph_breaks']} unique)"
            )

        if explain or self.args.log_graph_breaks or self.args.print_graph_breaks:
            filename = f"{output_filename.rstrip('.csv')}_graph_breaks.csv"

            def add_double_quotes(x):
                # Delimiter because reason could have comma
                return f'"{x}"'

            for graph_break in graph_break_reasons:
                reason = add_double_quotes(graph_break.reason)
                user_stack = add_double_quotes(
                    ", ".join([str(x) for x in graph_break.user_stack])
                )
                output_csv(
                    filename,
                    ["model", "reason", "user_stack"],
                    [current_name, reason, user_stack],
                )

        if self.args.stats:
            Stats.print_summary()


def help(fn):
    return fn.__doc__


diff_branch_default = "DIFF-BRANCH-DEFAULT"


def should_diff_branch(args):
    return args.diff_branch != diff_branch_default


def parse_args(args=None):
    parser = argparse.ArgumentParser()
    parser.add_argument(
        "--filter", "-k", action="append", help="filter benchmarks with regexp"
    )
    parser.add_argument(
        "--exclude", "-x", action="append", help="filter benchmarks with regexp"
    )
    parser.add_argument(
        "--exclude-exact", action="append", help="filter benchmarks with exact match"
    )
    parser.add_argument(
        "--total-partitions",
        type=int,
        default=1,
        choices=range(1, 10),
        help="Total number of partitions we want to divide the benchmark suite into",
    )
    parser.add_argument(
        "--partition-id",
        type=int,
        default=0,
        help="ID of the benchmark suite partition to be run. Used to divide CI tasks",
    )
    parser.add_argument(
        "--devices", "--device", "-d", action="append", help="cpu or cuda"
    )
    parser.add_argument("--device-index", help="CUDA device index")
    parser.add_argument(
        "--repeat", "-n", type=int, default=30, help="number of timing runs"
    )
    iterations_per_run_help = """
        Run this may iterations for each time measurement. This is mainly used for
        XLA training. We want to run multiple iterations per measurement so the
        tracing and computation for different iteartions can overlap with each
        other. This makes sure we have an accurate xla baseline.
    """
    parser.add_argument(
        "--iterations-per-run", type=int, default=1, help=iterations_per_run_help
    )
    parser.add_argument(
        "--randomize-input",
        action="store_true",
        help="Whether to randomize the input values. Dimensions will be kept the same.",
    )
    parser.add_argument(
        "--threads",
        "-t",
        type=int,
        help="number of threads to use for eager and inductor",
    )
    parser.add_argument(
        "--nopython", action="store_true", help="Turn graph breaks into errors"
    )
    parser.add_argument(
        "--no-skip",
        action="store_true",
        help="run models that are in the global SKIP list",
    )
    parser.add_argument(
        "--prims-nvfuser", action="store_true", help="user prims + nvfuser backend"
    )
    parser.add_argument(
        "--dump-raw-metrics",
        action="store_true",
        help="dump raw timing metrics from speedup experiment",
    )
    parser.add_argument(
        "--log-operator-inputs",
        action="store_true",
        default=False,
    )
    parser.add_argument(
        "--channels-last",
        action="store_true",
        default=False,
        help="use channels last format",
    )
    parser.add_argument(
        "--batch-size", "--batch_size", type=int, help="batch size for benchmarking"
    )
    parser.add_argument(
        "--iterations", type=int, default=2, help="how many iterations to run"
    )
    parser.add_argument(
        "--batch-size-file", type=str, help="String to load batch size from"
    )
    parser.add_argument("--cosine", action="store_true", help="use cosine similarity")
    parser.add_argument(
        "--cpp-wrapper", action="store_true", help="turn on cpp/cuda wrapper codegen"
    )
    parser.add_argument(
        "--freezing", action="store_true", help="turn on freezing", default=False
    )
    parser.add_argument(
        "--ci", action="store_true", help="Flag to tell that its a CI run"
    )
    parser.add_argument(
        "--dynamic-ci-skips-only",
        action="store_true",
        help=(
            "Run only the models that would have been skipped in CI "
            "if dynamic-shapes, compared to running without dynamic-shapes.  "
            "This is useful for checking if more models are now "
            "successfully passing with dynamic shapes.  "
            "Implies --dynamic-shapes and --ci"
        ),
    )
    parser.add_argument(
        "--dashboard", action="store_true", help="Flag to tell that its a Dashboard run"
    )
    parser.add_argument(
        "--skip-fp64-check", action="store_true", help="skip accuracy check using fp64"
    )
    parser.add_argument(
        "--fast", "-f", action="store_true", help="skip slow benchmarks"
    )
    parser.add_argument(
        "--only",
        help="""Run just one model from torchbench. Or
        specify the path and class name of the model in format like:
        --only=path:<MODEL_FILE_PATH>,class:<CLASS_NAME>

        Due to the fact that dynamo changes current working directory,
        the path should be an absolute path.

        The class should have a method get_example_inputs to return the inputs
        for the model. An example looks like
        ```
        class LinearModel(nn.Module):
            def __init__(self):
                super().__init__()
                self.linear = nn.Linear(10, 10)

            def forward(self, x):
                return self.linear(x)

            def get_example_inputs(self):
                return (torch.randn(2, 10),)
        ```
    """,
    )
    parser.add_argument(
        "--multiprocess",
        action="store_true",
        help="Create n processes based on the number of devices (distributed use case).",
    )
    parser.add_argument(
        "--ddp",
        action="store_true",
        help="Wraps model in DDP before running it, and uses dynamo DDPOptmizer (graph breaks) by default.",
    )
    parser.add_argument(
        "--fsdp",
        action="store_true",
        help="""Wraps model in FSDP before running it. Disables cudagraphs by default.
        Doesn't recursively wrap, mainly useful for checking dynamo UnspecNNModule compatibility
    """,
    )
    parser.add_argument(
        "--no-optimize-ddp",
        action="store_true",
        help="Disables dynamo DDPOptimizer (graph breaks). (Applies only when using --ddp benchmark mode).",
    )
    parser.add_argument(
        "--distributed-master-port",
        default="6789",
        help="Port to bind for for torch.distributed.  Use the default unless it's conflicting with another user",
    )
    parser.add_argument(
        "--dynamic-shapes",
        action="store_true",
        help="Runs a dynamic shapes version of the benchmark, if available.",
    )
    parser.add_argument(
        "--dynamic-batch-only",
        action="store_true",
        help="Only assume batch dimension is dynamic.  Implies --dynamic-shapes",
    )
    parser.add_argument(
        "--specialize-int", action="store_true", help="Run with specialize_int=True."
    )
    parser.add_argument(
        "--use-eval-mode",
        action="store_true",
        help="sets model.eval() to reduce randomness",
    )
    parser.add_argument(
        "--skip-accuracy-check",
        action="store_true",
        help="keeps running even when accuracy fails",
    )
    parser.add_argument(
        "--generate-aot-autograd-stats",
        action="store_true",
        help="Generates AOT Autograd stats like how mnay graphs are sent to AOT",
    )
    parser.add_argument(
        "--inductor-settings",
        action="store_true",
        help="Use same settings as --inductor for baseline comparisons",
    )
    parser.add_argument(
        "--suppress-errors",
        action="store_true",
        help="Suppress errors instead of raising them",
    )
    parser.add_argument(
        "--output",
        help="Overrides the output filename",
    )
    parser.add_argument(
        "--output-directory",
        help="Overrides the directory to place output files.",
    )
    parser.add_argument(
        "--baseline",
        help="Compare with a prior --output",
    )
    parser.add_argument(
        "--part",
        default=None,
        help="Specify the part of the model to run.",
    )
    parser.add_argument(
        "--export-profiler-trace",
        action="store_true",
        help="exports trace of kineto profiler",
    )
    parser.add_argument(
        "--profiler-trace-name",
        "--profiler_trace_name",
        help="Overwrites exported trace name",
    )
    parser.add_argument(
        "--diff-branch",
        default=diff_branch_default,
        help="delta current branch against given branch.",
    )
    parser.add_argument(
        "--tag", default=None, help="Specify a tag to be included in csv files."
    )
    parser.add_argument(
        "--explain",
        action="store_true",
        help="print some graph/op statistics during the run, similar to .explain()",
    )
    parser.add_argument(
        "--stats",
        action="store_true",
        help="print graph counter stats",
    )
    parser.add_argument(
        "--print-memory",
        action="store_true",
        help="print extra memory statistics",
    )
    parser.add_argument(
        "--print-dataframe-summary",
        action="store_true",
        help="print dataframe result used for calculating accuracy",
    )
    parser.add_argument(
        "--cold-start-latency",
        "--cold_start_latency",
        action="store_true",
        help="Use a fresh triton cachedir when running each model, to force cold-start compile.",
    )
    parser.add_argument(
        "--disable-cudagraphs",
        action="store_true",
        help="Disables cudagraphs for Inductor",
    )
    parser.add_argument(
        "--disable-split-reductions",
        action="store_true",
        help="Disables split reductions for Inductor",
    )
    parser.add_argument(
        "--disable-persistent-reductions",
        action="store_true",
        help="Disables split reductions for Inductor",
    )
    parser.add_argument(
        "--disable-divisible-by-16",
        action="store_true",
        help="Disables divisible by 16 hint to Triton for Inductor",
    )
    parser.add_argument(
        "--inductor-compile-mode",
        default=None,
        help="torch.compile mode argument for inductor runs.",
    )
    parser.add_argument(
        "--print-graph-breaks",
        action="store_true",
        help="Show a warning whenever graph break",
    )
    parser.add_argument(
        "--log-graph-breaks",
        action="store_true",
        help="log graph breaks in a file",
    )
    parser.add_argument(
        "--trace-on-xla",
        action="store_true",
        help="Whether to trace the model on XLA or on eager device",
    )
    parser.add_argument(
        "--xla-tolerance",
        type=float,
        default=1e-2,
        help="XLA needs a loose tolerance to pass the correctness check",
    )
    parser.add_argument(
        "--collect-outputs",
        action="store_true",
        help="""Whether to collect outputs for training. Set this to true if we
        want to verify the numerical correctness of graidents. But that may
        cause time measurement not accurate""",
    )
    parser.add_argument(
        "--enable-activation-checkpointing",
        action="store_true",
        help="Enables activation checkpointing for HF models",
    )
    parser.add_argument("--timing", action="store_true", help="Emits phase timing")

    parser.add_argument(
        "--progress",
        action="store_true",
        help="Print n/k models message between each model run.",
    )

    parser.add_argument(
        "--timeout",
        type=int,
        default=2000,
        help="timeout (second) for benchmarking.",
    )

    parser.add_argument(
        "--per_process_memory_fraction",
        type=float,
        default=1,
        help="Set per-process GPU memory fraction (limit) for reducing usable size and reproducing OOMs",
    )

    parser.add_argument(
        "--no-translation-validation",
        action="store_true",
        help="Disable translation validation for accuracy builds.",
    )

    parser.add_argument(
        "--minify",
        action="store_true",
        help="Enable minification when failure is below tolerance. Save repro script for each model.",
    )

    group_fuser = parser.add_mutually_exclusive_group()
    # --nvfuser is now the default, keep the option to not break scripts
    group_fuser.add_argument("--nvfuser", action="store_true", help=argparse.SUPPRESS)
    group_fuser.add_argument("--nnc", action="store_true", help="enable NNC for GPUs")

    group_prec = parser.add_mutually_exclusive_group()
    group_prec.add_argument("--float16", action="store_true", help="cast model to fp16")
    group_prec.add_argument(
        "--bfloat16", action="store_true", help="cast model to bf16"
    )
    group_prec.add_argument("--float32", action="store_true", help="cast model to fp32")
    group_prec.add_argument(
        "--amp", action="store_true", help="use automatic mixed precision"
    )

    group_printout = parser.add_mutually_exclusive_group()
    group_printout.add_argument(
        "--verbose", "-v", action="store_true", help="enable verbose debug printouts"
    )
    group_printout.add_argument(
        "--quiet", "-q", action="store_true", help="suppress debug printouts"
    )

    group = parser.add_mutually_exclusive_group()
    group.add_argument(
        "--coverage", action="store_true", help="(default) " + help(coverage_experiment)
    )
    group.add_argument(
        "--overhead", action="store_true", help=help(overhead_experiment)
    )
    group.add_argument(
        "--speedup-dynamo-ts",
        action="store_true",
        help="TorchDynamo frontend with torchscript backend",
    )
    group.add_argument(
        "--speedup-fx2trt", action="store_true", help=help(speedup_experiment_fx2trt)
    )
    group.add_argument(
        "--speedup-fx2trt-fp16",
        action="store_true",
        help=help(speedup_experiment_fx2trt),
    )
    group.add_argument(
        "--print-fx",
        action="store_true",
        help="Print fx traces captured from model",
    )
    group.add_argument(
        "--print-aten-ops",
        action="store_true",
        help="Print traces of aten ops captured by AOT autograd",
    )
    group.add_argument(
        "--inductor",
        action="store_true",
        help="Measure speedup with TorchInductor",
    )
    group.add_argument(
        "--export",
        action="store_true",
        help="Measure pass rate with export",
    )
    group.add_argument(
        "--export-aot-inductor",
        action="store_true",
        help="Measure pass rate with Export+AOTInductor",
    )
    group.add_argument(
        "--xla", action="store_true", help="Compare TorchXLA to eager PyTorch"
    )
    group.add_argument(
        "--torchscript-onnx",
        "--torchscript_onnx",
        action="store_true",
        help="Measure speedup with TorchScript ONNX, i.e. `torch.onnx.export`",
    )
    group.add_argument(
        "--dynamo-onnx",
        "--dynamo_onnx",
        action="store_true",
        help="Measure speedup with Dynamo ONNX, i.e. `torch.onnx.dynamo_export`",
    )
    group.add_argument(
        "--dynamo-onnx-aot-inline",
        "--dynamo_onnx_aot_inline",
        action="store_true",
        help="Measure speedup with Dynamo ONNX AOT Inline, i.e. `torch.onnx.dynamo_export`",
    )
    group.add_argument(
        "--backend",
        choices=torch._dynamo.list_backends(exclude_tags=None),
        help="measure speedup with a given backend",
    )
    group.add_argument("--nothing", action="store_true", help=help(null_experiment))
    group.add_argument(
        "--log-conv-args",
        action="store_true",
        help="Dump convolution input/weight/bias's shape/stride/dtype and other options to json",
    )
    group.add_argument(
        "--recompile-profiler",
        "--recompile_profiler",
        action="store_true",
        help="Run the dynamo recompilation profiler on each model.",
    )
    group.add_argument(
        "--find-batch-sizes",
        action="store_true",
        help="finds the largest batch size that could fit on GPUs",
    )

    mode_group = parser.add_mutually_exclusive_group(required=True)
    mode_group.add_argument(
        "--accuracy",
        action="store_true",
        help="Checks accuracy with small batch size and eval mode",
    )
    mode_group.add_argument(
        "--performance", action="store_true", help="Measures performance speedup"
    )
    mode_group.add_argument(
        "--tolerance",
        action="store_true",
        help="extracts the tolerance for each model with small batch size and eval mode",
    )
    run_mode_group = parser.add_mutually_exclusive_group(required=True)
    run_mode_group.add_argument(
        "--training",
        action="store_true",
        help="Performs training",
    )
    run_mode_group.add_argument(
        "--inference", action="store_true", help="Performs inference"
    )
    return parser.parse_args(args)


def process_entry(rank, runner, original_dir, args):
    args.rank = rank
    with maybe_init_distributed(
        args.init_distributed,
        rank=rank,
        world_size=args.world_size,
        port=args.distributed_master_port,
    ):
        return maybe_fresh_cache(
            run, (args.cold_start_latency and args.only) or args.ci
        )(runner, args, original_dir)


def main(runner, original_dir=None, args=None):
    if original_dir:
        os.chdir(original_dir)
    args = parse_args() if not args else parse_args(args)
    if args.baseline:
        args.baseline = os.path.abspath(args.baseline)

    if should_diff_branch(args):
        import git

        # We do this here so we error out earlier if there's an issue
        repo = git.Repo()
        if repo.is_dirty():
            raise RuntimeError(
                "--diff-branch called on dirty branch. Commit, stash, or reset."
            )
        main_branch = repo.active_branch.name
        if main_branch == args.diff_branch:
            raise RuntimeError(
                f"--diff-branch: current branch is same as {args.diff_branch} branch, what are you diffing?"
            )

    args.init_distributed = args.only and args.multiprocess
    if args.init_distributed:
        # NB: Do NOT query device count before CUDA initialization; we're
        # going to overwrite CUDA_VISIBLE_DEVICES and this will result in
        # https://github.com/pytorch/pytorch/issues/107300
        device_count = torch.cuda.device_count()
        if device_count <= 1:
            log.warning(
                "The use multiprocess flag is set but there are <= 1 devices available."
            )
        # multiprocess path
        args.world_size = device_count
        mp.spawn(process_entry, args=(runner, original_dir, args), nprocs=device_count)
    else:
        # single process path just uses the main process
        args.world_size = 1
        process_entry(0, runner, original_dir, args)


def run(runner, args, original_dir=None):
    # Pass the parsed args object to benchmark runner object
    runner.args = args

    args.filter = args.filter or [r"."]
    args.exclude = args.exclude or [r"^$"]
    args.exclude_exact = args.exclude_exact or []

    if args.inductor:
        assert args.backend is None
        args.backend = "inductor"
    if args.dynamic_ci_skips_only:
        args.dynamic_shapes = True
        args.ci = True
    if args.dynamic_batch_only:
        args.dynamic_shapes = True
        torch._dynamo.config.assume_static_by_default = True
    if args.dynamic_shapes:
        if not args.dynamic_batch_only:
            torch._dynamo.config.assume_static_by_default = False
    if args.specialize_int:
        torch._dynamo.config.specialize_int = True
    if args.ci:
        if args.accuracy:
            # Run fewer iterations when checking accuracy
            args.repeat = 2

            # Set translation validation on by default on CI accuracy runs.
            torch._dynamo.config.translation_validation = True

        if args.dynamic_ci_skips_only:
            # Test only the incremental set of jobs whose skipped was
            # caused solely by turning on dynamic shapes
            assert args.dynamic_shapes
            ci = functools.partial(CI, args.backend, training=args.training)
            args.filter = list(
                set(CI_SKIP[ci(dynamic=True)]) - set(CI_SKIP[ci(dynamic=False)])
            )
        else:
            ci = functools.partial(
                CI, args.backend, training=args.training, dynamic=args.dynamic_shapes
            )
            for device in args.devices:
                args.exclude_exact.extend(CI_SKIP[ci(device=device)])
    if args.ddp:
        # TODO: we could also hook DDP bench up to --speedup bench, _not_ for mgpu e2e perf,
        # but just to measure impact on singlenode of performing graph-breaks.
        # Left it as a follow up to keep this PR isolated.
        assert (
            args.accuracy
        ), "DDP benchmark is currently only hooked up to --accuracy bench"
        assert args.training, "DDP benchmark requires --training mode"
        if args.no_optimize_ddp:
            torch._dynamo.config.optimize_ddp = False
        else:
            # TODO(whc) after enabling DDPOptimizer by default this could be removed or assert
            torch._dynamo.config.optimize_ddp = True
        if args.only == "dlrm":
            log.error(
                "DLRM+DDP is unsupported as it requires sharding the embedding layer separately from DDP"
            )
            return sys.exit(-1)
    if args.accuracy:
        # Use small batch size. We use >1 batch size to ensure we test
        # batch_norm type of operators that work on batch dims.
        # TODO - Go through the failures for batch size = 2
        if args.batch_size is None:
            if runner.suite_name == "huggingface":
                args.batch_size = 1
            elif runner.suite_name == "torchbench":
                args.batch_size = 4
            else:
                # Larger batch size of TIMM models to have stable batch_norm
                assert runner.suite_name == "timm_models"
                args.batch_size = 8

        # Remove sources of randomness
        if runner.suite_name not in ("timm_models", "huggingface"):
            # TODO - Using train mode for timm_models and HF models. Move to train mode for Torchbench as well.
            args.use_eval_mode = True
        inductor_config.fallback_random = True
        if args.only is not None and args.only not in {
            "alexnet",
            "Background_Matting",
            "pytorch_CycleGAN_and_pix2pix",
            "pytorch_unet",
            "Super_SloMo",
            "vgg16",
            # https://github.com/pytorch/pytorch/issues/96724
            "Wav2Vec2ForCTC",
            "Wav2Vec2ForPreTraining",
            "sam",
        }:
            # some of the models do not support use_deterministic_algorithms
            torch.use_deterministic_algorithms(True)
        os.environ["CUBLAS_WORKSPACE_CONFIG"] = ":4096:8"
        torch.backends.cudnn.deterministic = True
        torch.backends.cudnn.allow_tf32 = False
        torch.backends.cudnn.benchmark = False
        torch.backends.cuda.matmul.allow_tf32 = False

        # Remove randomeness when torch manual seed is called
        patch_torch_manual_seed()

        # Some models e.g. yolov3 assert batch size on n_gpus
        if "CUDA_VISIBLE_DEVICES" not in os.environ and not args.multiprocess:
            args.device_index = "0"

        # Stricter check to disable fallbacks
        args.suppress_errors = False

    if args.device_index is not None:
        if args.multiprocess:
            print("Cannot specify both --device_index and --multiprocess")
            return sys.exit(-1)
        os.environ["CUDA_VISIBLE_DEVICES"] = args.device_index

    elif args.performance:
        # Ensure that we test on real scenarios
        args.use_eval_mode = False

    if args.partition_id > args.total_partitions or args.partition_id < 0:
        print("Invalid partition id")
        return sys.exit(-1)

    if not args.devices:
        if torch.cuda.is_available():
            args.devices = ["cuda"]
        else:
            log.warning("torch.cuda.is_available() == False, using CPU")
            args.devices = ["cpu"]

    if args.devices != ["cpu"] and torch.cuda.is_available():
        global synchronize
        synchronize = torch.cuda.synchronize

    if (
        args.devices == ["cuda"]
        and torch.cuda.get_device_properties(0).total_memory < 25 * 2**30
    ):
        # OOM errors on an RTX 3090 with 24gb RAM
        runner.skip_models.update(
            {
                # torchbench
                "hf_Longformer",
                "timm_nfnet",
                "timm_efficientdet",
            }
        )
        if args.training:
            runner.skip_models.add("hf_T5")

    if args.nnc:
        torch._C._jit_override_can_fuse_on_cpu(True)
        torch._C._jit_override_can_fuse_on_gpu(True)
        torch._C._jit_set_texpr_fuser_enabled(True)
        torch._C._jit_set_nvfuser_enabled(False)

    if args.threads:
        torch.set_num_threads(args.threads)

    if args.verbose:
        torch._logging.set_logs(dynamo=logging.DEBUG)

    if args.print_graph_breaks:
        torch._logging.set_logs(graph_breaks=True)

    if args.quiet:
        torch._logging.set_logs(dynamo=logging.ERROR)

    torch._dynamo.config.suppress_errors = args.suppress_errors

    if args.training:
        runner.model_iter_fn = runner.forward_and_backward_pass
        runner.skip_models.update(runner.skip_not_suitable_for_training_models)
    else:
        runner.model_iter_fn = runner.forward_pass

    if args.fast:
        runner.skip_models.update(runner.slow_models)

    if args.devices == ["cpu"]:
        runner.skip_models.update(runner.very_slow_models)
        runner.skip_models.update(runner.skip_models_for_cpu)
    elif args.devices == ["cuda"]:
        runner.skip_models.update(runner.skip_models_for_cuda)

    if not args.multiprocess:
        runner.skip_models.update(runner.skip_multiprocess_models)

    if args.no_skip:
        runner.skip_models.clear()

    experiment = null_experiment
    global current_name, current_device, current_batch_size, output_filename, optimize_ctx, current_onnx_compiler
    optimize_ctx = contextlib.nullcontext()

    if args.overhead:
        optimize_ctx = torch._dynamo.optimize(dummy_fx_compile, nopython=args.nopython)
        experiment = speedup_experiment
        output_filename = "overheads.csv"
    elif args.inductor:
        inductor_config.debug = args.verbose
        if args.threads:
            inductor_config.cpp.threads = args.threads

        optimize_ctx = functools.partial(
            torch.compile,
            backend="inductor",
            fullgraph=args.nopython,
            mode=args.inductor_compile_mode,
        )
        experiment = speedup_experiment
        output_filename = "inductor.csv"
    elif args.export:
        optimize_ctx = export
        experiment = speedup_experiment
        output_filename = "export.csv"
    elif args.xla:
        (dev,) = args.devices
        os.environ["PJRT_DEVICE"] = {"cuda": "GPU", "cpu": "CPU"}[dev]
        torch._dynamo.mark_dynamic = MagicMock()
        experiment = xla
        output_filename = "xla.csv"
    elif args.torchscript_onnx:
        optimize_ctx = functools.partial(
            optimize_onnx_ctx, args.output_directory or ".", OnnxModelFromTorchScript
        )
        experiment = functools.partial(
            speedup_experiment_onnx, OnnxModelFromTorchScript
        )
        output_filename = "torchscript_onnx.csv"
        current_onnx_compiler = "torchscript"
    elif args.dynamo_onnx:
        optimize_ctx = functools.partial(
            optimize_onnx_ctx,
            args.output_directory or ".",
            OnnxModelFromDynamo,
            dynamic_shapes=args.dynamic_shapes,
        )
        experiment = functools.partial(speedup_experiment_onnx, OnnxModelFromDynamo)
        output_filename = "dynamo_onnx.csv"
        current_onnx_compiler = "dynamo"
    elif args.dynamo_onnx_aot_inline:
        optimize_ctx = functools.partial(
            optimize_onnx_ctx,
            args.output_directory or ".",
            OnnxModelFromDynamoAotInline,
            dynamic_shapes=args.dynamic_shapes,
        )
        experiment = functools.partial(
            speedup_experiment_onnx, OnnxModelFromDynamoAotInline
        )
        output_filename = "dynamo_onnx_aot_inline.csv"
        current_onnx_compiler = "dynamo"
    elif args.speedup_dynamo_ts:
        optimize_ctx = torch._dynamo.optimize("ts", nopython=args.nopython)
        experiment = speedup_experiment
        output_filename = "speedup_dynamo_ts.csv"
    elif args.prims_nvfuser:
        optimize_ctx = torch._dynamo.optimize("prims_nvfuser", nopython=args.nopython)
        experiment = speedup_experiment
        backend_str = "prims_nvfuser"
        output_filename = f"accuracy_aot_{backend_str}.csv"
    elif args.print_fx:
        optimize_ctx = torch._dynamo.optimize(
            print_fx,
            nopython=args.nopython,
        )
    elif args.print_aten_ops:
        optimize_ctx = torch._dynamo.optimize(
            print_aten_ops,
            nopython=args.nopython,
        )
    elif args.nothing:
        optimize_ctx = nothing
        experiment = speedup_experiment
        output_filename = "nothing.csv"
    elif args.backend or args.export_aot_inductor:
        if args.export_aot_inductor:
            assert not args.training, "AOTInductor only supports inference"
            assert args.devices == ["cuda"], "AOTInductor only tested for CUDA"
            optimize_ctx = export_aot_inductor

            # AOTInductor doesn't support control flow yet
            runner.skip_models.update(runner.skip_models_due_to_control_flow)
        else:
            optimize_ctx = torch._dynamo.optimize(args.backend, nopython=args.nopython)
        experiment = speedup_experiment
        if args.accuracy:
            output_filename = f"accuracy_{args.backend}.csv"
        elif args.tolerance:
            output_filename = f"tolerance_{args.backend}.csv"
        else:
            output_filename = f"speedup_{args.backend}.csv"
    elif args.recompile_profiler:
        output_filename = "recompile_profiler_log.csv"
        experiment = recompile_profiler_experiment
    else:
        optimize_ctx = torch._dynamo.optimize(
            fx_insert_profiling, nopython=args.nopython
        )
        experiment = coverage_experiment
        output_filename = "coverage.csv"

    if args.inductor or args.backend == "inductor" or args.export_aot_inductor:
        inductor_config.triton.cudagraphs = not args.disable_cudagraphs
        inductor_config.triton.persistent_reductions = (
            not args.disable_persistent_reductions
        )
        inductor_config.split_reductions = not args.disable_split_reductions
        inductor_config.triton.divisible_by_16 = not args.disable_divisible_by_16
        inductor_config.cpp_wrapper = args.cpp_wrapper
        if args.inference:
            inductor_config.freezing = args.freezing

    runner.setup_amp()

    if args.output:
        output_filename = args.output

    if output_filename:
        if args.output_directory:
            output_filename = os.path.join(args.output_directory, output_filename)
        else:
            output_filename = os.path.join(
                torch._dynamo.config.base_dir, output_filename
            )

    if args.find_batch_sizes and args.only:
        for device in args.devices:
            batch_size = runner.batch_size_finder(device, args.only)
            print(args.only, batch_size)
            output_csv(output_filename, [], [args.only, batch_size])
        return

    if args.export_profiler_trace:
        if args.profiler_trace_name is None:
            if args.backend:
                args.profiler_trace_name = args.backend
            elif args.inductor:
                args.profiler_trace_name = "inductor"
            else:
                args.profiler_trace_name = "profile"
        else:
            args.profiler_trace_name = args.profiler_trace_name

    if args.no_translation_validation:
        # Overwrite 'translation_validation' config, if specified.
        torch._dynamo.config.translation_validation = False

    experiment = functools.partial(experiment, args, runner.model_iter_fn)

    if args.only and should_diff_branch(args):
        import git

        repo = git.Repo()
        main_branch = repo.active_branch.name
        try:
            # Adding diff-branch again to the args will override previous value
            call_args = (
                [sys.executable] + sys.argv + [f"--diff-branch={diff_branch_default}"]
            )
            # Run for main branch
            subprocess.check_call(call_args + [f"--tag={main_branch}"])
            # Run for comparison branch
            repo.git.checkout(args.diff_branch)
            subprocess.check_call(call_args + [f"--tag={args.diff_branch}"])
        finally:
            # Go back to main branch
            repo.git.checkout(main_branch)
    elif args.only:
        model_name = args.only
        for device in args.devices:
            batch_size = args.batch_size
            if args.batch_size_file:
                batch_size = read_batch_size_from_file(
                    args, args.batch_size_file, model_name
                )
            if model_specified_by_path(args.only):
                model, example_inputs = load_model_from_path(args.only)
                name = model.__class__.__name__
                model = model.to(device=device)
                example_inputs = tree_map_only(
                    torch.Tensor, lambda x: x.to(device=device), example_inputs
                )
            else:
                try:
                    with tqdm(desc="loading model"):
                        extra_args = []
                        if hasattr(args, "rank") and hasattr(args, "world_size"):
                            extra_args += [
                                "--rank",
                                str(args.rank),
                                "--world_size",
                                str(args.world_size),
                            ]

                        if args.part:
                            (
                                device,
                                name,
                                model,
                                example_inputs,
                                batch_size,
                            ) = runner.load_model(
                                device,
                                model_name,
                                batch_size=batch_size,
                                part=args.part,
                                extra_args=extra_args,
                            )
                        else:
                            if args.fsdp:
                                # Always load model on cpu for fsdp
                                # When initializing FSDP, we will use the cuda device if args.cuda is set
                                (
                                    _,
                                    name,
                                    model,
                                    example_inputs,
                                    batch_size,
                                ) = runner.load_model(
                                    "cpu",
                                    model_name,
                                    batch_size=batch_size,
                                    extra_args=extra_args,
                                )
                            else:
                                (
                                    device,
                                    name,
                                    model,
                                    example_inputs,
                                    batch_size,
                                ) = runner.load_model(
                                    device,
                                    model_name,
                                    batch_size=batch_size,
                                    extra_args=extra_args,
                                )
                except NotImplementedError as e:
                    print(e)
                    import traceback

                    print(traceback.format_exc())
                    logging.warning("%s failed to load", args.only)
                    continue  # bad benchmark implementation

            if args.trace_on_xla:
                xla_dev = xm.xla_device()
                model = model.to(device=xla_dev)
                example_inputs = tree_map_only(
                    torch.Tensor, lambda x: x.to(device=xla_dev), example_inputs
                )

            current_name = name
            current_device = device
            current_batch_size = batch_size
            set_model_name(name)

            # Look for stuff that looks like batch size, and mark it dynamic.
            # Better integration would integrate directly with benchmark suite
            # but cannot conveniently do this
            # NB: This must be done late enough so that we don't do more
            # conversions on the inputs
            # NB: Assumes only the first batch-y like dimension is the batch
            marked = False

            def detect_and_mark_batch(t):
                nonlocal marked
                for i, s in enumerate(t.size()):
                    if s == batch_size:
                        torch._dynamo.mark_dynamic(t, i)
                        marked = True
                        break

            if (
                args.dynamic_batch_only
                and batch_size > 1
                and model_name not in CI_SKIP_DYNAMIC_BATCH_ONLY
            ):
                tree_map_only(torch.Tensor, detect_and_mark_batch, example_inputs)
                assert marked, f"nothing in example_inputs had a dim with {batch_size}"

            if args.log_operator_inputs:
                log_operator_inputs(
                    model, example_inputs, runner.model_iter_fn, name, args
                )
                continue

            if args.per_process_memory_fraction != 1:
                torch.cuda.set_per_process_memory_fraction(
                    args.per_process_memory_fraction
                )
            if model_name in DO_NOT_CAST_INPUTS:
                model, _ = runner.cast_based_on_args(model, example_inputs)

            else:
                model, example_inputs = runner.cast_based_on_args(model, example_inputs)
            runner.run_one_model(
                name,
                model,
                example_inputs,
                optimize_ctx,
                experiment,
                explain=args.explain,
                tag=args.tag,
            )
        if args.generate_aot_autograd_stats:
            stats_file = output_filename.split(".csv")[0] + "_stats.csv"
            output_csv(
                stats_file,
                ("dev", "name", "batch_size", "total_aot_graphs", "ok_aot_graphs"),
                [
                    current_device,
                    current_name,
                    current_batch_size,
                    *Stats.aot_summary(),
                ],
            )
    else:
        if output_filename and os.path.exists(output_filename):
            os.unlink(output_filename)
        if original_dir:
            os.chdir(original_dir)
        model_names = list(runner.iter_model_names(args))
        nmodels = len(model_names)
        for i, name in enumerate(model_names):
            current_name = name
            placeholder_batch_size = 0
            if args.progress:
                print(f"Running model {i+1}/{nmodels}", flush=True)

            def write_csv(status):
                if args.accuracy:
                    headers = ["dev", "name", "batch_size", "accuracy"]
                    rows = [
                        [device, name, placeholder_batch_size, status]
                        for device in args.devices
                    ]
                elif args.performance:
                    headers = ["dev", "name", "batch_size", "speedup", "abs_latency"]
                    rows = [
                        [device, name, placeholder_batch_size, 0.0, 0.0]
                        for device in args.devices
                    ]
                else:
                    headers = []
                    rows = [
                        [device, name, placeholder_batch_size, 0.0]
                        for device in args.devices
                    ]

                for row in rows:
                    output_csv(output_filename, headers, row)

            try:
                timeout = args.timeout
                if should_diff_branch(args):
                    timeout *= 2
                subprocess.check_call(
                    [sys.executable] + sys.argv + [f"--only={name}"], timeout=timeout
                )
            except subprocess.TimeoutExpired:
                print("TIMEOUT", file=sys.stderr)
                write_csv("timeout")
            except subprocess.SubprocessError:
                print("ERROR", file=sys.stderr)
                write_csv("infra_error")
        print_summary(output_filename, print_dataframe=args.print_dataframe_summary)


def log_operator_inputs(model, example_inputs, model_iter_fn, name, args):
    mode = "training" if args.training else "eval"
    output = os.path.join(os.path.dirname(args.output), f"{name}_{mode}.txt")

    # TODO - add option for coalescing inputs over multiple runs
    if os.path.exists(output):
        print(f"Skipping {name}, {output} already exists")
        return

    print(f"Running {name}")
    try:
        from .microbenchmarks.operator_inp_utils import OperatorInputsMode
    except ImportError:
        from microbenchmarks.operator_inp_utils import OperatorInputsMode

    operator_mode = OperatorInputsMode()
    fake_tensor_mode = FakeTensorMode()

    with torch._subclasses.fake_tensor.FakeCopyMode(fake_tensor_mode):
        model_fake = copy.deepcopy(model)
        example_inputs_fake = copy.deepcopy(example_inputs)
    try:
        with fake_tensor_mode, operator_mode:
            model_iter_fn(model_fake, example_inputs_fake, collect_outputs=False)
    except Exception as e:
        print(f"{name} failed to run with fake tensors, trying real. Exception: {e}")
        operator_mode = OperatorInputsMode()
        try:
            with operator_mode:
                model_iter_fn(model, example_inputs, collect_outputs=False)
        except Exception as e2:
            print(f"{name} failed to run with real. Exception: {e2}")
            raise

    print(f"Writing output to {output}")
    operator_mode.log_to_file(output)


if __name__ == "__main__":
    raise RuntimeError(
        f"You shouldn't run {sys.argv[0]} directly, instead try timm_model.py, torchbench.py or hugginface.py"
    )<|MERGE_RESOLUTION|>--- conflicted
+++ resolved
@@ -31,6 +31,7 @@
     Mapping,
     NamedTuple,
     Optional,
+    Sequence,
     Tuple,
     Type,
     TYPE_CHECKING,
@@ -1279,7 +1280,7 @@
     @classmethod
     def _generate_onnx_model_directory(
         cls, output_directory: str, compiler_name: str, model_name: str
-    ) -> str:
+    ) -> pathlib.Path:
         model_path = pathlib.Path(
             output_directory,
             ".onnx_models",
@@ -1292,21 +1293,21 @@
         return model_path
 
     @abc.abstractmethod
-    def format_pt_inputs(self, pt_inputs):
+    def format_pt_inputs(self, pt_inputs: Any) -> Sequence[torch.Tensor]:
         ...
 
     @abc.abstractmethod
-    def format_pt_outputs(self, pt_outputs):
+    def format_pt_outputs(self, pt_outputs: Any) -> Sequence[torch.Tensor]:
         ...
 
-    def adapt_pt_inputs_to_onnx(self, pt_inputs):
+    def adapt_pt_inputs_to_onnx(self, pt_inputs) -> Mapping[str, np.ndarray]:
         pt_inputs = self.format_pt_inputs(pt_inputs)
         return {
             ort_input.name: pt_input.cpu().numpy()
             for ort_input, pt_input in zip(self.onnx_session.get_inputs(), pt_inputs)
         }
 
-    def adapt_onnx_outputs_to_pt(self, onnx_outputs):
+    def adapt_onnx_outputs_to_pt(self, onnx_outputs: List[np.ndarray]) -> Any:
         pt_outputs = [
             torch.from_numpy(onnx_output).to(current_device)
             for onnx_output in onnx_outputs
@@ -1449,7 +1450,8 @@
     _COMPILER_NAME = "torchscript"
 
     def __init__(self, output_directory, model, example_inputs, dynamic_shapes: bool):
-        assert not dynamic_shapes, "NYI dynamic shapes for OnnxModelFromTorchScript"
+        if dynamic_shapes:
+            raise NotImplementedError("NYI dynamic shapes for OnnxModelFromTorchScript")
         super().__init__(output_directory, model, example_inputs, dynamic_shapes)
         self._export(
             model,
@@ -1521,19 +1523,10 @@
 class OnnxModelFromDynamo(OnnxModel):
     """Dynamo and Fx based export. `torch.onnx.dynamo_export`."""
 
-<<<<<<< HEAD
     _COMPILER_NAME = "dynamo"
 
     def __init__(self, output_directory, model, example_inputs, dynamic_shapes: bool):
         super().__init__(output_directory, model, example_inputs, dynamic_shapes)
-=======
-    _EXPORTED_MODEL_FOLDER_NAME = "bench_dynamo_onnx_model"
-
-    def __init__(self, output_directory, model, example_inputs, dynamic_shapes: bool):
-        self.model_path = self._generate_onnx_model_path(
-            output_directory, self._EXPORTED_MODEL_FOLDER_NAME
-        )
->>>>>>> ba2ba962
         self._dynamic_shapes = dynamic_shapes
         self._export_output = self._export(model, example_inputs, self.model_path)
         self.onnx_session = self._init_ort_session(self.model_path)
@@ -1561,11 +1554,7 @@
 class OnnxModelFromDynamoAotInline(OnnxModelFromDynamo):
     """Dynamo and Fx based export, with AOT inline post export. `torch.onnx.dynamo_export`."""
 
-<<<<<<< HEAD
     _COMPILER_NAME = "dynamo_aot_inline"
-=======
-    _EXPORTED_MODEL_FOLDER_NAME = "bench_dynamo_onnx_aot_inline_model"
->>>>>>> ba2ba962
 
     def _export(
         self, model, example_inputs, output_path: str
