--- conflicted
+++ resolved
@@ -3170,7 +3170,6 @@
         )(runner, args, original_dir)
 
 
-<<<<<<< HEAD
 def run_startup_script():
     """
     Follow https://docs.python.org/3/tutorial/appendix.html so people can run
@@ -3187,11 +3186,8 @@
         exec(startup_file)
 
 
-def main(runner, original_dir=None):
+def main(runner, original_dir=None, args=None):
     run_startup_script()
-=======
-def main(runner, original_dir=None, args=None):
->>>>>>> 59281d56
     if original_dir:
         os.chdir(original_dir)
     args = parse_args() if not args else parse_args(args)
