--- conflicted
+++ resolved
@@ -526,12 +526,8 @@
                 check_trace=False,
                 _force_outplace=force_outplace,
                 _module_class=_module_class,
-<<<<<<< HEAD
                 _compilation_unit=torch._C.CompilationUnit(),
-                **executor_options)
-=======
             )
->>>>>>> 692ec331
             check_mod_func = check_mod._c._get_method(traced_func.name)
             inputs = inputs[traced_func.name]
             if isinstance(inputs, (torch.Tensor, dict)):
@@ -679,17 +675,10 @@
     return example_inputs
 
 
-<<<<<<< HEAD
-def make_module(mod, _module_class, _compilation_unit, executor_options):
+def make_module(mod, _module_class, _compilation_unit):
     if _module_class is None:
         _module_class = TopLevelTracedModule
-    return _module_class(mod, _compilation_unit=_compilation_unit, **executor_options)
-=======
-def make_module(mod, _module_class):
-    if _module_class is None:
-        _module_class = TopLevelTracedModule
-    return _module_class(mod)
->>>>>>> 692ec331
+    return _module_class(mod, _compilation_unit=_compilation_unit)
 
 def wrap_check_inputs(check_inputs):
     if check_inputs is None:
@@ -911,11 +900,7 @@
     if not isinstance(inputs, dict):
         raise AttributeError("expected a dictionary of (method_name, input) pairs")
 
-<<<<<<< HEAD
-    module = make_module(mod, _module_class, _compilation_unit, executor_options)
-=======
-    module = make_module(mod, _module_class)
->>>>>>> 692ec331
+    module = make_module(mod, _module_class, _compilation_unit)
 
     for method_name, example_inputs in inputs.items():
         # this is needed since Module.__call__ sets up some extra tracing
@@ -1795,17 +1780,10 @@
 class TracedModule(ScriptModule):
     __frozen = False
 
-<<<<<<< HEAD
-    def __init__(self, orig, id_set=None, optimize=True, _compilation_unit=None):
+    def __init__(self, orig, id_set=None, _compilation_unit=None):
         # XXX: orig can be a nn.Module or a function!
-        super(TracedModule, self).__init__(optimize=optimize,
-                                           _qualified_name=_jit_internal._qualified_name(orig.__class__),
+        super(TracedModule, self).__init__(_qualified_name=_jit_internal._qualified_name(orig.__class__),
                                            _compilation_unit=_compilation_unit)
-=======
-    def __init__(self, orig, id_set=None):
-        # XXX: orig can be a nn.Module or a function!
-        super(TracedModule, self).__init__()
->>>>>>> 692ec331
         if id_set is None:
             id_set = set()
 
