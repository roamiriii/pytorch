import collections
import dataclasses
import itertools
import logging
import warnings
import pprint
from contextlib import contextmanager, nullcontext
from dataclasses import dataclass
from enum import Enum
from functools import partial, wraps
from typing import Any, Callable, Dict, List, Optional, Set, Tuple, Union, NewType
from unittest.mock import patch

from functorch import make_fx

import torch
import torch.fx.traceback as fx_traceback
import torch.nn as nn
import torch.utils._pytree as pytree
import torch.utils.dlpack
from torch import Tensor
from torch._subclasses.meta_utils import safe_is_leaf
from torch._dispatch.python import enable_python_dispatcher
from torch._dynamo import compiled_autograd
from torch._dynamo.utils import dynamo_timed, lazy_format_graph_code, preserve_rng_state
from torch._guards import detect_fake_mode, tracing
from torch._prims_common import CUDARngStateHelper
from torch._logging import getArtifactLogger
from torch._subclasses import FakeTensor, FakeTensorMode
from torch._subclasses.fake_tensor import is_fake
from torch._subclasses.functional_tensor import FunctionalTensor, FunctionalTensorMode
from torch.fx import immutable_collections, Interpreter
from torch.fx.experimental.proxy_tensor import is_sym_node, py_sym_types
from torch.fx.experimental.symbolic_shapes import ShapeEnv, is_concrete_int, fx_placeholder_vals
from torch.multiprocessing.reductions import StorageWeakRef
from torch.nn.utils import stateless
from torch.utils._python_dispatch import is_traceable_wrapper_subclass, transform_subclass
from torch._decomp.decompositions_for_rng import PhiloxStateTracker, rng_decompositions
from . import config
from .partitioners import default_partition
from torch._guards import TracingContext, DuplicateInputs, Source


original_zip = zip

def strict_zip(*iterables, strict=True, **kwargs):
    if not strict:
        return original_zip(*iterables, **kwargs)

    shortest_length = min(len(it) for it in iterables)
    for iterable in iterables:
        if len(iterable) != shortest_length:
            raise ValueError("The iterables have different lengths and strict mode is enabled.")

    return original_zip(*iterables, **kwargs)

zip = strict_zip

log = logging.getLogger(__name__)
aot_joint_log = getArtifactLogger(__name__, "aot_joint_graph")
aot_graphs_log = getArtifactLogger(__name__, "aot_graphs")

MutationType = Enum(
    "MutationType", ("none", "metadata_only", "data", "data_and_metadata")
)
OutputType = Enum(
    "OutputType", (
        # output is not an alias
        "non_alias",
        # output aliases an input
        "alias_of_input",
        # output **is** an input tensor
        "is_input",
        # output has a ._base tensor, which is a graph intermediate.
        # We need to return its ._base as a graph output,
        # so its requires_grad info is populated correctly.
        # Instructs the runtime code to regenerate the current output
        # from a base tensor, graph_intermediates[base_idx]
        "alias_of_intermediate_save_as_output",
        # Same as above; but we don't need to explicitly add its ._base
        # as a graph output, because it already **is** a graph output.
        "alias_of_intermediate",
        # Same as above; but the output's ._base is **already** a user output.
        # Instructs the runtime code to regenerate the current output from
        # a base tensor, user_outputs[base_idx]
        "alias_of_intermediate_base_is_user_output",
        # See Note [Intermediate Bases Optimization]
        "unsafe_view_alias",
        # output is an alias, but has a custom autograd.Function backward.
        # In this case, we don't want to do view-replay, since we won't be able to replay the custom function.
        # Instead, we'll treat this output "normally", and trace its backward into the graph.
        "custom_function_view",
    )
)

pytree._register_pytree_node(
    immutable_collections.immutable_list,
    lambda x: (list(x), None),
    lambda x, c: immutable_collections.immutable_list(x),
)
pytree._register_pytree_node(
    immutable_collections.immutable_dict,
    lambda x: (list(x.values()), list(x.keys())),
    lambda x, c: immutable_collections.immutable_dict(
        dict(zip(c, x))
    ),
)

def partial_asdict(obj: Any) -> Any:
    if dataclasses.is_dataclass(obj):
        return {field.name: getattr(obj, field.name) for field in dataclasses.fields(obj)}
    elif isinstance(obj, (list, tuple)):
        return obj.__class__([partial_asdict(item) for item in obj])
    elif isinstance(obj, dict):
        return {k: partial_asdict(v) for k, v in obj.items()}
    else:
        return obj

aten = torch.ops.aten

# This global counter increments every time we compile a graph with
# AOTAutograd.  You can use this to correlate runtime error messages
# with compile time (e.g., if you get an error at runtime saying
# compiled graph 3 failed, you can set a breakpoint at compile time
# for this graph number to investigate further at compile time.)
#
# NB: this is different from get_aot_compilation_context, which tracks
# each underlying graph that is compiled.  In contrast, AOT_COUNTER
# corresponds to top-level invocations of aot_module/aot_function;
# one counter is allocated per entire compiled block (but this block
# may involve compiling multiple subgraphs; e.g., for forwards/backwards)
AOT_COUNTER = itertools.count()

KNOWN_TYPES = tuple(
    [torch.Tensor, int, str, float, bool, type(None)] + list(py_sym_types)
)

# Set up hooks so that during backward the fx's stack_trace is properly set
callback_set = False

def setup_stacktrace_preservation_hooks(roots: List):
    def iter_graph(roots):
        if not roots:
            return
        seen = set()
        q = collections.deque()
        for node in roots:
            if node is not None:
                seen.add(node)
                q.append(node)

        while q:
            node = q.popleft()
            for fn, _idx in node.next_functions:
                if fn in seen or fn is None:
                    continue
                seen.add(fn)
                q.append(fn)

            yield node

    def get_callback(saved_stack_):
        def callback():
            global callback_set
            fx_traceback.set_stack_trace(saved_stack_)
            callback_set = False

        return callback

    def get_prehook(stack_, seq_nr):
        def prehook(grad_output):
            global callback_set

            if not callback_set:
                torch.autograd.variable.Variable._execution_engine.queue_callback(
                    get_callback(fx_traceback.format_stack())
                )
                callback_set = True

            fx_traceback.set_stack_trace(stack_)
            fx_traceback.set_grad_fn_seq_nr(seq_nr)

        return prehook

    def get_posthook(special_stack_, seq_nr):
        def posthook(grad_input, grad_output):
            fx_traceback.set_stack_trace(special_stack_)
            fx_traceback.reset_grad_fn_seq_nr()

        return posthook

    for node in iter_graph(roots):
        forward_node_stack = node.metadata.get("traceback_", [])
        node.register_prehook(get_prehook(forward_node_stack,
                              node._sequence_nr()))

        special_stack = forward_node_stack.copy()
        special_stack.append(
            "Gradient addition node due to multiple use of tensor around:"
        )
        node.register_hook(get_posthook(special_stack, node._sequence_nr()))


# ~~~~~~~~~~~~~~~~~~~~~~~~~~~~~~~~~~~~~~~~~~~~~~~~~~~~~~~~~~~~~~~~~~~~~~~~~~~~~~~~~~~~~~~~~~~~~~~~~~~~~~~~~~~~~~~~~~~~~
# ~~~~~~~~~~~~~~~~~~~~~~~~~~~~~~~~~~~~~~~~~~~~~~~~~~~~~~~~~~~~~~~~~~~~~~~~~~~~~~~~~~~~~~~~~~~~~~~~~~~~~~~~~~~~~~~~~~~~~
#
# AOT Autograd contains a pretty non-trivial amount of logic to handle edge cases around aliasing and mutation
# that are external to the graph (they show up as side effects in some way when you run the graph).
#
# Take a look at `test_aotdispatch.py TestAOTAutograd.test_input_mutation*` tests for some examples functions
# and what they're compiled graphs looks like.
# Below is a very long comment detailing several edge cases, and showing how AOT Autograd handles them.
#
# Note [AOT Autograd: input data mutations]
#
# If we compile a function that mutates inputs, then those input mutations are real side effects
# that a user expects to see after running the compiled graph.
# However, the graph that we want to send to a backend needs to be *entirely* functional.
# The way we reconcile this difference is that we remove the mutations completely from the graph that we compile
# but we update the graph to return (updated_inputs, user_outputs).
# In the epilogue that runs after the compiled graph is executed, we copy the updated inputs back to the originals.
#
# Example: original user code:
# def f(x):
#     x.mul_(2)
#     out = x.mul(3)
#     return out
#
# After AOT Autograd compiles, we end up with a:
# (a) compiled graph
# (b) autograd.Function.forward() method, that executes the compiled graph
# (c) wrapper function, that calls the autograd.Function.forward() and performs the epilogue
#
# The output of (a, b, c) are all written below.
#
# def compiled_forward_graph(x):
#     x_updated = x.mul(2)
#     out = x_updated.mul(3)
#     return x_updated, out
#
# # x_updated gets a gradient in the compiled backward
# def compiled_backward_graph(grad_x_updated, grad_out):
#     grad_x = ...
#     return grad_x
#
# def autograd.Function.forward(x):
#     x_updated, out = compiled_forward_graph(x)
#     return x_updated, out
#
# def compiled_wrapper(x):
#     x_updated, out = autograd.Function.apply(x)
#     x.copy_(x_updated)
#     return out
#
# Another important thing to note is that updated inputs (due to data mutations) *do* participate
# in the compiled backward graph! Since the compiled forward graph gets N extra outputs
# (due to updated inputs showing up as graph outputs),
# The compiled backward gets an additional N inputs.
# That way, during the x.copy_(x_updated) bit in the epilogue, gradients will flow from the updated input
# back to the original input.


# Note [AOT Autograd: input metadata mutations]
#
# For the same reason as input mutations, we also don't put input metadata mutations in the graph.
# Instead, we return the updated version of the input (a view), and mutate the input's metadata outside of the graph
#
# Example: original user code:
# def f(x):
#     x.t_()
#     out = x.mul(3)
#     return out
#
# AOT Autograd output (compiled graph, autograd.Function.forward(), wrapper function):
# def compiled_forward_graph(x):
#     x_updated = x.t()
#     out = x_updated.mul(3)
#     return x_updated, out
#
# # x_updated does *not* get a gradient in the compiled backward
# def compiled_backward_graph(grad_out):
#     grad_x = ...
#     return grad_x
#
# def autograd.Function.forward(x):
#     x_updated, out = compiled_forward_graph(x)
#     return x_updated, out
#
# def compiled_wrapper(x):
#     x_updated, out = autograd.Function.apply(x)
#     x.as_strided_(x_updated)
#     return out


# Note [AOT Autograd: outputs aliasing inputs or intermediates!]
#
# AOT Autograd needs special handling for outputs that alias graph inputs or intermediates!
# Why?
# (1) autograd.Function.forward() has a limitation, where views that returned in the forward cannot later be mutated.
# (2) views don't need to be compiled in the graph anyway - it's cheap to generate them outside of the compiled graph,
#     in an epilogue.
# For outputs that alias inputs, we do the following:
# (a) *still* return the aliased output as a graph output
# (b) In the AOT Autograd wrapper/epilogue, we don't return that aliased output. Instead, we use it to regenerate the output.
#
# For outputs that alias *intermediates*, we do the following:
# (a) Return the output in the compiled forward, **and** return it's ._base (a graph intermediates) as an output in the forward
# (b) Use (output, graph_intermediate) to regenerate the alias, and return that to the user (instead of the compiled fw output).
# You might wonder why we return the aliased output directly in the graph (and making the graph compute it),
# only to not return it and instead generate a fresh alias off of the intermediate,
# instead of (say) just storing metadata about the size/stride of the output somewhere to generate the alias. There are two reasons:
# (1) Getting the actual alias tensor allows us to use view-replay to generate the alias, instead of an as_strided() call
# (2) Inductor (and other backends) are free to change the memory format of graph outputs, if it results in better performance.
#     This can result in problems if a user later tries to .view() that output expecting it to have one set of strides,
#     when it has a different set of strides.
#     By including the view op directly in the graph, inductor takes that into account when deciding what memory format
#     the graph intermediate should be.
#
# Another important thing to note is how our traced backward() graph handles aliases.
# (this applies to outputs aliasing inputs, outputs aliasing intermediates,
#  *and* updated inputs returned in the compiled forward due to metadata-only mutations).
# Any outputs that alias (either inputs or intermediates) do NOT participate in the compiled backward graph
# It would be wasteful to include them in the compiled backward(), because we regenerate them eagerly
# at the end of the forward.
#
# Example: original user code:
# def f(x):
#     out1 = x.t()
#     intermediate = x.mul(2)
#     out2 = intermediate.view(-1)
#     return out1, out2
#
# AOT Autograd output (compiled graph, autograd.Function.forward(), wrapper function):
# def compiled_forward_graph(x):
#     out1 = x.t()
#     intermediate = x.mul(2)
#     out2 = intermediate.view(-1)
#     # the compiled graph also returns the intermediate
#     return out1, out2, intermediate
#
# # intermediate gets a gradient in the compiled backward.
# # both output aliases (out1 and out2) do not.
# def compiled_backward_graph(grad_intermediate):
#     grad_x = ...
#     return grad_x
#
# def autograd.Function.forward(x):
#     out1, out2, intermediate = compiled_forward_graph(x)
#     return out1, out2, intermediate
#
# def compiled_wrapper(x):
#     out1, out2, intermediate = autograd.Function.apply(x)
#     # regenerate out1 from the input
#     out1_regenerated = out1._view_func(x)
#     # regenerate out1 from the intermediate
#     out2_regenerated = out2._view_func(intermediate)
#     return out1_regenerated, out2_regenerated


# Note [AOT Autograd: mutations to inputs that alias other inputs]
#
# Another edge case that is (only partially) handled today is when an input is mutated, but itself aliases another input.
# AOT Autograd needs to **ensure** that functionalization knows that the two inputs are aliased to each other.
# That way, when the aliased input is accessed later in the graph, functionalization knows to "update" the alias
# given the mutation that occurred.
#
# This is handled by updating the calling convention: we create a "synthetic base" that becomes a new input
# in the compiled function, and we regenerate the original (aliased) inputs directly off of the base
# inside of the compiled function.
#
# This logic is fully encapsulated in aot_wrapper_synthetic_base()
#
# Example: original user code:
# def f(x, x_view):
#     x.mul_(2)
#     out = x * x_view
#     return out
# f(x, x.view(-1))
#
# AOT Autograd output (compiled graph, autograd.Function.forward(), wrapper function):
# def compiled_forward_graph(base)
#     x = generate_x(base)
#     x_view = generate_x_view(base)
#     x_updated = x.mul(2)
#     x_view_updated = x_updated.view(-1)
#     out = x_updated * x_view_updated
#     return x_updated, out
#
# # The calling convention change from (aliases) -> (base) happens
# # *outside* of the autograd.Function.forward().
# # That means the forward() only has 1 input (base),
# # and the backward() only has 1 output (grad_base)
# def compiled_backward_graph(grad_out):
#     grad_base = ...
#     return grad_base
#
# def autograd.Function.forward(base):
#     x_updated, out = compiled_forward_graph(base)
#     return x_updated, out
#
# # The compiled wrapper is where we create synthetic bases.
# # The info on which inputs are mutated is also tracked *before* synthetic base creation.
# def compiled_wrapper(x, x_view):
#     base = merge_view_inputs(x, x_view)
#     x_updated, out = autograd.Function.apply(base)
#     # x and x_view are aliased in eager mode, so this mutation to x will automatically affect x_view.
#     x.copy_(x_updated)
#     return out


# Note [AOT Autograd: Views to avoid tangents aliasing inputs]
#
# We view every forward output when creating out tangent tensors to handle the problematic
# case in which a subclass does extra aliasing between graph outputs/inputs in a way that
# is not visible above the sublass.
#
# Ordinarily, when constructing the joint function that we want to trace in AOTAutograd,
# we're guaranteed that the tangent tensors that we pass
# into the joint are distinct tensors from the primals. This is because when
# decide which forward outputs to create tangents for, we only create tangents
# for forward outputs that are not aliases of inputs (See Note
# [AOT Autograd: outputs aliasing inputs or intermediates!]).
#
# However, when wrapper tensor subclasses enter the picture, it is possible
# to have an output of the forward that is a subclass that is not an
# input / alias of an input, but one of its inner tensors is an alias!
# NestedTensor is an example: Performing an out-of-place pointwise op on a
# NestedTensor constructs a fresh NestedTensor that holds onto the input's
# offsets tensor directly.
#
# Having tangent tensors that are the same as the (primal) forward inputs,
# can cause problems during tracing as make_fx() will specialize on our
# duplicate inputs: If we passed in the same tensor for primals_1 and
# tangents_1 during tracing, make_fx() will happily sub out all usages of
# tangents_1 with primals_1 in the graph, which is not what we want.
#
# To work around this, we view every forward output when creating out tangent
# tensors so that tangents can never be the same as forward inputs even if
# forward inputs alias forward outputs.
#
#
# ~~~~~~~~~~~~~~~~~~~~~~~~~~~~~~~~~~~~~~~~~~~~~~~~~~~~~~~~~~~~~~~~~~~~~~~~~~~~~~~~~~~~~~~~~~~~~~~~~~~~~~~~~~~~~~~~~~~~~
# ~~~~~~~~~~~~~~~~~~~~~~~~~~~~~~~~~~~~~~~~~~~~~~~~~~~~~~~~~~~~~~~~~~~~~~~~~~~~~~~~~~~~~~~~~~~~~~~~~~~~~~~~~~~~~~~~~~~~~


# This class stores info about every user output.
@dataclass(frozen=True)
class OutputAliasInfo:
    # Tells us if this output is:
    # (1) a regular (non-aliased) output
    # (2) an alias of a forward input
    # (3) **is** a forward input (special case of "alias_of_input")
    # (4) an alias of an intermediate (aka an alias of an output of the inner traced forward)
    # (5) an alias of an intermediate, that explicitly requires returning the intermediate
    #     as a graph output
    # (6) an alias of an intermediate, where that intermediate is also a user output
    output_type: OutputType
    # The raw type of the output (torch.Tensor, SymInt, etc)
    raw_type: type
    # If (1) above, then
    # - base_idx is None
    # If (2) or (3) above, then
    # - Tells us that the base of this alias is user_fwd_input[base_idx]
    #   (This is an index into the inputs *before* we make synthetic bases)
    # If (4) or (5) above, then
    # - Tells us that the base of this alias is output_graph_intermediates[base_idx]
    #   here, this refers to the index of the *direct* traced
    # If (6) above, then:
    # - Tells us that the base of this alias is output_user_fwds[base_idx]
    #   here, this refers to the index of the *direct* traced
    base_idx: Optional[int]
    # If it is a Tensor, what the dynamic dims are (otherwise is None)
    dynamic_dims: Optional[Set[int]]
    # requires_grad
    requires_grad: bool


# This class tells us info about user inputs.
@dataclass(frozen=True)
class InputAliasInfo:
    is_leaf: bool
    mutates_data: bool
    mutates_metadata: bool
    requires_grad: bool
<<<<<<< HEAD
=======


@dataclasses.dataclass
class SubclassCreationMeta:
    """
    Used for AOTDispatch.
    This dataclass gives us the information we need to reconstruct a tensor subclass
    from our flat inputs.
    Why is this important? The graph that we'd like to trace out contains flat tensor inputs,
    But the user's original model may have subclass inputs and outputs.
    So we need to wrap/unwrap subclasses as necessary to translate between the user's
    view (subclass inps/outs), and the backend compiler's view (graph with no subclass args).

    Complications arise mostly from the fact that a subclass can hold more than one inner tensor;
    So for a given subclass input/output, we need to carefully track which indices map
    to the subclass tensor in the corresponding "dense-tensor-only" graph.
    """
>>>>>>> 90e2117a

    # In the inner graph that only takes in dense tensor inputs,
    # this maps to the first index of "tensors that should go in this subclass wrapper"
    flat_tensor_start_idx: int
    # The number of tensors that live in this subclass wrapper
    arg_count: int
    # Stores the original subclass itself.
    # This is needed because we need the autograd metadata on the original subclass
    # (this is guaranteed to be a wrapper subclass that holds a fake tensor,
    #  so holding onto this at runtime shouldn't leak memory)
    original_subclass: torch.Tensor
    # meta and inner_keys are produced by the subclass's __tensor_flatten__.
    # We need to keep them around to plumb them into __tensor_unflatten__.
    meta: Any
    inner_keys: List[any]

    def creation_fn(self, all_args, *, is_runtime: bool):
        curr_args = all_args[self.flat_tensor_start_idx:self.flat_tensor_start_idx + self.arg_count]
        assert len(curr_args) == len(self.inner_keys), f'inner_keys: {str(self.inner_keys)}. len(curr_args): {len(curr_args)}'
        out = type(self.original_subclass).__tensor_unflatten__(dict(zip(self.inner_keys, curr_args)), self.meta)
        if not is_runtime:
            # After wrapping up the inner dense tensors into a subclass, we need to make sure that our new wrapper
            # has correct autograd metadata, since we'll be tracing through the autograd engine with the subclass.
            # We don't trace through the autograd engine at runtime though, so no need
            # to compute this extra metadata then!
            torch._mirror_autograd_meta_to(self.original_subclass, out)

        return out

    def __post_init__(self):
        # sanity assert to make sure we don't leak memory
        assert is_fake(self.original_subclass)

# This class encapsulates all aliasing + mutation info we need about the forward graph
# See a more detailed overview of the edge case handling at
# https://docs.google.com/document/d/19UoIh_SVrMy_b2Sx5ZaeOJttm6P0Qmyss2rdBuyfoic/edit
@dataclass(eq=False)
class ViewAndMutationMeta:
    # length = # user inputs
    # This gives us info about every input, and what sort of mutation happened to it (if any)
    input_info: List[InputAliasInfo]

    # length = # user outputs
    # This gives us info about every output (mostly around whether it aliases other tensors)
    output_info: List[OutputAliasInfo]

    # length = # mutated inps + # user outputs
    # For every output *and* mutated input returned from the forward,
    # tells us whether or not the output should require gradients or not
    requires_grad_info: List[bool]

    # length = the number of intermediate bases appended as outputs to the end of the forward graph.
    # Note: this is not necessarily the same thing as:
    #   len([x for x in output_info if x.output_type == OutputType.alias_of_intermediate])
    # Because outputs might share a ._base, or an output's ._base might itself be
    # another user output (in both cases, we won't redundantly append bases to the end of the graph)
    num_intermediate_bases: int

    # For inference only: instructs us to keep data-only input mutations directly in the graph
    keep_input_mutations: int

    # length = (# inputs w data mutations) + (# user outputs that are non_aliasing tensors)
    #        + (# intermediate bases)
    # These are the FakeTensor (or potential SymInt) outputs that we traced from our
    # metadata pass of the user's forward function.
    # Their only use today is to pass them as a best-guess for tangents when tracing the joint.
    # Stashing them as part of our "metadata" makes it simpler if we want to run our analysis
    # pass once, and re-use the output throughout AOTAutograd
    traced_tangents: List[Any]

    # Each of these is a list telling us about subclasses for the inputs/outputs/grad_outs
    # They are used throughout AOTDispatch to tell us how to generate a list of subclass tensors,
    # Given a (potentially larger) list of plain torch tensors.

    # Taking subclass_inp_meta as an example:
    #   subclass_inp_meta[i] = j (an int) tells us:
    #     "The i'th user input is not a subclass, and corresponds to inputs[j] of the plain-tensor graph."
    #   subclass_inp_meta[i] = SubclassCreationMeta(flat_tensor_start_idx=3, arg_count=2)
    #     "The i'th user input is subclass holding two inner tensors, which are
    #      inputs[3] and inputs[4] of the plain-tensor graph".

    # length = # user inputs
    subclass_inp_meta: List[Union[int, SubclassCreationMeta]]
    # So, the full set of outputs to the forward graph looks something like:
    # (*mutated_inps, *user_outs, *intermediate_bases, *saved_for_bw_tensors)
    # where the first 3 of those 4 can be subclasses
    # (but not saved_for_bw tensors, since these are internal to the compiler
    # and not user visible, so there's no point in wrapping/unwrapping them at runtime).
    # This list contains subclass information on all of the fw graph outputs
    # except for saved_for_bw_tensors.
    subclass_fw_graph_out_meta: List[Union[int, SubclassCreationMeta]]
    # length = # backward graph inputs
    subclass_tangent_meta: List[Union[int, SubclassCreationMeta]]
    # TODO: we should kill this
    # (need to default it to not break internal)
    is_train: bool = False

    num_symints_saved_for_bw: Optional[int] = None

    def __post_init__(self):
        mutated_inp_indices = [
            i for i, m in enumerate(self.input_info) if m.mutates_metadata or m.mutates_data
        ]
        # pre-compute the indices of the inputs that are mutated.
        # When keep_input_mutations is set, we don't need to worry about our epilogue
        # handling data-only mutations, because we keep them directly in the graph.
        mutated_inp_runtime_indices = [
            i for i, m in enumerate(self.input_info) if m.mutates_metadata or (not self.keep_input_mutations and m.mutates_data)
        ]
        aliased_out_indices = [
            i
            for i, m in enumerate(self.output_info)
            if m.output_type not in [OutputType.non_alias, OutputType.unsafe_view_alias, OutputType.custom_function_view]
        ]
        unsafe_view_out_indices = [
            i for i, m in enumerate(self.output_info) if m.output_type is OutputType.unsafe_view_alias
        ]

        self.mutated_inp_indices = mutated_inp_indices
        # This is pre-computed in post_init for perf.
        # It contains the index of every element
        # of input_info that corresponds to a mutation (data or metadata or both)
        self.mutated_inp_runtime_indices = mutated_inp_runtime_indices
        # This is pre-computed for perf.
        # It contains the index of every element
        # of output_info that corresponds to an alias (either of an input or intermediate)
        self.aliased_out_indices = aliased_out_indices
        self.unsafe_view_out_indices = unsafe_view_out_indices
        self.num_outputs = len(self.output_info)
        self.num_outputs_non_aliased = len(
            [x for x in self.output_info
             if x.output_type in [OutputType.non_alias, OutputType.unsafe_view_alias, OutputType.custom_function_view]]
        )
        self.num_outputs_aliased_to_inputs = len(
            [
                x
                for x in self.output_info
                if x.output_type in [
                    OutputType.alias_of_input,
                    OutputType.is_input,
                ]
            ]
        )
        self.num_unsafe_view_outputs = len(self.unsafe_view_out_indices)
        self.num_outputs_aliased_to_intermediates = len(
            [
                x
                for x in self.output_info
                if x.output_type in [
                    OutputType.alias_of_intermediate,
                    OutputType.alias_of_intermediate_save_as_output,
                    OutputType.alias_of_intermediate_base_is_user_output,
                ]
            ]
        )
        self.num_outputs_aliased = (
            self.num_outputs_aliased_to_inputs + self.num_outputs_aliased_to_intermediates
        )
        self.num_mutated_data_inputs = len(
            [x for x in self.input_info if x.mutates_data]
        )
        self.num_mutated_metadata_inputs = len(
            [
                x
                for x in self.input_info
                if x.mutates_metadata
            ]
        )
        self.num_mutated_metadata_only_inputs = len(
            [
                x
                for x in self.input_info
                if not x.mutates_data and x.mutates_metadata
            ]
        )
        self.num_mutated_inputs = self.num_mutated_data_inputs + self.num_mutated_metadata_only_inputs
        self.dynamic_outputs = any(
            o.dynamic_dims for o in self.output_info
        )
        # See Note: [AOTAutograd Backward Guards]
        # This is pre-computed for fast asserts on the types of our grad_outputs in the backward.
        # Eventually, we should kill this and replace with real backward guards.
        # (we want to precompute the "runtime" types, so replace FakeTensor with torch.Tensor)
        self.output_types = [torch.Tensor if isinstance(x, FakeTensor) else type(x) for x in self.traced_tangents]

        self.is_rng_op_functionalized = config.functionalize_rng_ops
        # All of the above metadata is collected by tracing the fw function.
        # However, extra outputs for rng offsets behave differently. Both fwd
        # and bwd graphs have their own outputs for the total consumed offsets.
        # Unlike mutated inputs, we don't have to worry about sending the right
        # set of tensors between fwd and bwd. Fwd and bwd offsets are
        # independent and simpler to handle. Therefore, we track them
        # separately.
        self.num_outputs_rng_offset = 1 if self.is_rng_op_functionalized else 0

        # Our forward() returns both (mutated_inputs, outputs, output_intermediate_bases, saved_tensors, saved_symints)
        self.num_forward_returns = self.num_mutated_inputs + self.num_outputs + self.num_intermediate_bases
        # In case of functionalization of rng ops, the fw_module returns one
        # additional output for rng offset. This rng offset is used right
        # away to advance the rng state, and is not passed on to the raw
        # outputs. However, we need to know the exact boundary to identify
        # which tensors to be saved for the bwd graph.  num_forward captures
        # this information.
        self.num_forward = self.num_forward_returns + self.num_outputs_rng_offset

    @property
    def tensors_saved_for_backwards_slice(self):
        assert self.num_symints_saved_for_bw is not None
        if self.num_symints_saved_for_bw > 0:
            return slice(self.num_forward, -self.num_symints_saved_for_bw)
        else:
            return slice(self.num_forward, None)

    @property
    def symints_saved_for_backwards_slice(self):
        assert self.num_symints_saved_for_bw is not None
        if self.num_symints_saved_for_bw > 0:
            return slice(-self.num_symints_saved_for_bw, None)
        else:
            return slice(0, 0)  # empty slice

    def __eq__(self, other):
        if not isinstance(other, ViewAndMutationMeta):
            return NotImplemented
        return (self.input_info == other.input_info and
                self.output_info == other.output_info and
                self.requires_grad_info == other.requires_grad_info and
                self.num_intermediate_bases == other.num_intermediate_bases and
                self.keep_input_mutations == other.keep_input_mutations and
                self.is_rng_op_functionalized == other.is_rng_op_functionalized and
                self.num_outputs_rng_offset == other.num_outputs_rng_offset and
                len(self.traced_tangents) == len(other.traced_tangents) and
                all(x.shape == y.shape and x.dtype == y.dtype for x, y, in zip(self.traced_tangents, other.traced_tangents)))

@dataclass(eq=False)
class SubclassMeta:
    # A copy of all forward metadata, but computed on the *dense* tensor forward (after desugaring subclasses)
    # So for example, if the user had a model containing two `TwoTensor` inputs,
    # Then `SubclassMeta.fw_metadata.input_infos` would have length 4 here.
    fw_metadata: ViewAndMutationMeta

    # Note: [Computing Subclass Metadata about grad_inputs]
    # Given a list of flattened, plain tensor grad_inputs, this tells us how to reconstruct the grad_input subclasses
    #
    # You might think: why not just assume that all grad_inputs will have the same subclass-ness as the original inputs?
    # (AOTAutograd generally assumes other properties, e.g. that grad_outputs are contiguous)
    #
    # This doesn't really work though. take this example:
    #
    # def f(DoubleTensor, DenseTensor):
    #     return DoubleTensor  * DenseTensor
    #
    # In the above example, the .grad field of *both* DoubleTensor and DenseTensor will be a DoubleTensor.
    # When we trace out a joint fw-bw graph, we'll end up returning two subclasses for the two grad_inputs.
    # This means that our backward graph will return 4 outputs (two dense tensors for each DoubleTensor grad_input)
    # and we need to properly store the metadata that tells us how to turn these 4 outputs back into DoubleTensors.
    #
    # Note that this info **cannot** easily be figured out from ViewAndMutationMeta.
    # We can only compute this info by tracing the entire joint and examining the grad_inputs that we computed.
    #
    # See Note: [AOTAutograd Backward Guards]
    # This will also eventually require us to install backward guards,
    # in case we made incorrect assumptions about the subclass-ness of our grad_outputs
    #
    # Optional field because we don't compute for inference graphs
    grad_input_metas: Optional[List[Union[int, SubclassCreationMeta]]]

    def __init__(self):
        # The fields in this class get set after its construction.
        pass


# This class exists because:
# - the autograd.Function.forward() in aot autograd returns outputs that might alias inputs
# - we only care about the metadata on those aliases, so we can regenerate them.
#   We do not want them to participate in the autograd.Function.
# We do that by wrapping them in an opaque class, so the autograd.Function
# does not know to treat them as tensors.
@dataclass(frozen=True)
class TensorAlias:
    alias: torch.Tensor


def has_same_metadata(t1, t2):
    return (
        t1.size() == t2.size()
        and t1.stride() == t2.stride()
        and t1.storage_offset() == t2.storage_offset()
        and t1.storage_offset() == t2.storage_offset()
        and t1.is_conj() == t2.is_conj()
        and t1.is_neg() == t2.is_neg()
    )


def gen_alias_from_base(aliased_base_tensor, target_meta_tensor, target_requires_grad):
    # Try to do view-replay if possible.
    # fall back to .as_strided() if we can't.
    if target_meta_tensor._base is not None:
        # The base that we want to replay our view off of might have a different shape than the view's original base.
        b = target_meta_tensor._base
        abt = aliased_base_tensor
        # Don't unnecessarily call as_strided if nothing changed; as_strided's
        # backward is poorly implemented and slow
        if abt is not b and (
            abt.size() != b.size() or
            abt.stride() != b.stride() or
            abt.storage_offset() != b.storage_offset()
        ):
            reshaped_base_tensor = aliased_base_tensor.as_strided(
                b.size(), b.stride(), b.storage_offset()
            )
        else:
            reshaped_base_tensor = aliased_base_tensor
        out = target_meta_tensor._view_func(reshaped_base_tensor)
        # This shape mismatch can happen due to a bug in inplace/view handling in autograd.
        # Try putting a breakpoint here and running
        # `test/functorch/test_aotdispatch TestAOTAutograd.test_output_all_alias_types`
        # Also, https://github.com/pytorch/pytorch/issues/49825
        #
        # As a stopgap, we'll fall back to as_strided.
        if out is not None and out.shape == target_meta_tensor.shape:
            if aliased_base_tensor.requires_grad and not target_requires_grad:
                out = out.detach()
            elif not aliased_base_tensor.requires_grad and target_requires_grad:
                out.requires_grad_(True)
            return out
    size = target_meta_tensor.size()
    stride = target_meta_tensor.stride()
    storage_offset = target_meta_tensor.storage_offset()
    if aliased_base_tensor.is_complex() and not target_meta_tensor.is_complex():
        aliased_out = torch.view_as_real(aliased_base_tensor).as_strided(
            size, stride, storage_offset
        )
    elif not aliased_base_tensor.is_complex() and target_meta_tensor.is_complex():
        aliased_out = torch.view_as_complex(aliased_base_tensor).as_strided(
            size, stride, storage_offset
        )
    else:
        aliased_out = aliased_base_tensor.as_strided(size, stride, storage_offset)
    # For outputs aliasing inputs, we need to check if the requires-gradness has changed.
    if aliased_base_tensor.requires_grad and not target_requires_grad:
        aliased_out = aliased_out.detach()
    elif not aliased_base_tensor.requires_grad and target_requires_grad:
        aliased_out.requires_grad_(True)
    return aliased_out

def to_fun(t):
    if isinstance(t, Tensor):
        if is_traceable_wrapper_subclass(t):
            # See Note [Functionalization always runs last]
            # This means that if we want to "functionalize" a subclass, we need to ensure that the functional wrapper
            # goes at the bottom.
            # recurse here, so we can support nested wrapper subclasses
            out = transform_subclass(t, lambda _, inner_t: to_fun(inner_t))
            torch._mirror_autograd_meta_to(t, out)
            return out
        else:
            return FunctionalTensor.to_functional(t)
    else:
        return t

def sync_functional_tensor(t):
    if is_traceable_wrapper_subclass(t):
        attrs, ctx = t.__tensor_flatten__()
        for attr in attrs:
            sync_functional_tensor(getattr(t, attr))
    else:
        torch._sync(t)

# When subclasses are involved, t here will usually look something like:
# SubclassA(SubclassB(FunctionalTensor(_to_functional_tensor(FakeTensor))))
def from_fun(t):
    if isinstance(t, Tensor) and is_traceable_wrapper_subclass(t):
        # See Note [Functionalization always runs last]
        # This means that if we want to "functionalize" a subclass, we need to ensure that the functional wrapper
        # goes at the bottom.
        # recurse here, so we can support nested wrapper subclasses
        out = transform_subclass(t, lambda _, inner_t: from_fun(inner_t))
        torch._mirror_autograd_meta_to(t, out)
        return out

    if not isinstance(t, FunctionalTensor):
        # quick sanity assert
        if isinstance(t, torch.Tensor):
            assert not torch._is_functional_tensor(t)
        return t
    sync_functional_tensor(t)
    return torch._from_functional_tensor(t.elem)

def is_fun(t):
    if isinstance(t, Tensor) and is_traceable_wrapper_subclass(t):
        # See Note [Functionalization always runs last]
        # This means that if we want to "functionalize" a subclass, we need to ensure that the functional wrapper
        # goes at the bottom.
        # recurse here, so we can support nested wrapper subclasses
        t_attrs, _ = t.__tensor_flatten__()
        t_inners = [getattr(t, attr) for attr in t_attrs]
        any_fun = any(is_fun(x) for x in t_inners)
        all_fun = all(is_fun(x) for x in t_inners)
        assert any_fun == all_fun
        return any_fun

    return isinstance(t, FunctionalTensor)

# t here is either
# (1) A FunctionalTensor(_to_functional_tensor(FakeTensor))
# (2) A traceable tensor subclass that holds a FunctionalTensor
def has_metadata_mutation(t):
    if is_traceable_wrapper_subclass(t):
        attrs, _ = t.__tensor_flatten__()
        # A tensor subclass was updated if any of its inner elements were updated
        return any(has_metadata_mutation(getattr(t, attr)) for attr in attrs)
    else:
        assert isinstance(t, FunctionalTensor)
        return torch._functionalize_has_metadata_mutation(t.elem)

# new_arg and arg here are either:
# (1) both a FakeTensor
# (2) both a traceable tensor subclass that holds a FakeTensor
# Pre-condition: the two args are the "old" and "new" inputs from running functionalization.
# When we run functionalization and wrap our inputs into FunctionalTensors,
# we can detect whether or not an input was mutated by checking to see if the inner tensor has changed
#
# Normally it would be enough just to check if arg is new_arg, which is normally enough for functionalization
# to confirm that inputs were not mutated when running the user's model with functionalization on.
# But when we have subclass inputs, we can't rely on that:
# `from_fun(to_fun(x)) is x` will return False, because the call to `from_fun` constructs
# a brand new subclass instance: we are calling __tensor_unflatten__, and going
# from Subclass(FakeTensor) to Subclass(FunctionalTensor(FakeTensor))
def was_updated(arg, new_arg):
    if is_traceable_wrapper_subclass(arg):
        assert is_traceable_wrapper_subclass(new_arg)
        attrs, _ = arg.__tensor_flatten__()
        new_attrs, _ = new_arg.__tensor_flatten__()
        assert attrs == new_attrs
        # A tensor subclass was updated if any of its inner elements were updated
        return any(was_updated(getattr(arg, attr), getattr(new_arg, attr)) for attr in attrs)
    else:
        return arg is not new_arg

# new_arg and arg here are either:
# (1) both a FakeTensor
# (2) both a traceable tensor subclass that holds a FakeTensor
# Pre-condition: the two args are the "old" and "new" inputs from running functionalization.
# When we run functionalization and wrap our inputs into FunctionalTensors,
# we can detect whether or not an input was mutated by checking to see if the inner tensor has changed,
# but shares storage with the old input
def was_metadata_updated(arg, new_arg):
    if is_traceable_wrapper_subclass(arg):
        assert is_traceable_wrapper_subclass(new_arg)
        attrs, _ = arg.__tensor_flatten__()
        new_attrs, _ = new_arg.__tensor_flatten__()
        assert attrs == new_attrs
        # A tensor subclass was updated if any of its inner elements were updated
        return any(was_metadata_updated(getattr(arg, attr), getattr(new_arg, attr)) for attr in attrs)
    else:
        return arg is not new_arg and StorageWeakRef(arg.untyped_storage()) == StorageWeakRef(new_arg.untyped_storage())

def _get_hints(exprs):
    """
    Get the hints of a list/tuple of int/SymInt.
    """
    if isinstance(exprs, (list, tuple)):
        return type(exprs)(_get_hints(e) for e in exprs)
    elif isinstance(exprs, torch.SymInt):
        return exprs.node.shape_env.size_hint(exprs.node.expr)
    else:
        return exprs

def requires_subclass_dispatch(args, fw_metadata: ViewAndMutationMeta) -> bool:
    args_flattened, _ = pytree.tree_flatten(args)
    any_subclass_args = any(is_traceable_wrapper_subclass(x) for x in args_flattened if isinstance(x, Tensor))
    any_subclass_outputs = any(is_traceable_wrapper_subclass(x) for x in fw_metadata.traced_tangents if isinstance(x, Tensor))
    # This tells us whether or not we need to perform any unwrapping/wrapping of tensor subclasses at runtime.
    return any_subclass_args or any_subclass_outputs

# Given a flat list of arguments, some of which may be tensor subclasses,
# computes metadata about "how to reconstruct the current list of subclasses,
# if we were given their flattened dense tensors instead"
def create_subclass_meta(curr_args: List[Any]) -> List[Union[int, SubclassCreationMeta]]:
    idx = 0
    infos = []
    for a in curr_args:
        if isinstance(a, torch.Tensor) and is_traceable_wrapper_subclass(a):
            attrs, meta = a.__tensor_flatten__()
            start_idx = idx
            cnt = len(attrs)
            curr_cnt = cnt
            infos.append(SubclassCreationMeta(
                flat_tensor_start_idx=start_idx,
                arg_count=curr_cnt,
                original_subclass=a,
                meta=meta,
                inner_keys=attrs,
            ))
        else:
            infos.append(idx)
            cnt = 1
        idx += cnt
    return infos

# This is a version of functionalization that is specifically designed
# for the AOTAutograd use case.
#
# Unlike functorch's variant, this doesn't use the functorch level system,
# instead it directly uses PyTorch's conventional dispatcher to hit the
# functionalization key.  In particular, this means that FunctionalTensorWrapper
# can have autograd data stored directly on it.
#
# In typical AOTAutograd usage, the dispatch key order will look like:
#
#   Autograd - Functionalization ~~~~> Proxy Mode - Fake Tensor
#       outer tensor                        inner tensor
#
# Returns:
# - ViewAndMutationMeta, telling us metadata about the inputs and outputs, and
#   The list of outputs from the forward, but **only** the outputs that we need
#   to pass in as tangents into the backward.
#   Specifically, aliased outputs from the forward get regenerated, and don't participate
#   in the compiled backward function.
def run_functionalized_fw_and_collect_metadata(
    f,
    *,
    keep_input_mutations: bool,
    # TODO: refactor to kill this flag
    is_train: bool = False,
) -> ViewAndMutationMeta:
    memo = {}

    def _to_fun(t):
        if isinstance(t, Tensor):
            if t in memo:
                return memo[t]
            r = to_fun(t)
            memo[t] = r
            return r
        else:
            return t

    @wraps(f)
    def inner(*flat_args):
        # This function is meant to be run with the forward, which expects a flat list of tensor/symint/other args.
        assert all(isinstance(a, KNOWN_TYPES) for a in flat_args)

        input_info: List[InputAliasInfo] = []
        output_info: List[OutputAliasInfo] = []
        input_requires_grad_info: List[bool] = []
        output_requires_grad_info: List[bool] = []

        flat_f_args = pytree.tree_map(_to_fun, flat_args)

        # See Note [Disabling Functionalize TLS Above Python Functionalization]
        disable_above = torch._C._ExcludeDispatchKeyGuard(torch._C.DispatchKeySet(torch._C.DispatchKey.Functionalize))
        with disable_above, FunctionalTensorMode():
            # precondition: The passed in function already handles unflattening inputs + flattening outputs
            flat_f_outs = f(*flat_f_args)

        # Inspect the state of the input tensor functional wrapper to detect input mutation info
        # If inp[i] has a metadata-only mutation, then maybe_inputs_with_mutated_metadata[i] contains the updated version
        for (i, (arg, f_arg)) in enumerate(zip(flat_args, flat_f_args)):
            if not isinstance(arg, Tensor):
                new_arg = arg
            else:
                new_arg = from_fun(f_arg)
            if was_updated(arg, new_arg):
                if was_metadata_updated(arg, new_arg):
                    mutates_data = False
                    mutates_metadata = True
                else:
                    mutates_data = True
                    mutates_metadata = has_metadata_mutation(f_arg)
                # Only track requires_grad info on *mutated* inputs,
                # because they show up in the autograd.Function.forward as outputs
                input_requires_grad_info.append(
                    isinstance(f_arg, torch.Tensor) and f_arg.requires_grad
                )
            else:
                mutates_data = False
                mutates_metadata = False

            input_info.append(InputAliasInfo(
                is_leaf=isinstance(arg, torch.Tensor) and safe_is_leaf(arg),
                mutates_data=mutates_data,
                mutates_metadata=mutates_metadata,
                requires_grad=isinstance(f_arg, torch.Tensor) and f_arg.requires_grad
            ))

        # If a function involves creating a tensor, and returning a view of it, such that its _base is the intermediate,
        # We need to make sure our graph returns the _base as a graph output, and we manually recreate the view
        # to return to the user. Why? The backend compiler is free to (incorrectly) not set requires_grad
        # on the base tensor, but we are obligated to properly set requires-gradness on the real output.

        num_mutated_inps = len(
            [x for x in input_info if x.mutates_data or x.mutates_metadata]
        )
        inp_storage_refs = {
            StorageWeakRef(inpt.untyped_storage()): idx
            for idx, inpt in enumerate(flat_f_args)
            if isinstance(inpt, torch.Tensor)
        }

        # We need inp tensor id's to be able to tell if an outputs **are** inputs.
        inp_tensor_ids = {
            id(inpt) for inpt in flat_f_args if isinstance(inpt, torch.Tensor)
        }
        # We need output tensor id's to tell if any output._base` attributes **are** other outputs.
        # (This is also a dict because we need to know that output's index, so we can regenerate
        # the alias from it).
        out_tensor_ids = {id(o): i for i, o in enumerate(flat_f_outs)}

        # Keep track of which outputs alias other outputs
        out_tensor_alias_counts = collections.defaultdict(int)
        out_storage_to_tensors = collections.defaultdict(set)
        for o in flat_f_outs:
            if isinstance(o, torch.Tensor):
                curr_storage = StorageWeakRef(o.untyped_storage())
                out_tensor_alias_counts[curr_storage] += 1
                out_storage_to_tensors[curr_storage].add(o)

        # maps the id of an intermediate base to its index in the output of the compiled forward
        intermediate_base_tensor_id_to_output_idx: Dict[int, int] = {}
        intermediate_bases: List[torch.Tensor] = []
        for o in flat_f_outs:
            curr_storage = None if not isinstance(o, torch.Tensor) else StorageWeakRef(o.untyped_storage())
            outs_with_identical_metadata_that_require_grad = [] if not isinstance(o, torch.Tensor) else [
                curr for curr in out_storage_to_tensors[curr_storage]
                if has_same_metadata(o, curr) and curr.requires_grad and o is not curr
            ]
            is_result_of_custom_autograd_fn = False
            if isinstance(o, torch.Tensor):
                # Need to check for both custom cpp (CppFunction) and python (BackwardCFunction) autograd fns
                if type(o.grad_fn).__name__ == "CppFunction":
                    is_result_of_custom_autograd_fn = True
                if isinstance(o.grad_fn, torch.autograd.function.BackwardCFunction):
                    is_result_of_custom_autograd_fn = True

            if not isinstance(o, torch.Tensor):
                output_type = OutputType.non_alias
                base_idx = None
            elif curr_storage in inp_storage_refs and o.grad_fn is not None \
                    and is_result_of_custom_autograd_fn:
                output_type = OutputType.custom_function_view
                base_idx = None
            elif curr_storage in inp_storage_refs:
                base_idx = inp_storage_refs[curr_storage]
                is_input_tensor = id(o) in inp_tensor_ids
                if is_input_tensor:
                    output_type = OutputType.is_input
                else:
                    output_type = OutputType.alias_of_input

            # We only need to handle the intermediate base case when both
            # the intermediate base and the output require gradients.
            # See Note [AOT Autograd: outputs aliasing inputs or intermediates!]
            elif (
                o._base is not None
                and o.requires_grad
                and o._base.requires_grad
            ):
                if out_tensor_alias_counts[curr_storage] == 1:
                    # Note [Intermediate Bases Optimization]
                    # Normally if we have an output that aliases an intermediate,
                    # we need to add the extra "intermediate base" logic further down
                    # to prevent autograd from yelling at us if the user later tries to
                    # mutate that output.
                    # However, the common case here is if we have an output that aliases an intermediate,
                    # but doesn't alias any other outputs.
                    # In that case, autograd shouldn't have to worry about the aliasing at all
                    # (if that output is mutated, there are no other live aliases for autograd to worry about).
                    # The "intermediate bases" can hurt inductor perf by forcing more variables to become outputs.
                    # So as an optimization, we won't do intermediate base handling in this case.
                    # Instead, we'll hide the aliasing from autograd using aten._unsafe_view().
                    output_type = OutputType.unsafe_view_alias
                    base_idx = None
                else:
                    # First, check if o's ._base is an existing output
                    maybe_existing_out_idx = out_tensor_ids.get(id(o._base), None)
                    if maybe_existing_out_idx is not None:
                        # Special case where the output is an alias of a graph intermediate, but that intermediate
                        # is itself also a user output.
                        output_type = OutputType.alias_of_intermediate_base_is_user_output
                        base_idx = maybe_existing_out_idx
                    else:
                        # Next, check if o's ._base is an intermediate base that we already returned
                        maybe_existing_base_output_idx = intermediate_base_tensor_id_to_output_idx.get(
                            id(o._base), None
                        )
                        if maybe_existing_base_output_idx is not None:
                            output_type = OutputType.alias_of_intermediate
                            base_idx = maybe_existing_base_output_idx
                        else:
                            # Otherwise, take o._base and explicitly return it as an output in the compiled graph
                            new_out_idx = len(intermediate_bases)
                            base_idx = new_out_idx
                            # Indicate to the logic later on (when we trace the joint)
                            # that this particular output should get it's ._base appended to the forward graph outputs
                            output_type = OutputType.alias_of_intermediate_save_as_output
                            intermediate_base_tensor_id_to_output_idx[id(o._base)] = new_out_idx
                            intermediate_bases.append(o._base)
            elif (
                # See https://github.com/pytorch/pytorch/issues/100348 for this case.
                # This protects against the specific case where a user fn returns (output, output.detach())
                out_tensor_alias_counts[curr_storage] > 1
                and len(outs_with_identical_metadata_that_require_grad) > 0
                and not o.requires_grad
            ):
                assert len(outs_with_identical_metadata_that_require_grad) > 0
                # In theory we could use any of these tensors to regenerate the aliased outputs from,
                # since they all alias each other and have identical metatadata
                out_alias = outs_with_identical_metadata_that_require_grad[0]
                existing_out_idx = out_tensor_ids[id(out_alias)]
                output_type = OutputType.alias_of_intermediate_base_is_user_output
                base_idx = existing_out_idx
            else:
                output_type = OutputType.non_alias
                base_idx = None

            if isinstance(o, torch.Tensor):
                dynamic_dims = {i for i, s in enumerate(o.shape) if not is_concrete_int(s)}
            else:
                dynamic_dims = None
            out_info = OutputAliasInfo(
                output_type=output_type,
                raw_type=type(o),
                base_idx=base_idx,
                dynamic_dims=dynamic_dims,
                requires_grad=isinstance(o, torch.Tensor) and o.requires_grad
            )
            output_info.append(out_info)
            output_requires_grad_info.append(out_info.requires_grad)

        # Our autograd.Function.forward returns both mutated inputs and outputs,
        # so we need grad info on all of them.
        requires_grad_info = input_requires_grad_info + output_requires_grad_info
        assert len(requires_grad_info) == len(output_info) + len(
            [x for x in input_info if x.mutates_data or x.mutates_metadata]
        )

        # See Note [AOT Autograd: Views to avoid tangents aliasing inputs]
        def view_avoid_dupes_with_primals(t):
            if isinstance(t, Tensor) and is_traceable_wrapper_subclass(t):
                return transform_subclass(t, lambda _, inner_t: view_avoid_dupes_with_primals(inner_t))
            if isinstance(t, Tensor):
                return t.view(t.shape)
            return t

        # This analysis function returns *only* the outputs that are meant to be tangents to the backwards.
        # Anything that aliases (inputs returned in the fw due to metadata mutations, or outputs that alias inputs/intermediates)
        # are *regenerated* later, and not used directly in the autograd graph
        f_input_tangents = [
            inp
            for inp, info in zip(flat_f_args, input_info)
            if info.mutates_data and info.requires_grad
        ]
        f_output_tangents = [
            o
            for o, info in zip(flat_f_outs, output_info)
            if info.output_type in [OutputType.non_alias, OutputType.unsafe_view_alias, OutputType.custom_function_view]
            and issubclass(info.raw_type, torch.Tensor)
            and info.requires_grad
        ]
        # intermediate bases are also included in the backward graph
        f_tangents = f_input_tangents + f_output_tangents + intermediate_bases
        traced_tangents = pytree.tree_map(from_fun, f_tangents)
        traced_tangents = pytree.tree_map(view_avoid_dupes_with_primals, traced_tangents)
        user_outs = pytree.tree_map(from_fun, f_output_tangents)

        f_mutated_inputs = [
            inp
            for inp, info in zip(flat_f_args, input_info)
            if info.mutates_data or info.mutates_metadata
        ]
        f_metadata_mutated_inputs = [
            inp
            for inp, info in zip(flat_f_args, input_info)
            if info.mutates_metadata
        ]
        # This logic (annoyingly) re-figures out exactly what the outputs to the compiled fw graph will be.
        # When handling subclasses, we need info about **all** outputs of compiled forward graph,
        # so we know precisely which graph outputs to wrap back into tensor subclasses
        # Ideally we would refactor this so not have an is_train flag, and have the separate
        # inference and training paths decide which inputs/output to ask for subclass info on.
        # However, we currently stash indexing information on each SubclassMeta about its order
        # in the graph outputs list.
        f_fw_graph_outs = list(flat_f_outs)
        if is_train or not keep_input_mutations:
            f_fw_graph_outs = f_mutated_inputs + f_fw_graph_outs
        else:
            # even when "keep_input_mutations" is True,
            # we never keep metadata-only mutations in the fw graph
            f_fw_graph_outs = f_metadata_mutated_inputs + f_fw_graph_outs
        if is_train:
            f_fw_graph_outs = f_fw_graph_outs + intermediate_bases
        fw_graph_outs = pytree.tree_map(from_fun, f_fw_graph_outs)

        metadata = ViewAndMutationMeta(
            input_info=input_info,
            requires_grad_info=requires_grad_info,
            output_info=output_info,
            num_intermediate_bases=len(intermediate_bases),
            keep_input_mutations=keep_input_mutations,
            traced_tangents=traced_tangents,
            subclass_inp_meta=create_subclass_meta(flat_args),
            subclass_fw_graph_out_meta=create_subclass_meta(fw_graph_outs),
            subclass_tangent_meta=create_subclass_meta(traced_tangents),
            is_train=is_train,
        )
        return metadata

    return inner


@dataclass
class BackwardSignature:
    """
    Provides information about the backward section of an exported
    joint forward-backward graph.
    For a particular fx GraphModule, this class contains information on:
    (1) A mapping from each gradient (backwards output) to the parameter
        it corresponds to (forward input)
    (2) A mapping from each gradient (backwards output) to the user input
        it corresponds to (forward input)
    (3) Which of the forward outputs corresponds to the loss, that we backprop on.

    Each string name is the `node.name` of the corresponding node in the fx graph.
    """
    gradients_to_parameters: Dict[str, str]
    gradients_to_user_inputs: Dict[str, str]
    loss_output: str

GraphOutputName = NewType('GraphOutputName', str)
GraphInputName = NewType('GraphInputName', str)
FQN = NewType('FQN', str)

@dataclass
class GraphSignature:
    """
    Provides information about an exported module.
    For a particular fx GraphModule, this class contains information on:
    (1) Which graph inputs are parameters, buffers, or user inputs
    (2) (for params/buffers) a mapping from the name of each graph argument
        to its parameter/buffer FQN in the original nn.Module.
    (3) If there are input mutations, these are represented as extra outputs
        in the fx GraphModule. We provide a mapping from these
        extra output names to the names of the actual inputs.
    (4) The pytree metadata on how to flatten/unflatten inputs and outputs.
        The corresponding FX GraphModule only accepts and returns
        pytree-flattened inputs/outputs.
    (5) (Optionally) if the FX is a joint forward-backward graph, we provide
        a signature on the backward section of the joint graph.
    """

    parameters: List[FQN]
    buffers: List[FQN]

    user_inputs: List[GraphInputName]
    user_outputs: List[GraphOutputName]
    inputs_to_parameters: Dict[GraphInputName, FQN]
    inputs_to_buffers: Dict[GraphInputName, FQN]

    # If the user's module mutates a buffer,
    # it's represented in the graph as an extra graph output.
    # This dict is a mapping from
    # "graph outputs that correspond to updated buffers"
    # to the FQN names of those mutated buffers.
    buffers_to_mutate: Dict[GraphOutputName, FQN]

    in_spec: pytree.TreeSpec
    out_spec: pytree.TreeSpec

    backward_signature: Optional[BackwardSignature]

    @classmethod
    def from_tracing_metadata(
        cls,
        *,
        in_spec: pytree.TreeSpec,
        out_spec: pytree.TreeSpec,
        graph_input_names: List[str],
        graph_output_names: List[str],
        view_mutation_metadata: ViewAndMutationMeta,
        named_parameters: List[str],
        named_buffers: List[str],
        num_user_inputs: int,
        num_user_outputs: int,
        loss_index: Optional[int],
        backward_signature: Optional[BackwardSignature],
    ) -> "GraphSignature":
        graph_inputs = graph_input_names
        graph_outputs = graph_output_names
        parameters = list(named_parameters)
        buffers = list(named_buffers)

        # Calling convention assumptions:
        # (1) graph inputs = (params, buffers, user_inputs)
        # (2) graph outputs = (mutated_inputs, user_outs, param_gradients)
        # (If we are capturing an inference graph, this convention is identical
        #  except that param_gradients is empty)
        user_inputs = graph_inputs[len(parameters) + len(buffers) :]
        assert num_user_inputs == len(user_inputs)
        assert len(graph_inputs) == (len(parameters) + len(buffers) + len(user_inputs))

        inputs_to_parameters = dict(zip(graph_inputs[: len(parameters)], parameters))
        inputs_to_buffers = dict(zip(
            graph_inputs[len(parameters) : len(parameters) + len(buffers)],
            buffers,
        ))

        state_names = [*parameters, *buffers]
        mutated_buffers = []
        for idx, input_info in enumerate(view_mutation_metadata.input_info):
            if input_info.mutates_data:
                # Only buffers can be mutated, not parameters
                assert idx >= len(parameters)
                buffer_name = state_names[idx]
                mutated_buffers.append(buffer_name)

        assert len(mutated_buffers) == view_mutation_metadata.num_mutated_inputs

        start, stop = 0, view_mutation_metadata.num_mutated_inputs
        buffers_to_mutate = dict(zip(graph_outputs[start:stop], mutated_buffers))

        start, stop = stop, stop + num_user_outputs
        user_outputs = graph_outputs[start:stop]

        unused_outputs = len(graph_outputs) - stop
        if backward_signature is not None:
            unused_outputs -= len(backward_signature.gradients_to_parameters) + len(
                backward_signature.gradients_to_user_inputs
            )
        assert unused_outputs == 0

        return GraphSignature(
            parameters=parameters,
            buffers=buffers,
            user_inputs=user_inputs,
            user_outputs=user_outputs,
            inputs_to_buffers=inputs_to_buffers,
            inputs_to_parameters=inputs_to_parameters,
            buffers_to_mutate=buffers_to_mutate,
            in_spec=in_spec,
            out_spec=out_spec,
            backward_signature=backward_signature,
        )

@dataclasses.dataclass
class AOTConfig:
    """
    Configuration for AOTDispatcher
    """

    fw_compiler: Callable
    bw_compiler: Callable
    partition_fn: Callable
    decompositions: Dict[Callable, Callable]
    num_params_buffers: int
    aot_id: int
    keep_inference_input_mutations: bool
    is_export: bool = False
    no_tangents: bool = False
    dynamic_shapes: bool = False
    aot_autograd_arg_pos_to_source : Optional[List[Source]] = None
    inference_compiler: Optional[Callable] = None
    enable_log: bool = True

# This function takes in a tensor t, and returns one of t, t.view(), or t.clone().
# When tracing the joint forward + backward, for any inputs in the graph that are mutated,
# we need to clone them first (and similarly for metadata-only mutations, we need to view them first).
# The idea is that when we trace the backward, we need to pass in the *original* primals
# to autograd.grad(), before they were mutated.
# Note: when we have synthetic base inputs, we need to clone them *before* creating views off of them.
# This means that "idx" here represents the index of the (potentially) synthetic base.
# What we need to do is:
# (1) map the current (post-synthetic-base calling convention) input argument index
#     to int index pre-synthetic-base-calling-convention.
# (2) There could be multiple, if this index corresponds to a synthetic base
#     that has multiple input aliases.
# (3) If any of those corresponding inputs get metadata mutations, then we clone the base.
def maybe_to_fresh_input(idx, t, meta):
    if not isinstance(t, Tensor):
        return t
    if idx in meta.mutated_inp_indices:
        # We only need to bother cloning mutated inputs that participate in autograd.
        mutated_inp_idx = meta.mutated_inp_indices.index(idx)
        assert meta.input_info[idx].requires_grad == meta.requires_grad_info[mutated_inp_idx]
        if meta.input_info[idx].requires_grad and meta.input_info[idx].mutates_data:
            # Make sure the primal we pass to autograd.grad()
            # sees the tensor before the mutation
            return t.clone()
        if meta.input_info[idx] and meta.input_info[idx].mutates_metadata:
            # Make sure the primal we pass to autograd.grad()
            # sees the tensor before the metadata mutation
            return t.view(t.shape)
    return t

# This function returns a new function that returns mutated inputs as outputs.
# if keep_data_input_mutations is set, then we assume that data-only mutations
# will be left in the graph, and we only return metadata-mutated inputs as outputs.
def fn_input_mutations_to_outputs(
    fn: Callable,
    meta: ViewAndMutationMeta,
    keep_data_input_mutations: bool,
) -> Any:
    def inner_fn(*args):
        outs = fn(*args)
        assert len(meta.output_info) == len(outs)
        # The compiled fw will return mutated input tensors, *including* metadata-only mutation.
        # However, if keep_data_input_mutations is set, the compiled fw only needs to return metadata-mutated inputs.
        # (because data-only input mutations are handled directly in the compiled graph)
        mutated_inputs_to_return = [
            x
            for (i, x) in enumerate(args)
            if meta.input_info[i].mutates_metadata or (meta.input_info[i].mutates_data and not keep_data_input_mutations)
        ]
        return *mutated_inputs_to_return, *outs
    return inner_fn

# This function takes in a fn with external aliasing and mutation,
# and returns a new fn with no external aliasing and mutation,
# as needed for autograd.
# The main transformations are:
# - Return mutated inputs as extra outputs
# - Clone mutated inputs that require gradients,
#   because autograd will require us to pass the pre-mutated inputs into autograd.grad
# - Return intermediate bases of outputs as additional outputs,
#   needed to appease autograd.Function
# The new function returns:
# (1) The updated outputs
# (2) A boolean mask of len(new_fn_outputs),
#     that can be used to tell autograd.grad which outputs should get tangents
#     if we trace the backward.
def fn_prepped_for_autograd(
    fn: Callable,
    meta: ViewAndMutationMeta,
) -> Any:
    def inner_fn(*args):
        args_maybe_cloned = [
            maybe_to_fresh_input(i, t, meta) for i, t in enumerate(args)
        ]

        outs = fn(*args_maybe_cloned)
        assert isinstance(outs, (tuple, list))
        outs = list(outs)
        assert len(meta.output_info) == len(outs)

        mutated_inputs_to_return = [
            x
            for (i, x) in enumerate(args_maybe_cloned)
            if meta.input_info[i].mutates_metadata or meta.input_info[i].mutates_data
        ]

        intermediate_bases = []
        for i, (o, info) in enumerate(zip(outs, meta.output_info)):
            if info.output_type == OutputType.alias_of_intermediate_save_as_output:
                intermediate_bases.append(o._base)

        assert meta.num_intermediate_bases == len(intermediate_bases)

        # the compiled forward should return (mutated_inputs, user_outs, intermediate_bases)
        fw_outs_to_return = *mutated_inputs_to_return, *outs, *intermediate_bases

        # Also return a boolean mask specifying which outputs to this function will be used as tangents
        mutated_inputs_grad_mask = [
            meta.input_info[meta.mutated_inp_indices[i]].mutates_data and meta.input_info[meta.mutated_inp_indices[i]].requires_grad
            for (i, x) in enumerate(mutated_inputs_to_return)
        ]

        # Pass any (non-aliased) outputs in as tangents, since they'll be returned as outputs in the fw
        # For outputs that are aliases of intermediates, we will have returned the output's _base as an output in the graph instead,
        # which we *should* send to grad()
        output_grad_mask = [
            meta.output_info[i].output_type in [OutputType.non_alias, OutputType.unsafe_view_alias, OutputType.custom_function_view]
            # Also, only tensor outputs should participate in the backward
            # (in particular, Symint outputs in the forward graph shouldn't get tangents)
            and issubclass(meta.output_info[i].raw_type, torch.Tensor)
            and meta.output_info[i].requires_grad
            for (i, x) in enumerate(outs)
        ]

        intermediate_base_grad_mask = [True for _ in range(len(intermediate_bases))]

        out_grad_mask = mutated_inputs_grad_mask + output_grad_mask + intermediate_base_grad_mask
        assert len(out_grad_mask) == len(fw_outs_to_return)

        # Take care to grab and sync the updated inputs from primals_after_cloning (the inputs we actually mutate!)
        # and not primals (the preserved inputs, pre-mutation, that we pass to grad())
        # This is annoying: our joint function needs to be aware of functionalization
        # (syncing mutated inputs before calling autograd.grad())
        # In theory, we could make the autograd engine do this automatically, although that probably isn't any cleaner.
        for i, arg in enumerate(args_maybe_cloned):
            if not isinstance(arg, Tensor):
                continue
            sync_functional_tensor(arg)

        return fw_outs_to_return, out_grad_mask
    return inner_fn

# Given a fn, computes the joint.
# NOTE: fn is expects the following behavior:
# (1) fn() needs to return a tuple of (outs, mask),
#     where `mask` tells us which outputs are meant to have tangents.
#     we don't know this info automatically, because we don't actually want to blindly
#     compute tangents for every output that requires grad.
#     Specifically, outputs that alias inputs won't participate in the backward and get tangents.
# (2) fn() cannot mutate any inputs that require gradient.
#     otherwise, when we compute autograd.grad(), we will not take those input mutations into account
#     (the way this is handled is that we ensure any inputs that normally get mutated are cloned first)
def create_joint(
    fn: Callable, *, aot_config: AOTConfig
) -> Any:
    def inner_fn(primals: List[Any], tangents: List[Any]):
        outs, tangent_mask = fn(*primals)
        assert len(tangent_mask) == len(outs)
        outs_to_grad = [o for needs_tangent, o in zip(tangent_mask, outs) if needs_tangent]
        assert len(outs_to_grad) == len(tangents)

        # Get the inputs that need gradients
        grad_primals = []
        inputs_needs_grads = []
        # Note that we're not using primals here,
        # being carefully not to pass any mutated inputs into autograd.grad()
        for p in primals:
            is_grad_tensor = isinstance(p, Tensor) and p.requires_grad
            inputs_needs_grads.append(is_grad_tensor)
            if is_grad_tensor:
                grad_primals.append(p)

        # Get the outputs that need gradients
        needed_outs = []
        needed_tangents = []
        for out, tangent in zip(outs_to_grad, tangents):
            if isinstance(out, Tensor) and out.requires_grad:
                # A bit sketchy, but fixes e.g. test_aot_autograd_exhaustive_matmul_cpu_float32
                # The issue is that we are sensitive to decomps that don't accurately maintain
                # their output's _base.shape compared to eager mode, and this helps mitigate a bit.
                needed_outs.append(
                    out if out.shape == tangent.shape else out.view(tangent.shape)
                )
                needed_tangents.append(tangent)

        setup_stacktrace_preservation_hooks([out.grad_fn for out in needed_outs])

        if config.functionalize_rng_ops:
            PhiloxStateTracker.mark_beginning_of_backward()
        backward_out = []
        # Call the backwards pass
        if grad_primals:
            with fx_traceback.preserve_node_meta():
                # for full graph export, we always export a joint graph where we assume no tangents are needed.
                if aot_config.no_tangents:
                    assert len(needed_tangents) == 1 and needed_tangents[0].numel() == 1
                    backward_out = torch.autograd.grad(
                        needed_outs,
                        grad_primals,
                        allow_unused=True,
                    )
                else:
                    backward_out = torch.autograd.grad(
                        needed_outs,
                        grad_primals,
                        grad_outputs=needed_tangents,
                        allow_unused=True,
                    )
        backward_out_iter = iter(backward_out)
        return outs, [
            next(backward_out_iter) if i else None for i in inputs_needs_grads
        ]

    def inner_fn_with_anomaly(*args):
        with fx_traceback.preserve_node_meta(), warnings.catch_warnings():
            warnings.filterwarnings(
                "ignore", "Anomaly Detection has been enabled."
            )
            with torch.autograd.detect_anomaly(check_nan=False):
                return inner_fn(*args)

    return inner_fn_with_anomaly

# This creates the final function that we want to trace using make_fx(),
# in both aot_dispatch_autograd and aot_dispatch_base.
# Preconditions:
# - fn corresponds to the user's fw function
# - fn arguments have been flattened, duplicate arguments have been handled
# - In the returned function, the "primals" arguments *includes* synthetic bases.
# This function does the work of functionalizing the input function,
# and performing copy_() calls at the end of the function if `keep_input_mutations` is set.
# The function returned has signature that is either:
# (1) "traced_fn(primals: List[Any])" if trace_joint is False
# (2) "traced_fn(primals: List[Any], tangents: List[Any])" if trace_joint is True
# Returns a new (functionalized) function, and updated arguments to call it with.
def create_functionalized_fn(
    fn,
    args,
    *,
    meta: ViewAndMutationMeta,
    aot_config: AOTConfig,
    trace_joint: bool,
) -> Tuple[Callable, List[Any]]:
    def functionalized_f_helper(*args):
        # Wrap inputs into functional wrappers
        f_args = pytree.tree_map(to_fun, args)

        # See Note [Disabling Functionalize TLS Above Python Functionalization]
        disable_above = torch._C._ExcludeDispatchKeyGuard(torch._C.DispatchKeySet(torch._C.DispatchKey.Functionalize))
        with disable_above, FunctionalTensorMode():
            # Run the joint
            f_outs = fn(*f_args)

        if aot_config.keep_inference_input_mutations and not trace_joint:
            # Note: This is a bit annoying. There's a layering issue here, where:
            # (1) functionalization needs to operate on **synthetic base** inputs, before unpacking them into the "real" inputs.
            # (2) For keep_input_mutations, we support tracing a call to copy_() directly on mutated inputs.
            #     However, we **only** want to support this for inputs that have data-only (and no metadata) mutations,
            #     because inductor (and backends in generally) would prefer not to see these (e.g. as_strided_(), resize_()).
            #     This makes it pretty difficult for this logic to operate on synthetic bases.
            # (3) In addition, there are cases where it's significantly cheaper to perform the copy on the individual
            #     (unpacked) input aliases, instead of the synthetic base.
            # Example case where (3) could be important:
            #
            #     def f(x, y):
            #         x.mul_(2)
            #         y.mul_(3)
            #         return x, y
            #    a = torch.ones(1'000'000)
            #    x, y = out(a[0:9], a[1:10])
            #
            # It would be much better to add copy_() calls into the graph for the two tiny slices, instead of materializing
            # a giant "updated synthetic base" and copying into a's entire storage.
            #
            # For now, we are pessimistically not performing the optimization from (3);
            # we will materialize an "updated" synthetic base, and copy it back to the synthetic input base.
            # This allows us to factor aot autograd much more nicely, since only one area of the code needs to worry
            # about synthetic bases.
            for i, (inpt_old, inpt_f) in enumerate(zip(args, f_args)):
                if not isinstance(inpt_f, torch.Tensor):
                    continue
                assert is_fun(inpt_f)
                inpt_new = from_fun(inpt_f)
                if meta.input_info[i].mutates_data and not meta.input_info[i].mutates_metadata:
                    # We found an input that had a (data-only) mutation.
                    # Since keep_input_mutations is set, we need to faithfully apply a copy_()
                    # so the compiler will see the input mutation in the graph.
                    assert inpt_new is not inpt_old
                    inpt_old.copy_(inpt_new)

        return pytree.tree_map(from_fun, f_outs)

    # Kinda annoying, but needed to make sure that the fx graph we trace out has "primals"
    # and "tangents" as its input names (which are special-cased by the partitioner)
    def joint_helper(primals, tangents):
        return functionalized_f_helper(primals, tangents)

    def fwd_helper(*args):
        return functionalized_f_helper(*args)

    helper = joint_helper if trace_joint else fwd_helper
    if config.functionalize_rng_ops:
        # Setup the wrapper for functionalization of rng ops
        helper, args = create_functionalized_rng_ops_wrapper(helper, args, trace_joint)

    return helper, args

def create_graph(f, args, *, aot_config: AOTConfig) -> torch.fx.GraphModule:
    with enable_python_dispatcher():
        fx_g = make_fx(f, decomposition_table=aot_config.decompositions)(*args)

    return fx_g


def normalize_as_list(x):
    if isinstance(x, tuple):
        return list(x)
    elif isinstance(x, list):
        return x
    return [x]


aot_autograd_decompositions = {}


# This is a list since looking forward, we can have this arbitrarily nested.
graph_being_compiled: List[str] = []
# TODO: It would be nice to reset the numbering every time aot_id goes
# up, but this is annoying to do right now (because we don't know if
# an aot_id will come back from the dead), so right now this also happens
# to be a globally unique number too (at the cost of wobbling if you change
# how the graphs compile)
nth_graph: int = 0
model_name: str = "model"


def set_model_name(name):
    global model_name
    model_name = name


def get_aot_compilation_context() -> Tuple[List[str], str, int]:
    return list(graph_being_compiled), model_name, nth_graph


def get_aot_graph_name() -> str:
    """
    Returns the name of the graph being compiled.
    """
    global model_name, graph_being_compiled, nth_graph
    return f"{model_name}__{'_'.join(graph_being_compiled)}_{nth_graph}"


get_graph_being_compiled = get_aot_graph_name


@contextmanager
def track_graph_compiling(aot_config, graph_name):
    global graph_being_compiled
    # TODO: Don't shove the aot_id in here; set it in the context
    graph_being_compiled = [f"{aot_config.aot_id}_{graph_name}"]
    try:
        yield
    finally:
        global nth_graph
        nth_graph += 1
        graph_being_compiled = []


def make_boxed_func(f):
    def g(args):
        return f(*args)

    g._boxed_call = True
    return g


def make_boxed_compiler(compiler):
    @wraps(compiler)
    def f(fx_g, inps):
        out_f = compiler(fx_g, inps)
        fx_g = make_boxed_func(out_f)
        return fx_g

    return f


def call_func_with_args(f, args, steal_args=False, disable_amp=False):
    if not steal_args:
        args = list(args)
    assert isinstance(args, list)

    context = torch._C._DisableAutocast if disable_amp else nullcontext
    with context():
        if hasattr(f, "_boxed_call"):
            out = normalize_as_list(f(args))
        else:
            # TODO: Please remove soon
            # https://github.com/pytorch/pytorch/pull/83137#issuecomment-1211320670
            warnings.warn(
                "Your compiler for AOTAutograd is returning a function that doesn't take boxed arguments. "
                "Please wrap it with functorch.compile.make_boxed_func or handle the boxed arguments yourself. "
                "See https://github.com/pytorch/pytorch/pull/83137#issuecomment-1211320670 for rationale."
            )
            out = normalize_as_list(f(*args))
    return out

def aot_dispatch_base_graph(
    flat_fn,
    flat_args: List[Tensor],
    aot_config: AOTConfig,
    *,
    fw_metadata: ViewAndMutationMeta
) -> Tuple[Callable, List[Any], Optional[SubclassMeta]]:
    # aot_dispatch_base requires functionalization, but doesn't need to handle as many cases as the autograd case.
    # The cases that aot_dispatch_base doesn't need to handle include:
    # - outputs that are aliases of graph intermediates
    # - outputs that are aliases of graph inputs
    # While cases that it does need to handle include:
    # - input mutations (including when inputs are aliases of each other)
    # - input metadata mutations
    fn_to_trace = fn_input_mutations_to_outputs(
        flat_fn,
        fw_metadata,
        keep_data_input_mutations=aot_config.keep_inference_input_mutations,
    )

    fn_to_trace, updated_flat_args = create_functionalized_fn(
        fn_to_trace, flat_args, meta=fw_metadata, aot_config=aot_config, trace_joint=False)

    fn_to_trace, updated_flat_args_subclasses_desugared, maybe_subclass_meta = aot_dispatch_subclass(
        fn_to_trace, updated_flat_args, is_joint_structure=False, meta=fw_metadata, fw_only=flat_fn)

    fw_module = create_graph(
        fn_to_trace,
        updated_flat_args_subclasses_desugared,
        aot_config=aot_config,
    )

    # As long as we opted to remove input mutations, then
    # there should be *NO* mutating ops in the graph at this point.
    copy_count = assert_functional_graph(fw_module.graph, allow_input_mutations=aot_config.keep_inference_input_mutations)

    fw_module.graph.eliminate_dead_code()
    fw_module.recompile()

    copy_count2 = assert_functional_graph(fw_module.graph, allow_input_mutations=aot_config.keep_inference_input_mutations)

    assert copy_count == copy_count2

    if aot_config.enable_log:
        aot_graphs_log.info("%s", lazy_format_graph_code("Forward graph", fw_module, aot_config.aot_id))

    # TODO: should factor this into a separate function for export that always only returns just the graph.
    if aot_config.is_export:
        assert maybe_subclass_meta is None, "aot_export_module does not support tensor subclass inputs for now."
        return fw_module
    return fw_module, list(updated_flat_args_subclasses_desugared), maybe_subclass_meta

def aot_dispatch_base(flat_fn, flat_args: List[Tensor], aot_config: AOTConfig, *, fw_metadata: ViewAndMutationMeta):
    fw_module, updated_flat_args, maybe_subclass_meta = aot_dispatch_base_graph(
        flat_fn, flat_args, aot_config, fw_metadata=fw_metadata)

    disable_amp = torch._C._is_any_autocast_enabled()
    context = torch._C._DisableAutocast if disable_amp else nullcontext

    with context(), track_graph_compiling(aot_config, "inference"):
        compiler = aot_config.inference_compiler if aot_config.inference_compiler is not None else aot_config.fw_compiler
        if config.functionalize_rng_ops:
            # Add the seed and offset as example inputs to pass to the compiler
            fake_mode = detect_fake_mode()
            seed, offset = CUDARngStateHelper.get_torch_state_as_tuple(fake_mode)
            updated_flat_args.extend([seed, offset])

        if torch._guards.TracingContext.get():
            torch._guards.TracingContext.get().fw_metadata = fw_metadata \
                if maybe_subclass_meta is None else maybe_subclass_meta.fw_metadata
        compiled_fw = compiler(fw_module, updated_flat_args)

    # This boxed_call handling happens inside create_runtime_wrapper as well.
    # However, create_runtime_wrapper does not expect the rng offsets in the
    # output. So, we have to create another wrapper and take out the offset. As
    # a result, we have to account for not boxed_call compilers as well.
    if not hasattr(compiled_fw, "_boxed_call"):
        compiled_fw = make_boxed_func(compiled_fw)

    # Create a wrapper to set up the rng functionalize bits
    @wraps(compiled_fw)
    def rng_functionalization_wrapper(args):
        # args is a list because compiled_fw is boxed_call
        if fw_metadata.is_rng_op_functionalized:
            # Add the seed and offset to args
            seed, offset = CUDARngStateHelper.get_torch_state_as_tuple()
            args.extend([seed, offset])
            out = compiled_fw(args)
            out = functionalized_rng_runtime_epilogue(fw_metadata, out)
            return out
        else:
            return compiled_fw(args)

    if maybe_subclass_meta is not None:
        compiled_fw_func = aot_dispatch_subclass_wrapper(
            rng_functionalization_wrapper, subclass_metas=fw_metadata.subclass_fw_graph_out_meta, num_fw_outs_saved_for_bw=None)
    else:
        compiled_fw_func = rng_functionalization_wrapper

    if not hasattr(compiled_fw_func, "_boxed_call"):
        compiled_fw_func = make_boxed_func(compiled_fw_func)

    compiled_fn = create_runtime_wrapper(
        compiled_fw_func,
        runtime_metadata=fw_metadata,
        indices_of_inps_to_detach=[],
        trace_joint=False,
        keep_input_mutations=aot_config.keep_inference_input_mutations,
        disable_amp=disable_amp
    )

    return compiled_fn


# Returns the number of detected copy_
def assert_functional_graph(fx_g: torch.fx.Graph, *, allow_input_mutations: bool = False) -> int:
    placeholders = set()
    copy_count = 0
    # NB: It would also be nice to verify that the mutations all happen at the
    # end, but we also do some administrative views after mutations so this
    # isn't actually true.  (TODO: Could this cause problems for Inductor?)
    for n in fx_g.nodes:
        if n.op == "placeholder":
            placeholders.add(n)
        if isinstance(n.target, torch._ops.OpOverload):
            if n.target is aten.copy_.default and allow_input_mutations:
                suffix = True
                # Can only copy_ into an input, and can only do so once
                assert n.args[0] in placeholders
                placeholders.remove(n.args[0])
                copy_count += 1
            else:
                assert not n.target._schema.is_mutable, \
                    f'aot_autograd expected to have an entirely functional graph, but found {n.format_node()}'
    return copy_count


def are_differentiable_views(view1, view2):
    if view1 is view2:
        return True
    if view1._base is None and view2._base is None:
        return False
    if view1._base is view2._base or view1._base is view2 or view1 is view2._base:
        return True
    return False


def same_dtype_views(view1, view2):
    if view1.dtype != view2.dtype:
        return False
    if view1._base is not None and view1.dtype != view1._base.dtype:
        return False
    if view2._base is not None and view2.dtype != view2._base.dtype:
        return False
    return True



# Assumption: x and y are known to share a storage, and we are trying to determine
# if their memory is actually completely disjoint, based on sizes/strides/storage_offset
def tensors_definitely_do_not_overlap(x, y):
    if x is y:
        return False
    if x.numel() == 0 or y.numel() == 0:
        return True

    # Make x always on the left
    if x.storage_offset() > y.storage_offset():
        x, y = y, x
    # Short-circuit in the "obvious" overlapping case: both tensors are contiguous
    if x.is_contiguous() and y.is_contiguous():
        if x.storage_offset() + x.numel() > y.storage_offset():
            # definitely overlap
            return False
        else:
            # definitely no overlap
            return True

    if x.dim() == 2 and y.dim() == 2 and x.stride(1) == 1 and y.stride(1) == 1:
        # This cases is needed for the shampoo optimizer.
        # All tensors are 2d (non-contiguous), have the same outer stride, and have an inner stride of 1
        # (so rows are contiguous)
        if x.stride(0) == y.stride(0):
            offset_delta = y.storage_offset() - x.storage_offset()
            if offset_delta < x.size(1):
                # definitely overlaps (row 0 of y overlaps with row 0 of x)
                # Example:
                #   base = torch.arange(32).reshape(4, 8)
                #   x = base.narrow(1, 0, 4)
                #     x: size=(4, 4), stride=(8, 1), offset=0
                #   y = base.narrow(1, 3, 4)
                #     y: size=(4, 4), stride=(8, 1), offset=3
                return False
            x_total_elems_covered = x.stride(0) * (x.size(0) - 1) + x.size(1)
            if x_total_elems_covered <= offset_delta:
                # definitely does not overlap (last byte of x is before start of y)
                # Example:
                #   x: size=(4, 4), stride=(8, 1), offset=0 (last byte is 27)
                #   y: size=(4, 4), stride=(8, 1), offset=28 (start byte is 28)
                return True
            # At this point, we want to check if the 0th row of y
            # overlaps with **some** row of x.
            # We can check this by shifting y backward by the shared stride, repeatedly,
            # until the first row of y is before the first row of x.
            # Then we can check if these rows overlap.
            # We can accomplish this by modding our offset by the stride.
            offset_delta_mod = offset_delta % x.stride(0)
            # Example:
            # 0 1 2 3
            # 9 10 11 12
            # 18 19 20 21
            # 27 28 29 30
            #   x: size=(4, 4), stride=(9, 1), offset=0
            #   y: size=(4, 4), stride=(9, 1), offset=22 (this would not overlap)
            #   y: size=(4, 4), stride=(9, 1), offset=23 (this would not overlap)
            #   y: size=(4, 4), stride=(9, 1), offset=24 (this would overlap)
            #   y: size=(4, 4), stride=(9, 1), offset=25 (this would overlap)
            # If the interval [modded_offset, modded_offset + x_size] falls entirely
            # without
            if offset_delta_mod + y.size(1) <= x.stride(0):
                return True
            else:
                return False
    return False


def compute_overlapping_inputs(fwd_inputs, aliased_input_indices):
    actual_aliased_indices = set()
    for j in range(len(aliased_input_indices)):
        for i in range(j):
            i_ = aliased_input_indices[i]
            j_ = aliased_input_indices[j]
            if not tensors_definitely_do_not_overlap(fwd_inputs[i_], fwd_inputs[j_]):
                actual_aliased_indices.add(i_)
                actual_aliased_indices.add(j_)
    return actual_aliased_indices

# Note [Handling mutations on an input that aliases other inputs]
# The easiest example to show-case this edge case is here:
#
# def f(a, b):
#     a.mul_(2)
#     out = a + b
#     return out
# b = torch.ones(...)
# a = b.view(-1)
# f(a, b)
#
# In this situation, if a and b happened to be aliased, we need to trace something different!
# Suppose we had b = a.view(-1)
# (In this case, that means that `a._base is b`)
#
# We need to ensure that the aliasing relationship between a and b is preserved.
# We do that detecting the specific situation above (mutate an input that aliases another input),
# and when we do that, we create a synthetic base argument. Then inside of the traced forward,
# we regenerate a and b off of that base.
# The complete example of the transformed function looks like this:
#
# // The traced forward takes in a synthetic base, and regenerates the aliased inputs as views
# // We could consider getting view-replay support here to minimize as_strided_scatter ops in the graph
# def traced_forward(base):
#     a = base.as_strided(...)
#     b = base.as_strided(...)
#     a_updated = a.mul(2)
#     base_updated = torch.as_strided_scatter(base, a_updated, ...)
#     b_updated = base_updated.as_strided(...)
#     out = a_updated + b_updated
#     return a_updated, out
#
# def compiled_fn(a, b):
#     // we detect that a is the "differentiable base" here
#     base = a
#     // In other situations, we might do either:
#     // (1) a and b are both views off of some larger differentiable base
#     //     assert a._base is b._base and a._base is not None
#     //     base = a._base
#     // (2) a and b both don't require gradients. Create a base from the storage
#     //     assert a._base is None and b._base is None
#     //     base = torch.Tensor(a.storage())
#     a_updated, out = traced_forward(base)
#     a.copy_(a_updated)
#     return out
#
# This function:
# (1) Merges input views into a synthetic base argument, when any of those input views are mutated
# (2) Returns metadata telling the autograd.Function how to modify their arguments properly,
#     to respect the new calling convention.
#
# The calling convention is as follows.
# Any inputs that were originally views of one another get yanked, and replaced with a synthetic base.
# The argument list ordering goes [base1, ..., baseN], [arg1, ..., argN],
# Where the ordering of the bases is determined from the ordering of the original view args.
# baseA will come before baseB if the earliest original argument coming from baseA
# showed up earlier in the argument list than the earliest original argument coming from baseB.
#
# Example, given some tensors a, b, c, d
# call site:
#   f(a, c.view(-1), b.view(-1), b, c, d)
# Modified argument list:
#   c_base comes first because the first c view came earlier in arg list than the first b view
#   a and d still show up in the modified arg list, but b and c don't- they're regenerated from their bases
#   b_base = torch.Tensor(b.storage())
#   c_base = torch.Tensor(c.storage())
#   f(c_base, b_base, a, d)
def merge_view_inputs(
    fwd_inputs: List[Any], mutated_input_info: List[InputAliasInfo],
    *,
    # The autograd case currently has more restrictions than the inference case.
    is_inference: bool,
) -> Tuple[List[Any], Optional[List[Union[int, Tuple[int, torch.Tensor]]]]]:
    assert len(fwd_inputs) == len(mutated_input_info)
    storage_ref_to_idx: Dict[StorageWeakRef, List[int]] = collections.defaultdict(list)
    base_args = []
    other_args = []
    for i, inpt in enumerate(fwd_inputs):
        if isinstance(inpt, Tensor):
            storage_ref = StorageWeakRef(inpt.untyped_storage())
            storage_ref_to_idx[storage_ref].append(i)
        else:
            other_args.append(inpt)
    # Note [Synthetic Base Info Metadata]
    # This list contains metadata that tells you what the i'th argument in the inner calling convention should be.
    # It's either:
    # - another int (corresponding to the index in the argument list of the element from the outer calling convention)
    # - idx, view_tensor, where we can generate the new output with view_tensor._view_func(old_args[idx])
    #   idx corresponds to which synthetic base from the outer calling context to view
    inner_calling_convention_meta: Dict[int, Union[int, Tuple[int, torch.Tensor]]] = {}
    for aliased_input_indices in storage_ref_to_idx.values():
        if len(aliased_input_indices) <= 1 or not any(
            # We only care about mutations that affect all aliases,
            # so metadata mutations on an input doesn't require us to do synthetic base handling.
            mutated_input_info[inpt_idx].mutates_data
            for inpt_idx in aliased_input_indices
        ):
            for curr_idx in aliased_input_indices:
                other_args.append(fwd_inputs[curr_idx])
            continue

        # Here, we attempt to do a more complicated check to detect false aliasing
        # (e.g. if all the tensors have the same storage, but don't actually overlap)
        # In theory, we could have a large group of tensors that all share storages, where only *some* of them
        # have overlapping memory.
        # I don't bother with that case for now: here, we only bail out earlier if we detect that **every** pair
        # of tensors in the current group that shares a storage is non-overlapping.
        aliased_input_indices_no_false_sharing = compute_overlapping_inputs(fwd_inputs, aliased_input_indices)
        if len(aliased_input_indices_no_false_sharing) <= 1:
            for curr_idx in aliased_input_indices:
                other_args.append(fwd_inputs[curr_idx])
            continue

        # We detected an input that was mutated, AND aliases with another input.
        # we need to replace this set of aliased inputs with a single synthetic base.
        # For now, I'm banning a bunch of cases. We expect dynamo to properly detect these cases
        # and error out. We can fix them later.
        # These checks are transitive, so we don't need to check every pair.
        for idx1, idx2 in zip(aliased_input_indices, aliased_input_indices[1:], strict=False):
            view1 = fwd_inputs[idx1]
            view2 = fwd_inputs[idx2]
            # The "inputs that are aliased but have different differentiable bases" case
            # is more complicated and hopefully pretty rare. Not currently handled.
            if not is_inference:
                assert are_differentiable_views(
                    view1, view2
                ), "aot_autograd() does not yet handle non-differentiable view input mutations."
            # Regenerating views when reinterpreting complex / real tensors seems non-trivial,
            # not handling for now
            assert same_dtype_views(
                view1, view2
            ), "aot_autograd() does not yet handle input mutations on views with different dtypes."
        non_none_bases = [
            fwd_inputs[i]._base
            for i in aliased_input_indices
            if fwd_inputs[i]._base is not None
        ]
        aliases_with_none_bases = [
            fwd_inputs[i] for i in aliased_input_indices if fwd_inputs[i]._base is None
        ]
        if len(non_none_bases) == 0:
            # Case where none of the aliases have a ._base
            # we generate a synthetic base without gradients, and generate views off of it
            # We hit this case when we have input tensors to the graph that share a storage,
            # but do not have a ._base field.
            # Wondering when we hit this case?
            # The _base field simply says that autograd knows about the aliasing relationship,
            # but sometimes we create tensors which are aliased out of the same storage but guaranteed
            # to be disjoint. In these cases, we will skip setting up the _base relationship
            # for performance reasons (because the fact that the tensors share the same storage
            # is unobservable unless you (1) do naughty things with resize_/as_strided
            # or (2) look at the storage--as we are doing here.)
            # One particular example of this is optimizer steps on the LSTM module:
            # LSTM parameters are packed into a contiguous storage for efficiency reasons when
            # calling cuDNN kernels, so when these parameters get passed to the optimizer we will
            # find they share the same storage, but do not have _base set since they are all disjoint.
            #
            # NOTE: There is one case where this is unsafe:
            # torch.Tensor(storage) will ALWAYS create a 1D tensor, which is not necessarily
            # the same shape as the "actual" base that the tensor came from.
            # For the most part this is fine, because we always use as_strided()
            # to generate the original aliased inputs again.
            # If we were to use view-replay though, this could cause the aliased views
            # to have incorrect sizes.
            example_idx = aliased_input_indices[0]
            example_alias = fwd_inputs[example_idx]
            # Note that this function is re-used at both trace time and runtime.
            # At trace time, we're under a FakeMode so synthetic_base becomes a FakeTensor.
            synthetic_base = torch.empty((0,), dtype=example_alias.dtype, device=example_alias.device)
            # We don't actually have a convenient way of going from storage -> tensor,
            # So using set_() here (we suffer some minor overhead, but this case is rare).
            synthetic_base.set_(example_alias.untyped_storage())
        else:
            # Case where all of the aliases require gradients, and have the same _base.
            synthetic_base = non_none_bases[0]
            for other_base in non_none_bases[1:]:
                assert (
                    other_base is synthetic_base
                ), "aot_autograd() does not yet handle non-differentiable view input mutations."
            for alias in aliases_with_none_bases:
                assert (
                    alias is synthetic_base
                ), "aot_autograd() does not yet handle non-differentiable view input mutations."
        base_args.append(synthetic_base)
        for curr_view_idx in aliased_input_indices:
            curr_view = fwd_inputs[curr_view_idx]
            base_idx = len(base_args) - 1
            # We store just enough info here so that we can regenerate the view later.
            # Regeneration: curr_view._view_func(args[base_idx])
            inner_calling_convention_meta[curr_view_idx] = (base_idx, curr_view)
    if len(base_args) == 0:
        assert len(other_args) == len(fwd_inputs)
        # If no synthetic bases are necessary, just return the original inputs.
        return fwd_inputs, None
    else:
        # Otherwise, return:
        # (1) The new args according to the updated calling convention: (synthetic_bases, other_args)
        # (2) Metadata telling functionalization how to generate the inner argument list given the outer calling convention.
        #     We post-process it into a list, where meta[i] tells you info about the i'th argument in the inner calling convention.
        args_to_functionalization = base_args + other_args
        arg_to_old_idx_map = {arg: i for (i, arg) in enumerate(fwd_inputs)}
        for i, other_arg in enumerate(other_args):
            new_idx = len(base_args) + i
            old_idx = arg_to_old_idx_map[other_arg]
            inner_calling_convention_meta[old_idx] = new_idx
        # post process into a list
        post_processed_calling_convention_meta: List[Union[int, Callable]] = [
            -1 for _ in range(len(inner_calling_convention_meta))
        ]
        for k, v in inner_calling_convention_meta.items():
            post_processed_calling_convention_meta[k] = v
        # Quick assert: every argument in the inner calling convention should be accounted for.
        for x in post_processed_calling_convention_meta:
            assert x != -1
        return args_to_functionalization, post_processed_calling_convention_meta


def format_guard_bug_msg(aot_config, expected):
    return (
        f"At compilation time, graph {aot_config.aot_id} was compiled under the "
        f"assumption that {expected}, but at runtime this was not the case.  "
        "This indicates a guard bug in AOTAutograd or Dynamo, please file a bug to PyTorch."
    )


def remove_dupe_metadata(
    m: ViewAndMutationMeta,
    keep_arg_mask: List[bool],
    add_dupe_map: List[int],
) -> ViewAndMutationMeta:
    assert len(m.input_info) == len(keep_arg_mask)
    # Easy invariant: the first argument should never be a dupe (it will be kept)
    assert len(keep_arg_mask) > 0 and keep_arg_mask[0]

    # Filter dupe'd mutated inputs out of traced_tangents
    num_data_mutations = len([x for x in m.input_info if x.mutates_data])
    other_traced_tangents = m.traced_tangents[num_data_mutations:]
    inp_traced_tangents = m.traced_tangents[:num_data_mutations]
    filtered_inp_traced_tangents = [x for i, x in enumerate(inp_traced_tangents) if keep_arg_mask[m.mutated_inp_indices[i]]]
    traced_tangents = filtered_inp_traced_tangents + other_traced_tangents

    return ViewAndMutationMeta(
        input_info=[x for i, x in enumerate(m.input_info) if keep_arg_mask[i]],
        # requires_grad_info consists of (mutated_inputs, forward_outputs).
        # Need to remove only the duplicate entries that correspond to the mutated inputs.
        requires_grad_info=[
            x for i, x in enumerate(m.requires_grad_info)
            if i >= len(m.mutated_inp_indices) or keep_arg_mask[m.mutated_inp_indices[i]]],
        # For outputs that are views of inputs, we store the index of the input that the output
        # was generated from. Need to update that index to account for removed dupes.
        output_info=[
            OutputAliasInfo(
                output_type=o.output_type,
                raw_type=o.raw_type,
                dynamic_dims=o.dynamic_dims,
                base_idx=None if o.base_idx is None else add_dupe_map[o.base_idx],
                requires_grad=o.requires_grad
            )
            for o in m.output_info
        ],
        num_intermediate_bases=m.num_intermediate_bases,
        keep_input_mutations=m.keep_input_mutations,
        traced_tangents=traced_tangents,
        # We are guaranteed not to get here, since dupes are not supported today with subclass inputs.
        subclass_inp_meta=None,
        subclass_fw_graph_out_meta=None,
        subclass_tangent_meta=None,
        is_train=m.is_train,
    )

# Given our ViewAndMutation metadata, this fn constructs a new set of metadata,
# after adding synthetic base arguments to the function.
# Most of the work in this fn is slogging through all of the metadata corresponding to inputs,
# and updating it with our synthetic base calling convention.
#
# When config.debug_assert is set, we automatically regenerate the metadata
# and compare it to this output for sanity.
#
# In addition to the updated metadata, also return the list of input indices
# that will need to be updated in the synthetic base epilogue
def create_synthetic_base_metadata(
    m: ViewAndMutationMeta,
    # Maps each outer argument idx to its inner idx (or, if this outer arg is generated from a
    # synthetic base, you get a tuple of (i, TensorMeta), telling you the base tensor idx, and view metadata)
    synthetic_base_info: List[Union[int, Tuple[int, torch.Tensor]]],
    outer_args: List[Any],
    inner_args: List[Any],
) -> Tuple[ViewAndMutationMeta, List[int]]:

    S_Outer = NewType('S_Outer', int)
    S_Inner = NewType('S_Inner', int)
    synthetic_base_to_indices: Dict[S_Inner, List[S_Outer]] = {}
    for inner_idx in range(len(inner_args)):
        outer_aliased_indices_of_current_base_arg = [
            outer_idx for outer_idx, inner_idx_or_tuple in enumerate(synthetic_base_info)
            if (isinstance(inner_idx_or_tuple, int) and inner_idx_or_tuple == inner_idx)
            or (isinstance(inner_idx_or_tuple, tuple) and inner_idx_or_tuple[0] == inner_idx)
        ]
        synthetic_base_to_indices[inner_idx] = outer_aliased_indices_of_current_base_arg

    # given the requires_grad info on mutated inputs,
    # generate the requires_grad info on those same mutated inputs, but after constructing synthetic bases.
    input_infos = []
    mutated_inp_require_grad_info = []
    for outer_indices in synthetic_base_to_indices.values():
        # leaf-ness should be all-or-nothing for aliased tensor.
        # (aka if "a" and "b" are views, then a.is_leaf == b.is_leaf)
        any_leaf = any(m.input_info[x].is_leaf for x in outer_indices)
        all_leaf = all(m.input_info[x].is_leaf for x in outer_indices)
        assert any_leaf == all_leaf
        inpt_info = InputAliasInfo(
            # If len(outer_indices) > 1, then this input is a synthetic base.
            # The invariant is that to the rest of aot autograd, synthetic bases only show up if
            # one of their aliases gets a data mutation. And if any of their aliases get metadata
            # mutations, they will be hidden from the rest of aot autograd.
            mutates_data=True if len(outer_indices) > 1 else m.input_info[outer_indices[0]].mutates_data,
            mutates_metadata=False if len(outer_indices) > 1 else m.input_info[outer_indices[0]].mutates_metadata,
            is_leaf=any_leaf,
            requires_grad=any(m.input_info[x].requires_grad for x in outer_indices)
        )
        input_infos.append(inpt_info)
        # requires_grad_info consists of (mutated_inputs, forward_outputs).
        # For any mutated inputs that correspond to aliased inputs,
        # Need to replace them with their mutated synthetic base
        if inpt_info.mutates_data or inpt_info.mutates_metadata:
            for x in outer_indices:
                assert m.requires_grad_info[x] == m.input_info[x].requires_grad
            mutated_inp_require_grad_info.append(any(m.input_info[x].requires_grad for x in outer_indices))

    # Find any inputs that fulfill the following criteria:
    # (1) They are part of a synthetic base (because they alias another input,
    #      and at least one input experiences a data mutation)
    # (2) They experience a metadata mutation
    outer_aliased_arg_idx_with_metadata_mutations = [
        outer_idx for outer_idx, inpt_info in enumerate(m.input_info)
        if inpt_info.mutates_metadata and not isinstance(synthetic_base_info[outer_idx], int)
    ]

    # grab the original requires grad info on the outputs, except the ones from the mutated inputs
    num_original_input_data_mutations = len([x for x in m.input_info if x.mutates_data or x.mutates_metadata])
    output_grad_info = [x.requires_grad for x in m.output_info]
    assert output_grad_info == m.requires_grad_info[num_original_input_data_mutations:]
    input_metadata_mutation_grad_info = [
        outer_args[outer_idx].requires_grad for outer_idx in outer_aliased_arg_idx_with_metadata_mutations]
    input_metadata_output_info = [
        OutputAliasInfo(
            output_type=OutputType.alias_of_input,
            raw_type=FunctionalTensor,
            dynamic_dims={i for i, s in enumerate(outer_args[outer_idx].shape) if not is_concrete_int(s)},
            base_idx=synthetic_base_info[outer_idx][0],
            requires_grad=outer_args[outer_idx].requires_grad
        ) for outer_idx in outer_aliased_arg_idx_with_metadata_mutations]
    existing_output_infos = [
        OutputAliasInfo(
            output_type=o.output_type,
            raw_type=o.raw_type,
            dynamic_dims=o.dynamic_dims,
            # Map the input idx pre-synthetic-bases to the new idx post-synthetic-bases
            base_idx=None if o.base_idx is None
            else synthetic_base_info[o.base_idx]
            if isinstance(synthetic_base_info[o.base_idx], int)
            else synthetic_base_info[o.base_idx][0],
            requires_grad=o.requires_grad
        )

        for o in m.output_info]

    inner_mutated_tangents = [
        x
        for inner_idx, x in enumerate(inner_args)
        if input_infos[inner_idx].mutates_data and input_infos[inner_idx].requires_grad
    ]

    requires_grad_info = mutated_inp_require_grad_info + output_grad_info + input_metadata_mutation_grad_info
    output_info = existing_output_infos + input_metadata_output_info
    # Regenerate traced tangents to include mutated inputs including synthetic bases
    traced_tangents = inner_mutated_tangents + m.traced_tangents[len(inner_mutated_tangents):]

    return ViewAndMutationMeta(
        input_info=input_infos,
        requires_grad_info=requires_grad_info,
        output_info=output_info,
        num_intermediate_bases=m.num_intermediate_bases,
        keep_input_mutations=m.keep_input_mutations,
        traced_tangents=traced_tangents,
        # We are guaranteed not to get here, since synthetic_base codepaths are not supported today with subclass inputs.
        subclass_inp_meta=None,
        subclass_fw_graph_out_meta=None,
        subclass_tangent_meta=None,
        is_train=m.is_train,
    ), outer_aliased_arg_idx_with_metadata_mutations

# MOTIVATION:
#
# When tracing functions for future execution, one must be careful not to pass
# in the same input tensor multiple times (e.g., f(x, x), as this can result
# in graphs that are ONLY valid if you later pass a new tensor in exactly the
# same way (e.g., f(y, y)).  (NB: we really mean duplicate; two distinct
# tensors that alias each other is a different situation that is covered by
# aot_dispatch_deduplicated_autograd). Here are two examples:
#
# (1) Suppose you have a function:
#
#   def f(x, y):
#       return x + y
#
# If you make_fx(f)(x, x), you will trace out:
#
#   def f(x, y):
#       return y + y
#
# Oops!
#
# (2) For most tensors x and y, you can compute f's gradient with respect to
# these to inputs by saying torch.autograd.grad(f(x, y), (x, y)).  However,
# if x is y, you will trace out a program that gets incorrect gradients:
#
#   >>> x = torch.randn(1, requires_grad=True)
#   >>> torch.autograd.grad(x + x, (x, x))
#   (tensor([2.]), tensor([2.]))
#
# In other words, the gradient is double-counted.  Deduplicating the arguments
# gives you an appropriate gradient:
#
#   >>> y = torch.randn(1, requires_grad=True)
#   >>> torch.autograd.grad(x + y, (x, y))
#   (tensor([1.]), tensor([1.]))
#
# HOW TO DEDUPLICATE:
#
# There are a few strategies, in order of preference:
#
# 1. For every duplicate argument to the function, detach it into
#    a separate leaf tensor, so that it is no longer duplicated.
#
#       PRO: The resulting compiled graph works for any configuration
#       of duplicated arguments.
#
#       CON: It does not (naively) work if you mutate the metadata of inputs:
#
#           def f(x, y):
#               x.transpose_(0, 1)
#               y.transpose_(0, 2)
#
#           x = torch.randn(2, 3, 4)
#           f(x, x)
#
#       The ordering of the transposes inside f dictates whether or not
#       you get [4, 2, 3] or [3, 4, 2].  This means that you cannot precompute
#       what metadata mutations should get applied to each input; you need to
#       assume they aren't duplicates (what we do today) or preserve
#       the original metadata mutations exactly in order, so that they work
#       for any duplicate configuration.
#
#       CON: It does not (naively) work if you mutate the data of inputs.
#       In particular, leaf tensors that require grad cannot be mutated,
#       this makes it impossible to differentiate with respect to the original
#       base.
#
# 2. For every duplicate argument to the function, remove it, so it is
#    no longer part of the "true" signature:
#
#       PRO: Implemented naively, it still works for metadata/data mutation.
#
#       CON: The resulting compiled graph is duplicate-specialized: it only
#       works if future calls duplicate arguments in exactly the same way.
#       Horribly, Dynamo doesn't guard on this at the moment.  But even if
#       it did, you could still end up recompiling a bunch of each duplicate.
#
# Our strategy is to do (1) if we can, and do (2) otherwise, erroring if
# Dynamo's guards are not enough.  In practice, this seems to cover
# everything.
#
def aot_wrapper_dedupe(
    flat_fn,
    flat_args: List[Tensor],
    aot_config: AOTConfig,
    *,
    compiler_fn,
    fw_metadata,
):
    # Use information about whether or not flat_fn mutates its arguments
    # or not to handle dupe args

    # Strategy 1: For any input that is not mutated, we can leafify it if we
    # need to remove a duplicate.
    leaf_flat_args = []
    args_set = set()
    ok = True

    for i, a in enumerate(flat_args):
        if not isinstance(a, torch.Tensor):
            leaf_flat_args.append(a)
        elif a not in args_set:
            args_set.add(a)
            leaf_flat_args.append(a)
        elif not fw_metadata.input_info[i].mutates_data and not fw_metadata.input_info[i].mutates_metadata:
            leaf_flat_args.append(a.detach().requires_grad_(a.requires_grad))
        else:
            ok = False
            break

    if ok:
        return compiler_fn(flat_fn, leaf_flat_args, aot_config, fw_metadata=fw_metadata)

    if requires_subclass_dispatch(leaf_flat_args, fw_metadata):
        raise RuntimeError("""\
Encountered duplicate inputs that are mutated in the graph, but at least one input/output
to the graph is a tensor subclass. This is not supported today. You can try to
remove the aliasing yourself as a workaround, or otherwise file an issue on github.""")

    # export path: ban duplicate inputs for now, add later if requested.
    if aot_config.is_export:
        raise RuntimeError(f"""\
Encountered duplicated inputs that are mutated in the graph you are trying to export.
This functionality is currently not supported. If needed, please file a github issue.

fw_metadata={str(fw_metadata)}
        """)

    # Strategy 2: Duplicate specialize.
    #
    # In Haskell types, suppose you have:
    #
    #   add_dupe_args :: DedupedArgs -> Args
    #   remove_dupe_args :: Args -> DedupedArgs
    #
    #   compiler_fn
    #       :: (DedupedArgs -> R) -> DedupedArgs -> AOTConfig -> (DedupedArgs -> R)
    #   deped_compiler_fn
    #       :: (Args -> R) -> Args -> AOTConfig -> (Args -> R)
    #
    # Then the code below can be written in point-free style as:
    #
    #   deduped_compiler_fn f a c =
    #       compiler_fn (f . add_dupe_args) (remove_dupe_args a) c . remove_dupe_args
    #
    # Suppose you have:
    #
    #   [a, b, a, c]
    #
    # We want:
    #
    #   remove_dupe_args([a, b, a, c]) == [a, b, c]
    #   add_dupe_args([a, b, c]) == [a, b, a, c]
    #
    # This is done via (respectively):
    #
    #   seen_args = {a: 0, b: 1, c: 2}
    #   enumerate(add_dupe_map) = [  # how to get args from the deduped list
    #       (0, 0),
    #       (1, 1),
    #       (2, 0),
    #       (3, 2),
    #   ]
    #   keep_arg_mask = [True, True, False, True]

    seen_args = {}
    keep_arg_mask = []
    # Implicitly map duped arg position (list index) to de-duped arg position
    add_dupe_map: List[int] = []
    duped_arg_len = len(flat_args)

    j = 0  # index into deduped_flat_args
    for t in flat_args:
        if isinstance(t, torch.Tensor):
            if t in seen_args:
                keep_arg_mask.append(False)
                add_dupe_map.append(seen_args[t])
                continue
            seen_args[t] = j

        keep_arg_mask.append(True)
        add_dupe_map.append(j)
        j += 1
    assert len(add_dupe_map) == duped_arg_len, (
        f"Expects add_dupe_map to have length {duped_arg_len} but got {len(add_dupe_map)}"
    )

    # NB: Hot path, avoid set lookups here
    # TODO: Can avoid the zip here too, probably
    def remove_dupe_args(args):
        return [t for t, keep in zip(args, keep_arg_mask) if keep]

    def add_dupe_args(args):
        return [args[add_dupe_map[i]] for i in range(duped_arg_len)]

    deduped_flat_args = remove_dupe_args(flat_args)

    # Update our input metadata to remove duped input metadata.
    updated_fw_metadata = remove_dupe_metadata(fw_metadata, keep_arg_mask, add_dupe_map)

    tracing_context = TracingContext.get()
    if tracing_context and aot_config.aot_autograd_arg_pos_to_source:
        # TODO(voz): This structure is 1:1, we could consider an alternate structure like
        # kept_pos:[dupe_arg_pos], however, add_dupe_map is 1:1 so we would need a new structure there,
        # which feels like needless complexity for a tiny bit of efficiency at this point.
        for dupe_arg_pos, (kept_pos, keep_arg) in enumerate(zip(add_dupe_map, keep_arg_mask)):
            if not keep_arg:
                dupe_arg_source = aot_config.aot_autograd_arg_pos_to_source[dupe_arg_pos]
                kept_arg_source = aot_config.aot_autograd_arg_pos_to_source[kept_pos]
                tracing_context.guards_context.aotautograd_guards.append(DuplicateInputs(kept_arg_source, dupe_arg_source))

    @wraps(flat_fn)
    def wrapped_flat_fn(*args):
        return flat_fn(*add_dupe_args(args))

    if config.debug_assert:
        ref_fw_metadata = run_functionalized_fw_and_collect_metadata(
            wrapped_flat_fn,
            keep_input_mutations=fw_metadata.keep_input_mutations,
            is_train=fw_metadata.is_train,
        )(*deduped_flat_args)
        assert ref_fw_metadata == updated_fw_metadata, \
            f'ref_metadata={str(ref_fw_metadata)}, actual_metadata={str(updated_fw_metadata)}'

    compiled_fn = compiler_fn(wrapped_flat_fn, deduped_flat_args, aot_config, fw_metadata=updated_fw_metadata)

    if not hasattr(compiled_fn, "_boxed_call"):
        compiled_fn = make_boxed_func(compiled_fn)

    @wraps(compiled_fn)
    def wrapped_compiled_fn(args):
        deduped_args = remove_dupe_args(args)
        args.clear()
        return compiled_fn(deduped_args)

    wrapped_compiled_fn._boxed_call = True

    # This can be uncommented when we properly guard for duplicates,
    # but right now we must not do it.
    # if not config.debug_assert:
    #     return wrapped_compiled_fn

    @wraps(wrapped_compiled_fn)
    def debugged_compiled_fn(args):
        # Test that the computed remove/add arg functions are an inverse
        new_args = add_dupe_args(remove_dupe_args(args))
        seen = {}
        for i, (x, y) in enumerate(zip(new_args, args)):
            seen[y] = None
            assert x is y, format_guard_bug_msg(
                aot_config,
                f"{describe_input(i, aot_config)} would be a duplicate of "
                f"{describe_input(add_dupe_map[i], aot_config)}",
            )
        # This is only an error if there is metadata mutation on both of
        # the duped arguments; in this case, we need to know what order
        # the metadata mutation applies in.  You'll get the correct result
        # otherwise, because a graph that assumes distinct inputs works if
        # you dupe the inputs (the gradient contributions from each input
        # will get summed up appropriately.)
        #
        # TODO: work out how to setup this assert correctly
        """
        assert len(seen) == unique_args, format_guard_bug_msg(aot_config,
            f"there would be {unique_args} distinct arguments"
        )
        """
        return wrapped_compiled_fn(args)

    debugged_compiled_fn._boxed_call = True

    return debugged_compiled_fn

# This layer handles the situation where you have two inputs that alias each other,
# and one of the inputs is mutated.
# We need to take special care to ensure that the mutation is applied to the other aliases in the graph.
#
# pre-condition: aot_wrapper_dedup has already run.
# (This function will in theory work if there are duplicate args.
# However, the synthetic base code path is a bit sub-optimal, and running with dupe'd inputs
# would cause us to hit that path more frequently).
def aot_wrapper_synthetic_base(
    flat_fn,
    flat_args: List[Tensor],
    aot_config: AOTConfig,
    *,
    fw_metadata: ViewAndMutationMeta,
    # Currently, the only reason we need to plumb this bool is because
    # the synthetic base code prohibits more cases in the autograd case than the inference case.
    needs_autograd: bool,
    compiler_fn,
):
    is_inference = not needs_autograd
    flat_args_with_synthetic_bases, synthetic_base_info = merge_view_inputs(
        flat_args, fw_metadata.input_info, is_inference=is_inference,
    )
    # Happy path: we don't need synthetic bases
    if synthetic_base_info is None:
        return compiler_fn(flat_fn, flat_args, aot_config, fw_metadata=fw_metadata)

    # export path: ban synthetic bases for now, add later if requested.
    if requires_subclass_dispatch(flat_args, fw_metadata):
        raise RuntimeError("""\
Encountered aliased inputs that are mutated in the graph, but at least one input/output
to the graph is a tensor subclass. This is not supported today. You can try to
remove the aliasing yourself as a workaround, or otherwise file an issue on github.""")

    if aot_config.is_export:
        raise RuntimeError(f"""\
Encountered aliased inputs that are mutated in the graph you are trying to export.
This functionality is currently not supported. If needed, please file a github issue.

synthetic_base_info={str(synthetic_base_info)}

fw_metadata={str(fw_metadata)}
        """)

    assert len(fw_metadata.input_info) == len(synthetic_base_info)

    # Update our forward metadata to take synthetic bases into account
    fw_metadata_updated, aliased_arg_idx_with_metadata_mutations = \
        create_synthetic_base_metadata(fw_metadata, synthetic_base_info, flat_args, flat_args_with_synthetic_bases)

    num_aliased_args_with_metadata_mutations = len(aliased_arg_idx_with_metadata_mutations)

    def unpack_synthetic_bases(primals: List[Any]) -> List[Any]:
        f_args_inner = []
        for inner_idx_or_tuple in synthetic_base_info:
            if isinstance(inner_idx_or_tuple, int):
                f_args_inner.append(primals[inner_idx_or_tuple])
            else:
                inner_base_idx, view_tensor = inner_idx_or_tuple
                base = primals[inner_base_idx]
                view_arg = gen_alias_from_base(
                    base, view_tensor, view_tensor.requires_grad
                )
                f_args_inner.append(view_arg)
        return f_args_inner

    @wraps(flat_fn)
    def wrapped_flat_fn(*args):
        unpacked_args = unpack_synthetic_bases(args)
        # This is a bit subtle. The goal of this entire function (aot_dispatch_synthetic_bases)
        # is to relieve the downstream logic from having to reason about mutations on inputs that alias
        # each other, by replacing aliased inputs with a synthetic base.
        # One area where this breaks down a bit however is if one of those aliased inputs
        # experienced a metadata mutation.
        # We are now obligated to reapply the metadata mutation directly to the user's input;
        # it isn't enough to apply mutations back to the synthetic base in the downstream logic.
        #
        # The way we handle this is by pretending that those aliased inputs that experience metadata mutations
        # are additional outputs in the user's forward function.
        # The downstream logic will just treat these as "user outputs that alias inputs".
        # However, we will manually grab them at runtime here, use them to reapply the metadata mutation
        # to the user inputs, and not return them to the user.
        aliased_args_with_metadata_mutations = [
            x for i, x in enumerate(unpacked_args) if i in aliased_arg_idx_with_metadata_mutations]
        if len(aliased_args_with_metadata_mutations) > 0:
            return *(flat_fn(*unpacked_args)), *aliased_args_with_metadata_mutations
        else:
            return flat_fn(*unpacked_args)

    if config.debug_assert:
        ref_fw_metadata = run_functionalized_fw_and_collect_metadata(
            wrapped_flat_fn,
            keep_input_mutations=fw_metadata.keep_input_mutations,
            is_train=fw_metadata.is_train,
        )(*flat_args_with_synthetic_bases)
        assert ref_fw_metadata == fw_metadata_updated, (
            f'ref_metadata={pprint.pformat(partial_asdict(ref_fw_metadata))}, '
            f'\nactual_metadata={pprint.pformat(partial_asdict(fw_metadata_updated))}'
        )

    compiled_fn = compiler_fn(wrapped_flat_fn, flat_args_with_synthetic_bases, aot_config, fw_metadata=fw_metadata_updated)

    if not hasattr(compiled_fn, "_boxed_call"):
        compiled_fn = make_boxed_func(compiled_fn)

    @wraps(compiled_fn)
    def wrapped_compiled_fn(args):
        args_with_synthetic_bases, synthetic_base_info = merge_view_inputs(
            args, fw_metadata.input_info, is_inference=is_inference
        )
        assert synthetic_base_info is not None
        aliased_args_w_metadata_mutations = [args[i] for i in aliased_arg_idx_with_metadata_mutations]
        args.clear()
        outs = compiled_fn(args_with_synthetic_bases)
        if num_aliased_args_with_metadata_mutations > 0:
            # This code does not handle **all** input metadata mutations.
            # Instead, it only handles metadata mutations on inputs that were converted into synthetic bases
            # (which only happens if at least one aliased input experienced a data mutation).
            # e.g:
            # def f(a, b):
            #     a.mul_(2)
            #     b.t_(1, 0)
            # f(x.view(2, 2), x.view(2, 2))
            mutated_metadata_inps = outs[-num_aliased_args_with_metadata_mutations:]
            user_outs = outs[:-num_aliased_args_with_metadata_mutations]
            for inp, mutated_inp in zip(aliased_args_w_metadata_mutations, mutated_metadata_inps):
                inp.as_strided_(mutated_inp.size(), mutated_inp.stride(), mutated_inp.storage_offset())
            return user_outs
        return outs

    return wrapped_compiled_fn


def describe_input(i, aot_config):
    if i < aot_config.num_params_buffers:
        return f"parameter/buffer {i}"
    else:
        return f"input {i - aot_config.num_params_buffers}"

# The wrapper created by this function handles all of the runtime aliasing and mutation "epilogue" logic
# that needs to run after the compiled function.
#
# This function accepts a trace_joint flag, indicating whether or not we're generating the runtime
# epilogue for a forward-only inference graph, or for an autograd.Function.apply function.
# This is because there are some minor differences in how we treat these cases at runtime:
# - resize_() is currently handled in the inference case, but not fully handled in the autograd case.
# - the autograd cases inserts TensorAlias wrapper objects for outputs that alias inputs
def create_runtime_wrapper(
    compiled_fn,
    *,
    runtime_metadata: ViewAndMutationMeta,
    indices_of_inps_to_detach: List[int],
    trace_joint: bool,
    keep_input_mutations: bool,
    disable_amp: bool
):
    if not hasattr(compiled_fn, "_boxed_call"):
        compiled_fn = make_boxed_func(compiled_fn)

    def runtime_wrapper(*args):
        if trace_joint:
            args_ = list(args)
            # See Note [Detaching inputs that never need gradients]
            for idx in indices_of_inps_to_detach:
                if isinstance(args_[idx], torch.Tensor):
                    args_[idx] = args_[idx].detach()
            with torch.autograd._force_original_view_tracking(True):
                all_outs = call_func_with_args(
                    compiled_fn,
                    args_,
                    disable_amp=disable_amp,
                )
        else:
            # When we have an inference graph, we run with torch.no_grad.
            # It's possible to get an inference graph with inputs that require grad,
            # in which case we want to make sure autograd is disabled
            # (since e.g., inductor will generate aten.addmm.out calls which autograd will complain on)
            with torch.no_grad():
                all_outs = call_func_with_args(
                    compiled_fn,
                    args,
                    disable_amp=disable_amp,
                )

        num_mutated_inps = runtime_metadata.num_mutated_inputs
        num_metadata_mutated_inps = runtime_metadata.num_mutated_metadata_inputs
        num_intermediate_bases = runtime_metadata.num_intermediate_bases

        if keep_input_mutations:
            assert (
                len(all_outs)
                == num_metadata_mutated_inps + runtime_metadata.num_outputs + num_intermediate_bases
            )
            assert (
                len(runtime_metadata.mutated_inp_runtime_indices) == num_metadata_mutated_inps
            )
        else:
            assert (
                len(all_outs)
                == num_mutated_inps + runtime_metadata.num_outputs + num_intermediate_bases
            )
            assert (
                len(runtime_metadata.mutated_inp_runtime_indices) == num_mutated_inps
            )
        # Step 3: After running the compiled fw, apply updates to mutated inputs
        num_mutations_to_apply = len(runtime_metadata.mutated_inp_runtime_indices)
        if num_mutations_to_apply > 0:
            updated_inputs = all_outs[: num_mutations_to_apply]
            fw_outs = all_outs[num_mutations_to_apply :]

            for i, inpt_idx in enumerate(
                runtime_metadata.mutated_inp_runtime_indices
            ):
                meta = runtime_metadata.input_info[inpt_idx]
                if not meta.mutates_data and not meta.mutates_metadata:
                    continue
                original_inpt = args[inpt_idx]
                updated_inpt = updated_inputs[i]
                # TODO: add better resize_() support for autograd case.
                # Check for the case when an input has been resized.
                # Note: One important thing to check for is user code that calls inpt.storage().resize_().
                # We can't trace operations on storage into the graph, so we should get dynamo to graph break.
                # TODO: handle resize_() on inputs to a larger size.
                # This is actually non-trivial to detect, so we should probably just handle it
                # (or make dynamo detect).
                # We can't just check of original_inpt.storage_size != updated_inpt.storage_size,
                # Because the original_inpt might be a view of some larger tensor,
                # and updated_inpt is always densely packed.
                if not trace_joint and original_inpt.untyped_storage().size() != updated_inpt.untyped_storage().size():
                    # It actually isn't enough just to see if the storage sizes are different between old and new inputs.
                    # If the original input was a slice into some larger storage, the same will not be true for the updated input.
                    # So before doing the resize_(), we **also** check that functionalization detected a metadata mutation.
                    if meta.mutates_metadata:
                        original_inpt.resize_(updated_inpt.size())
                if meta.mutates_metadata and not meta.mutates_data:
                    if trace_joint:
                        assert isinstance(updated_inpt, TensorAlias)
                        updated_inpt = updated_inpt.alias
                    # We need to grab the size/stride/storage_offset from the compiled forward,
                    # and use that to mutate the metadata of the input
                    original_inpt.as_strided_(
                        updated_inpt.size(),
                        updated_inpt.stride(),
                        updated_inpt.storage_offset(),
                    )
                else:
                    if meta.mutates_data and meta.mutates_metadata:
                        original_inpt.as_strided_(
                            updated_inpt.size(),
                            updated_inpt.stride(),
                            updated_inpt.storage_offset(),
                        )
                    else:
                        assert meta.mutates_data
                    if meta.is_leaf and original_inpt.requires_grad:
                        # We can hit this situation in this case:
                        #   def f(x):
                        #       x.detach().mul_(2)
                        #       return x + 1
                        # AOTAutograd will see a mutation in the above case, and try to
                        # apply a copy_() here, in the epilogue.
                        # But if x required gradients, and is a leaf, then autograd
                        # will yell at us for trying to mutate it.
                        # However, it's only possible to end up in this scenario (like the above)
                        # if all of the mutations to the leaf input were non-autograd-tracking mutations
                        # (aka mutations under no_grad(), or on detached views).
                        # In that case, we fully want to hide the mutation from autograd, so detaching is ok.
                        original_inpt.detach().copy_(updated_inpt)
                    else:
                        original_inpt.copy_(updated_inpt)
        else:
            fw_outs = all_outs

        # Step 4: Manually regenerate any outputs that are aliased to inputs, instead of
        # compiling them.
        if runtime_metadata.num_outputs_aliased > 0:
            # The compiled forward also returned intermediate bases. We don't want to return them to the user.
            if runtime_metadata.num_intermediate_bases > 0:
                fw_outs_no_intermediate_bases = fw_outs[
                    : -runtime_metadata.num_intermediate_bases
                ]
                intermediate_bases = fw_outs[-runtime_metadata.num_intermediate_bases:]
            else:
                fw_outs_no_intermediate_bases = fw_outs
                intermediate_bases = []
            assert len(fw_outs_no_intermediate_bases) == len(runtime_metadata.output_info)

            fw_outs_including_aliases = []
            for i, (o, info) in enumerate(zip(
                fw_outs_no_intermediate_bases, runtime_metadata.output_info
            )):
                if info.output_type in [OutputType.non_alias, OutputType.unsafe_view_alias, OutputType.custom_function_view]:
                    fw_outs_including_aliases.append(o)
                    continue
                if trace_joint:
                    assert isinstance(o, TensorAlias)
                    o_ = o.alias
                else:
                    o_ = o
                assert (
                    runtime_metadata.requires_grad_info[runtime_metadata.num_mutated_inputs + i]
                    ==
                    runtime_metadata.output_info[i].requires_grad
                )

                o_grad = runtime_metadata.output_info[i].requires_grad
                if info.output_type == OutputType.alias_of_input:
                    aliased_base_tensor = args[info.base_idx]
                    regenerated_out = gen_alias_from_base(aliased_base_tensor, o_, o_grad)
                    fw_outs_including_aliases.append(regenerated_out)
                    continue
                elif info.output_type == OutputType.is_input:
                    aliased_base_tensor = args[info.base_idx]
                    regenerated_out = aliased_base_tensor
                    fw_outs_including_aliases.append(regenerated_out)
                    continue
                elif info.output_type == OutputType.alias_of_intermediate:
                    base_tensor_list = intermediate_bases
                elif info.output_type == OutputType.alias_of_intermediate_save_as_output:
                    base_tensor_list = intermediate_bases
                else:
                    assert info.output_type == OutputType.alias_of_intermediate_base_is_user_output
                    base_tensor_list = fw_outs_no_intermediate_bases
                aliased_base_tensor = base_tensor_list[info.base_idx]
                # TODO: handle the custom autograd function case here.
                # We need a way to check whether a tensor came from a custom autograd fn from python,
                # AND a way to replay that custom view fn.
                regenerated_out = gen_alias_from_base(aliased_base_tensor, o_, o_grad)
                fw_outs_including_aliases.append(regenerated_out)
            ret_outs = fw_outs_including_aliases
        else:
            ret_outs = fw_outs

        if runtime_metadata.dynamic_outputs:
            for t, o in zip(ret_outs, runtime_metadata.output_info):
                if o.dynamic_dims is None:
                    continue
                if hasattr(t, '_dynamo_weak_dynamic_indices'):
                    t._dynamo_weak_dynamic_indices |= o.dynamic_dims
                else:
                    t._dynamo_weak_dynamic_indices = o.dynamic_dims.copy()

        return ret_outs
    return runtime_wrapper

# Calling convention: If we are running functionalized RNG, then outs consists
# of (user_outs, rng_offset)
def functionalized_rng_runtime_epilogue(metadata, outs, return_new_outs=True):
    if metadata.is_rng_op_functionalized:
        assert metadata.num_outputs_rng_offset == 1
        new_rng_offset = outs[-1]
        CUDARngStateHelper.set_new_offset(new_rng_offset)
        if return_new_outs:
            user_outs = outs[:-1]
            return user_outs
        else:
            return None
    return outs


def create_functionalized_rng_ops_wrapper(func, args, trace_joint=True):
    # Functionalization of rng ops changes the calling convention of the joint graph.
    # It goes from (primals, tangents) to (seed, offset, primals, tangents)
    # At runtime, we pass on the current seed and offset. This is hidden from
    # the user.
    fake_mode = detect_fake_mode()
    if fake_mode is None:
        fake_mode = nullcontext()

    def override_get_rng_state(device: Union[int, str, torch.device] = 'cuda'):
        out = PhiloxStateTracker.get_state_as_tensor()
        return out

    def override_set_rng_state(x, device: Union[int, str, torch.device] = 'cuda'):
        PhiloxStateTracker.set_state_from_tensor(x)

    def append_rng_offsets(args):
        if trace_joint:
            # args signature before: Tuple(fwd_outputs), Tuple(bwd_outputs)
            # args signature after: Tuple(fwd_outputs, new_fwd_rng_offset), Tuple(bwd_offset, new_bwd_rng_offset)
            return ((*args[0], PhiloxStateTracker.get_updated_fwd_offset()),
                    (*args[1], PhiloxStateTracker.get_updated_bwd_offset()))
        else:
            # args signature before: Tuple(fwd_outputs)
            # args signature after: Tuple(fwd_outputs, new_fwd_rng_offset)
            return (*args, PhiloxStateTracker.get_updated_fwd_offset())


    def traced_joint(primals, tangents, fwd_seed, fwd_base_offset, bwd_seed, bwd_base_offset):
        with patch("torch.cuda.get_rng_state", override_get_rng_state), patch("torch.cuda.set_rng_state", override_set_rng_state):
            return append_rng_offsets(func(primals, tangents))

    def traced_forward(*primals_fwd_seed_fwd_base_offset):
        # The signature is (*primals, seed, offset)
        with patch("torch.cuda.get_rng_state", override_get_rng_state), patch("torch.cuda.set_rng_state", override_set_rng_state):
            return append_rng_offsets(func(*primals_fwd_seed_fwd_base_offset[:-2]))

    if trace_joint:
        # Get the current seed and offset to setup tracing.
        fwd_seed, fwd_base_offset = CUDARngStateHelper.get_torch_state_as_tuple(fake_mode)
        bwd_seed, bwd_base_offset = CUDARngStateHelper.get_torch_state_as_tuple(fake_mode)
        PhiloxStateTracker.record_state(fwd_seed, fwd_base_offset, "forward")
        PhiloxStateTracker.record_state(bwd_seed, bwd_base_offset, "backward")
        return traced_joint, (*args, fwd_seed, fwd_base_offset, bwd_seed, bwd_base_offset)
    else:
        # Get the current seed and offset to setup tracing.
        fwd_seed, fwd_base_offset = CUDARngStateHelper.get_torch_state_as_tuple(fake_mode)
        PhiloxStateTracker.record_state(fwd_seed, fwd_base_offset, "forward")
        return traced_forward, (*args, fwd_seed, fwd_base_offset)


# Output structure:
# - List[Tensor] if tracing an inference graph
# - Tuple[List[Tensor], List[Tensor]] if tracing a joint graph.
# This function effectively concats each inner list of subclass tensors
# into a (potentially longer) list of inner tensors.
#
# This function takes in a pytree of arguments and unwraps any tensor subclasses.
# Annoyingly, we can't use pytrees to perform the unwrapping, because unwrapping returns
# a list of tensors that we would then need to concat together.
# Instead, we specialize the logic for the inference vs. joint graph case.
# NOTE: this function is hot, since we unwrap tensor subclass inputs at runtime
def unwrap_tensor_subclasses(wrapped_args, *, is_joint_structure: bool):
    def concat_inner_tensors_from_subclasses(xs):
        xs_inner = []
        for x in xs:
            if isinstance(x, torch.Tensor) and is_traceable_wrapper_subclass(x):
                attrs, _ = x.__tensor_flatten__()
                xs_inner += [getattr(x, attr) for attr in attrs]
            else:
                xs_inner += [x]
        return xs_inner

    if is_joint_structure:
        assert isinstance(wrapped_args, tuple) and len(wrapped_args) == 2
        assert isinstance(wrapped_args[0], (tuple, list)) and isinstance(wrapped_args[1], (tuple, list))
        unwrapped_args_fw = concat_inner_tensors_from_subclasses(wrapped_args[0])
        unwrapped_args_tangents = concat_inner_tensors_from_subclasses(wrapped_args[1])
        unwrapped_args = (unwrapped_args_fw, unwrapped_args_tangents)
    else:
        assert isinstance(wrapped_args, (list, tuple))
        unwrapped_args_fw = concat_inner_tensors_from_subclasses(wrapped_args)
        unwrapped_args = unwrapped_args_fw
    return unwrapped_args

# Turns a flattened list of tensor arguments into (maybe) subclass tensors.
# This function is used both at trace time and runtime, so we have an is_runtime flag telling us which context we're in.
def wrap_tensor_subclasses(
    unwrapped_args: List[Any],
    *,
    subclass_metas: List[Union[int, SubclassCreationMeta]],
    num_fw_outs_saved_for_bw: Optional[int] = None,
    is_runtime: bool = False,
) -> List[Any]:
    wrapped_args = []
    num_args_tallied = 0
    for subclass_meta in subclass_metas:
        if isinstance(subclass_meta, int):
            wrapped_args.append(unwrapped_args[subclass_meta])
            num_args_tallied += 1
        else:
            assert isinstance(subclass_meta, SubclassCreationMeta)
            wrapped_args.append(subclass_meta.creation_fn(unwrapped_args, is_runtime=is_runtime))
            num_args_tallied += subclass_meta.arg_count

    # Note: [Partitioner handling for Subclasses, Part 2]
    # At the beginning of AOTAutograd, we collect metadata on the inputs and outputs of the user fw,
    # to figure out which inputs/outputs are subclasses, and how to reconstruct the subclasses after flattening them.
    #
    # When this function is called at runtime in the forward,
    # we have been passed a list of (flattened) dense-tensor fw-outs, and need to reconstruct any subclass fw outs.
    #
    # One reasonable question that you should ask: when should the dense_tensor -> subclass_tensor wrapping happen?
    # Answer: we do it **inside of our compiled autograd.Function**.
    # This seems like morally the right place: autograd happens above subclass desugaring,
    # so autograd should see actual tensor subclasses at runtime, and not flattened dense tensors.
    #
    # This causes a tricky interaction though: when we run the min-cut partitioner to divvy up the joint graph
    # into a forward and backward graph, we end up with some activations that show up as extra outputs
    # in the compiled forward graph, that are **not** user outputs.
    # These activations are not visible to the user, and so there's no need for us to wrap them back into subclasses.
    #
    # On top of that, when we first computed subclass metadata (in `run_functionalized_fw_and_collect_metadata`),
    # we computed subclass metadata on every forward output, but this did **not** include activations
    # created by the partitioner.
    # as a result, `unwrapped_args` here will correspond to (*unwrapped_user_fw_outs, *activations),
    # but `subclass_metas` will only correspond to subclass metatadata on `user_fw_outs`.
    # We then need to make sure that we return (*wrapped_user_fw_outs, *activations).
    if num_fw_outs_saved_for_bw is not None:
        assert len(unwrapped_args) == num_args_tallied + num_fw_outs_saved_for_bw
        activations = unwrapped_args[num_args_tallied:]
        if isinstance(wrapped_args, tuple) and isinstance(activations, tuple):
            return wrapped_args + activations
        return tuple(list(wrapped_args) + list(activations))
    else:
        assert len(unwrapped_args) == num_args_tallied
        return tuple(wrapped_args)

# Given a bunch of "dense" tensor arguments, this function (potentially) wraps them into tensor subclasses.
# This function carefully handles the inference vs. joint cases:
# - when is_joint_structure is True, args is (primals, tangents)
# - when is_joint_structure is False, args is [*primals]
def wrap_tensor_subclasses_maybe_joint(unwrapped_args, *, is_joint_structure: bool, meta: ViewAndMutationMeta) -> List[Any]:
    # Since this function is re-used for both inference and joint graphs,
    if is_joint_structure:
        assert isinstance(unwrapped_args, tuple) and len(unwrapped_args) == 2
        assert isinstance(unwrapped_args[0], (tuple, list)) and isinstance(unwrapped_args[1], (tuple, list))
        primals, tangents = unwrapped_args[0], unwrapped_args[1]
        wrapped_primals = wrap_tensor_subclasses(primals, subclass_metas=meta.subclass_inp_meta)
        wrapped_tangents = wrap_tensor_subclasses(tangents, subclass_metas=meta.subclass_tangent_meta)
        return (wrapped_primals, wrapped_tangents)
    else:
        wrapped_args = wrap_tensor_subclasses(unwrapped_args, subclass_metas=meta.subclass_inp_meta)
        return wrapped_args

# This wrapper handles the AOTDispatch runtime logic for tensor subclasses.
# At runtime, we have a compiled function that knows how to operate on the domain of DenseTensor -> DenseTensor,
# But the user might have passed us some tensor subclass inputs (or expect some subclass tensor outputs).
# This function handles the wrapping and unwrapping of tensor subclasses at runtime.
def aot_dispatch_subclass_wrapper(
    runtime_fn: Callable,
    *,
    subclass_metas: List[Union[int, SubclassCreationMeta]],
    num_fw_outs_saved_for_bw: Optional[int],
) -> Callable:
    def inner_fn(args):
        unwrapped_args = unwrap_tensor_subclasses(args, is_joint_structure=False)
        # expectation: runtime_fn is a boxed fn
        unwrapped_outs = runtime_fn(unwrapped_args)
        wrapped_outs = wrap_tensor_subclasses(
            unwrapped_outs, subclass_metas=subclass_metas, num_fw_outs_saved_for_bw=num_fw_outs_saved_for_bw, is_runtime=True)
        return wrapped_outs
    # box it
    inner_fn._boxed_call = True
    return inner_fn

def create_metadata_for_subclass(meta: ViewAndMutationMeta) -> ViewAndMutationMeta:
    # input infos
    input_info = []
    for inp, subclass_meta in zip(meta.input_info, meta.subclass_inp_meta):
        num_inps = 1 if isinstance(subclass_meta, int) else subclass_meta.arg_count
        for _ in range(num_inps):
            input_info.append(inp)

    # output infos
    output_info = []
    subclass_out_meta_user_outs_only = meta.subclass_fw_graph_out_meta[meta.num_mutated_data_inputs:]
    if meta.num_intermediate_bases > 0:
        subclass_out_meta_user_outs_only = subclass_out_meta_user_outs_only[:-meta.num_intermediate_bases]
    # sanity assert
    assert len(meta.output_info) == len(subclass_out_meta_user_outs_only)
    # Assume that the information on the output is shared by all of its inner tensors.
    for out, subclass_meta in zip(meta.output_info, subclass_out_meta_user_outs_only):
        num_outs = 1 if isinstance(subclass_meta, int) else subclass_meta.arg_count
        for _ in range(num_outs):
            output_info.append(out)

    # A bit hacky, but we don't actually care about all of the metadata here.
    # This metadata is used **underneath** both autograd and subclass de-sugaring,
    # So all we really care about is stuff like:
    # - num inputs/outputs (needed by the partitioner)
    # - input mutations (**not** used today, since we don't handle input mutations inside the subclass,
    #   although we should handle this eventually)
    #   TODO: add a test case to assert we error when this happens, instead of getting silent correctness
    requires_grad_info = None
    num_intermediate_bases = None
    keep_input_mutations = meta.keep_input_mutations
    traced_tangents = None
    subclass_inp_meta = None
    subclass_fw_graph_out_meta = None
    subclass_tangent_meta = None

    metadata = ViewAndMutationMeta(
        input_info=input_info,
        requires_grad_info=requires_grad_info,
        output_info=output_info,
        num_intermediate_bases=num_intermediate_bases,
        keep_input_mutations=keep_input_mutations,
        traced_tangents=traced_tangents,
        subclass_inp_meta=subclass_inp_meta,
        subclass_fw_graph_out_meta=subclass_fw_graph_out_meta,
        subclass_tangent_meta=subclass_tangent_meta,
    )
    return metadata


SubclassTracingInfo = collections.namedtuple("SubclassTracingInfo", [
    "plain_tensor_trace_fn", "plain_tensor_args", "maybe_subclass_meta"
])

# Given a function operating on Subclass -> Subclass, returns an function that operates on Tensor -> Tensor
# Also returns:
# - the new set of arguments to pass into this function (now that tensor subclasses have been eliminated)
# - the updated ViewAndMutationMeta for this dense -> dense function.
# The other important arguments are:
# - flat_fn_maybe_joint: when is_joint_structure=True, this is the joint fw-bw function.
#                        when is_joint_structure=False, this is just the forward function.
# - fw_only: this is *always* the forward-only function.
#   Why do we need this? We need to collect updated ViewAndMutationMeta on our new dense -> dense functions.
#   In particular, we need this to tell the partitioner how many dense forward outputs there are.
def aot_dispatch_subclass(
    flat_fn_maybe_joint,
    args: List[Any],
    *,
    is_joint_structure: bool,
    meta: ViewAndMutationMeta,
    fw_only: Callable,
) -> "SubclassTracingInfo":
    # Skip logic if we don't need to trace through any subclasses
    req_subclass_dispatch = requires_subclass_dispatch(args, meta)
    if not req_subclass_dispatch:
        return SubclassTracingInfo(
            plain_tensor_trace_fn=flat_fn_maybe_joint,
            plain_tensor_args=args,
            maybe_subclass_meta=None,
        )

    # TODO: add subclass guards (later PR).

    # What's going on here? We need to compute subclass metadata about the outputs of the joint (grad_inputs).
    # Annoying: we don't know the grad input metas until we're in the middle of tracing the joint,
    # so we set it later, while we're tracing the joint (see inner_fn() below).
    # Another option would be to run our run_functionalized_fw_and_collect_metadata() function
    # directly on the joint, but this would hurt compile time (adding yet another pass through the joint).
    subclass_meta = SubclassMeta()

    def inner_fn(fn, args, *, use_trace_joint: bool):
        # Step 1: wrap tensor inputs into subclasses if necessary
        all_args = wrap_tensor_subclasses_maybe_joint(args, is_joint_structure=use_trace_joint, meta=meta)

        # Step 2: call the inner function, with our (maybe subclass) inputs
        wrapped_outs = fn(*all_args)

        if use_trace_joint:
            # See Note: [Computing Subclass Metadata about grad_inputs]
            # We also stash subclass info on our grad_inputs, if we're tracing the joint.
            nonlocal subclass_meta
            assert isinstance(wrapped_outs, tuple) and len(wrapped_outs) == 2
            # Don't need fw outs since we already have subclass metadata on them
            grad_inputs = wrapped_outs[1]
            subclass_meta.grad_input_metas = create_subclass_meta(grad_inputs)

        # Step 3: Unwrap any subclass outputs back into dense tensors
        unwrapped_outs = unwrap_tensor_subclasses(wrapped_outs, is_joint_structure=use_trace_joint)
        return unwrapped_outs

    def joint_fn(primals, tangents):
        return inner_fn(flat_fn_maybe_joint, (primals, tangents), use_trace_joint=True)

    def fw_fn(*primals):
        return inner_fn(flat_fn_maybe_joint, primals, use_trace_joint=False)

    def metadata_fn(*primals):
        return inner_fn(fw_only, primals, use_trace_joint=False)

    args_unwrapped = unwrap_tensor_subclasses(args, is_joint_structure=is_joint_structure)

    if is_joint_structure:
        primals_unwrapped = args_unwrapped[0]
        fn_to_trace = joint_fn
    else:
        primals_unwrapped = args_unwrapped
        fn_to_trace = fw_fn

    # Note: [Partitioner handling for Subclasses, Part 1]
    # The way the partitioner works is that:
    # (1) we pass is a single graph containing the joint fw/bw,
    #     where the # of graph outputs corresponds to # fw_outputs + # grad_inputs
    # (2) The partitioner accepts an arguments, num_fwd_outputs,
    #     and assumes that the first "num_fwd_outputs" graph outputs correspond
    #     to outputs of the forward graph.
    # How do tensor subclasses enter the picture?
    # the num_fwd_outputs in the final graph is actually non-trivial to compute,
    # because it can be influenced by input mutations and intermediate bases.
    # So we compute it by inspecting the current ViewAndMutationMeta object.
    # However, the original ViewAndMutationMeta that we computed was created
    # on the subclass -> subclass graph,
    # which can have a different number of outputs than the dense -> dense graph.
    # That's why we createa a fresh metadata object on the dense -> dense function here,
    # and plumb it back up to the partitioner.
    # See Note: [Partitioner handling for Subclasses, Part 2] for more info.
    meta_updated = run_functionalized_fw_and_collect_metadata(
        metadata_fn,
        keep_input_mutations=meta.keep_input_mutations,
        is_train=meta.is_train,
    )(*primals_unwrapped)

    subclass_meta.fw_metadata = meta_updated

    return SubclassTracingInfo(
        plain_tensor_trace_fn=fn_to_trace,
        plain_tensor_args=args_unwrapped,
        maybe_subclass_meta=subclass_meta,
    )


# Has the precondition that there
# are no duplicate arguments in flat_args (e.g., the same Tensor
# object never shows up twice.  However, two tensor inputs MAY alias
# the same storage, so long as they have separate TensorImpls.)
def aot_dispatch_autograd_graph(flat_fn, flat_args: List[Any], aot_config: AOTConfig, *, fw_metadata: ViewAndMutationMeta):
    # traced_tangents corresponds to the set of outputs in the traced forward that should get grad_outputs in the traced backward.
    # It includes outputs of the original forward, *and* any updated inputs due to input mutations.
    # However, it does *not* include any outputs that are aliases of inputs or intermediates, or any metadata-only input mutations.
    traced_tangents = pytree.tree_map(
        lambda x: x.detach().contiguous() if isinstance(x, Tensor) else x,
        fw_metadata.traced_tangents,
    )

    assert len(fw_metadata.requires_grad_info) == fw_metadata.num_mutated_inputs + fw_metadata.num_outputs
    joint_inputs = (flat_args, traced_tangents)

    fn_prepared_for_autograd = fn_prepped_for_autograd(
        flat_fn,
        fw_metadata,
    )
    joint_fn_to_trace = create_joint(fn_prepared_for_autograd, aot_config=aot_config)

    joint_fn_to_trace, updated_joint_inputs = create_functionalized_fn(
        joint_fn_to_trace,
        joint_inputs,
        meta=fw_metadata,
        aot_config=aot_config,
        trace_joint=True,
    )

    subclass_tracing_info = aot_dispatch_subclass(
        joint_fn_to_trace, updated_joint_inputs, is_joint_structure=True, meta=fw_metadata, fw_only=flat_fn)

    joint_fn_to_trace = subclass_tracing_info.plain_tensor_trace_fn
    updated_joint_inputs = subclass_tracing_info.plain_tensor_args
    maybe_subclass_meta = subclass_tracing_info.maybe_subclass_meta

    fx_g = create_graph(joint_fn_to_trace, updated_joint_inputs, aot_config=aot_config)

    # There should be *NO* mutating ops in the graph at this point.
    assert_functional_graph(fx_g.graph)

    # Redundant with the check above, but worth having in case tracing introduced
    # a fake tensor. Unlikely.
    # See Note: [Fake Modules and AOTAutograd]
    torch._dynamo.utils.assert_no_fake_params_or_buffers(fx_g)
    fx_g.graph.eliminate_dead_code()
    fx_g.recompile()
    # TODO: in AOTAutograd, we create metadata like _indices_of_inps_to_detach to detect
    # when we need to manually detach() some inputs in the forward.
    # Higher order ops might eventually need to do the same.
    if aot_config.is_export:
        assert maybe_subclass_meta is None, "aot_export_module does not support tensor subclass inputs for now."
        return fx_g
    return fx_g, updated_joint_inputs, maybe_subclass_meta

def aot_dispatch_autograd(flat_fn, flat_args: List[Any], aot_config: AOTConfig, *, fw_metadata: ViewAndMutationMeta):
    fx_g, joint_inputs, maybe_subclass_meta = aot_dispatch_autograd_graph(flat_fn, flat_args, aot_config, fw_metadata=fw_metadata)

    # Copied from aot_dispatch_autograd_graph.
    traced_tangents = pytree.tree_map(
        lambda x: x.detach().contiguous() if isinstance(x, Tensor) else x,
        fw_metadata.traced_tangents,
    )
    disable_amp = torch._C._is_any_autocast_enabled()

    if aot_config.enable_log:
        aot_joint_log.info("%s", lazy_format_graph_code("Joint graph", fx_g, aot_config.aot_id))

    with torch.no_grad():
        inner_meta = fw_metadata if maybe_subclass_meta is None else maybe_subclass_meta.fw_metadata
        with track_graph_compiling(aot_config, "joint"):
            # See Note: [Partitioner handling for Subclasses, Part 1]
            num_inner_fwd_outputs = (
                inner_meta.num_mutated_inputs
                + inner_meta.num_outputs
                + inner_meta.num_intermediate_bases
                + inner_meta.num_outputs_rng_offset
            )
            fw_module, bw_module = aot_config.partition_fn(
                fx_g, joint_inputs, num_fwd_outputs=num_inner_fwd_outputs
            )
            fw_outs = [n for n in fw_module.graph.nodes if n.op == "output"][0].args[0]
            # we only need to bookkeep the symints that are saved for bw, not any symints
            # the user forward might have returned in its own output
            fw_outs_saved_for_bw = fw_outs[num_inner_fwd_outputs:]
            num_fw_outs_saved_for_bw = len(fw_outs_saved_for_bw)
            symint_outs_saved_for_bw = [
                n for n in fw_outs_saved_for_bw if is_sym_node(n)
            ]
            fw_metadata.num_symints_saved_for_bw = len(symint_outs_saved_for_bw)
            inner_meta.num_symints_saved_for_bw = len(symint_outs_saved_for_bw)
            _num_symints_saved_for_bw = len(symint_outs_saved_for_bw)

        # Note [Detaching inputs that never need gradients]
        # See https://github.com/pytorch/pytorch/issues/97745
        # Suppose we have a function like this that we want to compile:
        #
        # def f(x, y):
        #     return torch.mul(x, y.detach())
        #
        # What gradients should we compute for x and y?
        # By default, AOTAutograd will compute a gradient for **every** input that requires gradients,
        # and so we'll compute:
        #    x_grad_input = y
        #    y_grad_input = None
        # Does this preserve the semantics of eager mode?
        # Unfortunately, no.
        # Doing the above will cause autograd to **continue** to backprop the autograd tape
        # that was generated from constructing y.
        #
        # This is **different** from what would have happened in eager mode.
        # In eager mode, if we backprop through the output of this function, autograd will only traverse
        # the bit of the autograd tape corresponding to "x".
        # In particular, if a user had previously backpropped through y's autograd tape,
        # And then they try to backprop through the output of the above function,
        # then we'll hit the dreaded "Trying to backward through the graph a second time" error.
        #
        # You might think: If autograd sees that a gradient is None, shouldn't it stop early,
        # instead of continuing the backprop through the ancestors of that node in the graph?
        #
        # Autograd has two passes:
        # (1) a first pass that traverses the autograd graph and figures out which nodes need to be executed
        # (2) a second pass that actually goes ahead and executes each node when it becomes ready,
        #     propagating gradients
        # By the time we're executing a node and we see that it produces a None, the set of nodes to execute
        # is already locked-in.
        #
        # The fix: instead, we can recognize statically that the graph we're compiling will never contribute
        # gradients to y, and prevent autograd from trying to traverse y's autograd tape at all.
        # We can do this by manually detach'ing y before sending it through the `CompiledFunction`.
        #
        # Note that this solution is not bulletproof.
        # It's possible to construct a case where eager may or may not have have tried to autograd through y,
        # depending on the actual grad_outputs that were passed in during the backward.
        # There is no easy fix for this: the simplest fix would be to run with `retain_graph=True`,
        # allowing autograd to re-use the graph.
        #
        # An example of this case is:
        # def f(x):
        #     return x.detach() * 2, x * 3
        # If we were to only backprop through outs[0], in eager, we would stop
        # If we backward only on the first output, we shouldn't send a grad through x.
        # But the custom autograd function doesn't know that: it will materialize zero grads for x * 3
        # and we will end up with a zero grad at x.
        # If we later backprop through the second output, this will also require backprop'ing through x.
        # Meaning we'll need to use `retain_graph=True` to be able to backprop through x the second time.
        _indices_of_inps_to_detach = []
        bw_outs = [n for n in bw_module.graph.nodes if n.op == "output"][0].args[0]

        # TODO: we should apply the below "detach inputs if their gradients are statically known to be None"
        # optimization even if we have subclass inputs/outputs (we do not handle this today).
        # Computing which our our inputs get None gradients is a bit more complicated,
        # if any of our inputs are subclasses. Why?
        # (a) we need to make sure that we call .detach() on the input subclasses, since autograd sees subclasses.
        # (b) The grad_outputs that we AOT computed in our backward graph are the desugared tensor tensors,
        #     so we need to figure out which subclass fw inputs they map to.
        if maybe_subclass_meta is None:
            assert len(bw_outs) == len(fw_metadata.input_info) + inner_meta.num_outputs_rng_offset
            for i, (bw_out) in enumerate(bw_outs):
                if bw_out is None:
                    _indices_of_inps_to_detach.append(i)

        if aot_config.enable_log:
            aot_graphs_log.info("%s", lazy_format_graph_code("Forward graph", fw_module, aot_config.aot_id))
            aot_graphs_log.info("%s", lazy_format_graph_code("Backward graph", bw_module, aot_config.aot_id))

        with track_graph_compiling(aot_config, "forward"):
            # flat_args at this point might still be subclasses-
            # make sure to pass the unwrapped fake tensors into the compiler!
            adjusted_flat_args = joint_inputs[0]
            if config.functionalize_rng_ops:
                # Update example inputs for the fw_compiler
                fake_mode = detect_fake_mode()
                seed, offset = CUDARngStateHelper.get_torch_state_as_tuple(fake_mode)
                adjusted_flat_args.extend([seed, offset])
                # We are not clearing flat_args here because
                # 1) There is a check in the debug compiler at the end
                # 2) It does not matter as these are fake tensors

            if torch._guards.TracingContext.get():
                torch._guards.TracingContext.get().fw_metadata = inner_meta

            with TracingContext.report_output_strides() as fwd_output_strides:
                compiled_fw_func = aot_config.fw_compiler(
                    fw_module, adjusted_flat_args
                )
            if not hasattr(compiled_fw_func, "_boxed_call"):
                compiled_fw_func = make_boxed_func(compiled_fw_func)

            if maybe_subclass_meta is not None:
                # Why do we need to pass in num_fw_outs_saved_for_bw?
                # See Note: [Partitioner handling for Subclasses, Part 2]
                compiled_fw_func = aot_dispatch_subclass_wrapper(
                    compiled_fw_func,
                    subclass_metas=fw_metadata.subclass_fw_graph_out_meta,
                    num_fw_outs_saved_for_bw=num_fw_outs_saved_for_bw
                )
                if not hasattr(compiled_fw_func, "_boxed_call"):
                    compiled_fw_func = make_boxed_func(compiled_fw_func)

        # NB: It's important to compile backwards ahead of time, as this may
        # add extra guards which we need to apply to the Dynamo cache at
        # forwards
        with track_graph_compiling(aot_config, "backward"):
            placeholder_list = fx_placeholder_vals(bw_module)

            forward_saved_for_backwards_strides = None
            if fwd_output_strides is not None:
                forward_saved_for_backwards_strides = fwd_output_strides[inner_meta.tensors_saved_for_backwards_slice]

            # saved activations can have different stride to eager if
            # the compiler does layout optimization. We should restride the
            # tensor passed in for compiling the backward graph using the
            # saved tensor's stride.
            for i in range(len(placeholder_list)):
                ph_arg = placeholder_list[i]
                if not isinstance(ph_arg, torch.Tensor):
                    continue

                if forward_saved_for_backwards_strides is None:
                    continue

                real_stride = None
                # Per all_args calling convention
                j = i - len(symint_outs_saved_for_bw)
                if 0 <= j < len(forward_saved_for_backwards_strides):
                    real_stride = forward_saved_for_backwards_strides[j]
                if real_stride is None:
                    continue

                # Comparing ph_arg.stride() with real_stride directly may
                # cause dynamic dimensions in ph_arg being specialized to static
                # value. Using the hints to avoid that.
                if _get_hints(ph_arg.stride()) != real_stride:
                    # Note that here we use the stride of the real tensor to
                    # restride a FakeTensor. This does not cause trouble
                    # for dynamic shape since this code path only get
                    # executed if layout optimization is enabled. And we
                    # disable layout optimization for dynamic shape right
                    # now.
                    #
                    # A solution that decide stride order based on real
                    # tensor's stride and then apply that stride order to
                    # the FakeTensor does not work smoothly since some
                    # tensor's layout is not 'dense'. E.g. mixnet_l has a
                    # tensor with size [8, 64, 112, 112] and strides
                    # (2408448, 1, 21504, 192). The solution mentioned will
                    # decide a stride of (802816, 1, 7168, 64) for this
                    # tensor which is wrong.
                    placeholder_list[i] = ph_arg.as_strided(ph_arg.size(), real_stride)

            compiled_bw_func = None
            if len(symint_outs_saved_for_bw):
                context = torch._C._DisableAutocast if disable_amp else nullcontext
                with context():
                    try:
                        compiled_bw_func = aot_config.bw_compiler(
                            bw_module, placeholder_list
                        )
                    except Exception:
                        log.warning(
                            "failed to eagerly compile backwards for dynamic, suppressing in case backwards not needed",
                            exc_info=True
                        )

    saved_context = TracingContext.get()

    class CompiledFunction(torch.autograd.Function):
        compiled_fw = compiled_fw_func
        compiled_bw = compiled_bw_func
        metadata = fw_metadata
        maybe_subclass_metadata: Optional[SubclassMeta] = maybe_subclass_meta
        num_symints_saved_for_bw = _num_symints_saved_for_bw

        @staticmethod
        def _compiled_autograd_key(ctx):
            return (aot_config.aot_id, *ctx.symints)

        @staticmethod
        def forward(ctx, *deduped_flat_tensor_args):
            args = deduped_flat_tensor_args
            if CompiledFunction.metadata.is_rng_op_functionalized:
                # Add the seed and offset to args
                seed, offset = CUDARngStateHelper.get_torch_state_as_tuple()
                args = (*args, seed, offset)
            # There is a pretty complicated calling convention around what the compiled fw returns.
            # The full list of outputs and their relative order is:
            # (*mutated_inputs, *fw_outs, *fw_intermediate_bases, *saved_tensors, *saved_symints)
            # - Note that in the synthetic bases case, mutated_inputs will correspond to an updated version
            #   of the original view, and not the synthetic base
            fw_outs = call_func_with_args(
                CompiledFunction.compiled_fw,
                args,
                disable_amp=disable_amp,
            )

            num_outputs = CompiledFunction.metadata.num_outputs
            num_outputs_aliased = CompiledFunction.metadata.num_outputs_aliased
            num_intermediate_bases = CompiledFunction.metadata.num_intermediate_bases
            num_symints_saved_for_bw = CompiledFunction.num_symints_saved_for_bw
            num_mutated_inputs = CompiledFunction.metadata.num_mutated_inputs
            num_mutated_metadata_only_inputs = (
                CompiledFunction.metadata.num_mutated_metadata_only_inputs
            )
            num_forward_returns = CompiledFunction.metadata.num_forward_returns
            num_forward = CompiledFunction.metadata.num_forward

            assert num_forward_returns == len(
                CompiledFunction.metadata.requires_grad_info
            ) + num_intermediate_bases

            # Partitioners must put symint arguments at the end separate from tensor arguments
            tensors_saved_for_backwards = fw_outs[
                CompiledFunction.metadata.tensors_saved_for_backwards_slice
            ]
            assert all(
                isinstance(x, torch.Tensor) for x in tensors_saved_for_backwards
            )
            # See Note [Detaching saved tensors in AOTAutograd]
            ctx.save_for_backward(*(x.detach() if x._is_view() else x for x in tensors_saved_for_backwards))
            symint_outs = fw_outs[CompiledFunction.metadata.symints_saved_for_backwards_slice]
            assert all(
                isinstance(x, (int, float, torch.SymInt, torch.SymFloat))
                for x in symint_outs
            ), str([type(x) for x in symint_outs])
            ctx.symints = symint_outs

            raw_returns = fw_outs[0:num_forward_returns]

            # Wrap all autograd.Function.forward() outputs that are aliases
            # so that autograd.Function doesn't treat them as tensors
            if num_mutated_metadata_only_inputs > 0:
                for i, idx in enumerate(
                    CompiledFunction.metadata.mutated_inp_indices
                ):
                    # We could make this faster by only looping over inputs with metadata-only mutations
                    # (instead of looping over inputs with either data or metadata mutations), but there shouldn't be many.
                    info = CompiledFunction.metadata.input_info[idx]
                    if info.mutates_metadata and not info.mutates_data:
                        raw_returns[i] = TensorAlias(raw_returns[i])

                if config.debug_assert:
                    user_mutated_inputs_raw = raw_returns[0:num_mutated_inputs]
                    mut_inp_infos = [
                        x for x in CompiledFunction.metadata.input_info if x.mutates_data or x.mutates_metadata
                    ]
                    assert len(user_mutated_inputs_raw) == len(mut_inp_infos)

            if CompiledFunction.metadata.num_unsafe_view_outputs > 0:
                for idx in CompiledFunction.metadata.unsafe_view_out_indices:
                    raw_return_idx = num_mutated_inputs + idx
                    o = raw_returns[raw_return_idx]
                    raw_returns[raw_return_idx] = torch.ops.aten._unsafe_view(o, o.shape)

            if num_outputs_aliased > 0:
                for idx in CompiledFunction.metadata.aliased_out_indices:
                    raw_return_idx = num_mutated_inputs + idx
                    raw_returns[raw_return_idx] = TensorAlias(raw_returns[raw_return_idx])

                if config.debug_assert:
                    intermediates_raw = raw_returns[num_mutated_inputs + num_outputs:]
                    assert not any(isinstance(x, TensorAlias) for x in intermediates_raw)

            # invariant: intermediate bases always require gradients, so we don't have to
            # consider marking them as non-differentiable.
            raw_returns_not_including_intermediate_bases = raw_returns[:num_mutated_inputs + num_outputs]

            raw_returns_meta = (
                [x for x in CompiledFunction.metadata.input_info if x.mutates_data or x.mutates_metadata]
                + CompiledFunction.metadata.output_info
            )

            for (i, x) in enumerate(raw_returns_not_including_intermediate_bases):
                assert CompiledFunction.metadata.requires_grad_info[i] == raw_returns_meta[i].requires_grad
            fw_outs_not_requiring_grad = [
                x
                for (i, x) in enumerate(raw_returns_not_including_intermediate_bases)
                if isinstance(x, torch.Tensor)
                and not raw_returns_meta[i].requires_grad
            ]
            ctx.mark_non_differentiable(*fw_outs_not_requiring_grad)
            ctx._materialize_non_diff_grads = False

            functionalized_rng_runtime_epilogue(
                CompiledFunction.metadata,
                fw_outs[num_forward_returns:num_forward],
                return_new_outs=False
            )
            return tuple(raw_returns)

        @staticmethod
        def backward(ctx, *flat_args):
            # Calling convention: we expect a grad_out passed to the backward:
            # - for every output of the fw that does *not* alias an input or graph intermediate
            # - for every updated_input generated by the fw that does *not* alias an input (aka only data-mutations)
            # - for every graph intermediate that we need to use to generate an output later.
            # The other outputs in the autograd.Function.forward that do *not* show up in the backward include:
            # - outputs that alias inputs or graph intermediates
            # - updated inputs due to metadata-only mutations.
            # We need to return them in the forward, but ensure that they all do not get gradients in the backward,
            # and we filter them out here before passing the remaining grad_outputs into the compiled backward.
            num_mutated_inps = CompiledFunction.metadata.num_mutated_inputs
            num_intermediate_bases = CompiledFunction.metadata.num_intermediate_bases
            expected_grad_outs = (
                CompiledFunction.metadata.num_outputs + num_mutated_inps + num_intermediate_bases
            )

            assert len(flat_args) == expected_grad_outs
            out_info = CompiledFunction.metadata.output_info

            inp_tangents, out_tangents, intermediate_base_tangents = (
                flat_args[0:num_mutated_inps],
                flat_args[num_mutated_inps:num_mutated_inps + CompiledFunction.metadata.num_outputs],
                flat_args[num_mutated_inps + CompiledFunction.metadata.num_outputs:],
            )
            # input_info contains info on *every* input,
            # But in the backward(), we are only given grad outputs for every mutated input
            # We then need to filter out the grad outputs that correspond to metadata-only mutations or don't require grad
            mutated_inp_indices = CompiledFunction.metadata.mutated_inp_indices
            input_info = CompiledFunction.metadata.input_info
            assert len(inp_tangents) == len(mutated_inp_indices)
            inp_tangents_filtered = [
                x
                for x, info_idx in zip(inp_tangents, mutated_inp_indices)
                if input_info[info_idx].mutates_data and input_info[info_idx].requires_grad
            ]
            # We also need to filter out grad outputs that correspond to outputs aliasing inputs/intermediates
            out_tangents_filtered = [
                x
                for x, info in zip(out_tangents, out_info)
                if info.output_type in [OutputType.non_alias, OutputType.unsafe_view_alias, OutputType.custom_function_view]
                and issubclass(info.raw_type, torch.Tensor)
                and info.requires_grad
<<<<<<< HEAD
            ]
            # intermediate bases always require gradients, and always participate in the backward graph.
            flat_bw_args_with_grads = itertools.chain(inp_tangents_filtered, out_tangents_filtered, intermediate_base_tangents)

            # sanity asserts
            # metadata_only_inps = [
            #     x for x, info_idx in zip(inp_tangents, mutated_inp_indices)
            #     if not input_info[info_idx].mutates_data
            # ]
            # aliased_outputs = [
            #     x for x, info in zip(out_tangents, out_info) if info.output_type != OutputType.non_alias]
            # assert all(x is None for x in metadata_only_inps)
            # assert all(x is None for x in aliased_outputs)

            contiguous_args = [
                t.contiguous() if torch.is_tensor(t) else t for t in flat_bw_args_with_grads
=======
>>>>>>> 90e2117a
            ]
            # intermediate bases always require gradients, and always participate in the backward graph.
            flat_bw_args_with_grads = [*inp_tangents_filtered, *out_tangents_filtered, *intermediate_base_tangents]
            num_flat_bw_args_with_grads = len(flat_bw_args_with_grads)

            # sanity asserts
            # metadata_only_inps = [
            #     x for x, info_idx in zip(inp_tangents, mutated_inp_indices)
            #     if not input_info[info_idx].mutates_data
            # ]
            # aliased_outputs = [
            #     x for x, info in zip(out_tangents, out_info) if info.output_type != OutputType.non_alias]
            # assert all(x is None for x in metadata_only_inps)
            # assert all(x is None for x in aliased_outputs)

            rng_args = []
            if CompiledFunction.metadata.is_rng_op_functionalized:
                # Add the seed and offset to args
                rng_args = CUDARngStateHelper.get_torch_state_as_tuple()

            all_args = [
                *ctx.symints,
                *ctx.saved_tensors,
                *flat_bw_args_with_grads,
                *rng_args
            ]
            del flat_bw_args_with_grads

            tangents_start_idx = len(all_args) - num_flat_bw_args_with_grads - len(rng_args)
            tangents_end_idx = len(all_args) - len(rng_args)

            # Note: [AOTAutograd Backward Guards]
            # During AOTDispatch, we eagerly create and trace out a joint fw-bw graph.
            # Doing so requires us to "guess" about some of the metadata of our grad_outputs.
            #
            # In particular: if an output to the forward is a plain tensor or a subclass,
            # its corresponding grad_output in the backward **may or may not** be
            # a plain tensor or a subclass. The main cases are:
            # (1) If an output is a plain tensor, its grad_out will also be a plain tensor,
            #     *unless* the output is used in some subclass compute later in the forward graph,
            #     which will cause its grad_output to become a subclass
            # (2) If an output is a subclass, its grad_out will also be a subclass,
            #     *unless* the output of the forward did not actually participate in the gradient computation,
            #     in which case autograd will insert a plain tensor of zeros for the grad_output.
            #     We could avoid this case with `torch.autograd.Function.set_materialize_grads`,
            #     although this is not turned on today in AOTAutgrad and would require more work.
            #
            # Today, we make a guess on subclass-ness based on the above examples,
            # and hard-error in the backward if we guessed wrong.
            #
            # In the future, we should add backward guards that would allow us to
            # properly handle this case instead of erroring: we would need to retrace the backward graph,
            # since we might produce an entirely different trace if our grad_outputs are subclass or not.
            assert len(CompiledFunction.metadata.output_types) == num_flat_bw_args_with_grads
            grad_output_types = [type(x) for x in all_args[-num_flat_bw_args_with_grads:]]
            # In general, we can add more asserts/guards here for when we partitioned
            # with incorrect assumptions about the grad_outputs.
            # Normalize FakeTensor -> torch.Tensor
            # - during tracing our types are FakeTensor
            # - at runtime in the backward our types are torch.Tensor...
            # - unless we're running compiled backward, in which case they are also FakeTensor
            grad_output_types_ = [torch.Tensor if x is FakeTensor else x for x in grad_output_types]
            assert grad_output_types_ == CompiledFunction.metadata.output_types, f"""\
We incorrectly attempted to compile the backward with incorrect subclass metadata.
If you run into this error, please file an issue.
Expected grad_output types: {str(CompiledFunction.metadata.output_types)}
Got grad_output types: {str(grad_output_types)}"""

            # TODO: figure out how to refactor the backward properly so I can use aot_dispatch_subclass_wrapper() here.
            if CompiledFunction.maybe_subclass_metadata is not None:
                # Get the number of tangents after unwrapping
                len_tangents = len(unwrap_tensor_subclasses(
                    all_args[tangents_start_idx: tangents_end_idx], is_joint_structure=False
                ))
                all_args = unwrap_tensor_subclasses(all_args, is_joint_structure=False)
                tangents_start_idx = len(all_args) - len_tangents - len(rng_args)
                tangents_end_idx = tangents_start_idx + len_tangents

            # Make the tangents contiguous. Note that we must do this after subclass desugaring
            # because inputs to inductor have to be contiguous
            all_args = [
                t.contiguous() if tangents_start_idx <= i < tangents_end_idx else t
                for i, t in enumerate(all_args)
            ]

            def call_compiled_backward():
                if ctx._is_compiled_autograd_tracing():
                    # For compiled autograd, run raw FX graph so that it can be inlined into the larger graph
                    symints = ctx._get_compiled_autograd_symints()
                    assert len(symints) == len(ctx.symints)
                    all_args[:len(symints)] = symints
                    context = torch._C._DisableAutocast if disable_amp else nullcontext
                    with context():
                        out = normalize_as_list(bw_module(*all_args))
                    out = functionalized_rng_runtime_epilogue(CompiledFunction.metadata, out)
                    return tuple(out)
                ctx.maybe_clear_saved_tensors()
                if CompiledFunction.compiled_bw is None:
                    context = torch._C._DisableAutocast if disable_amp else nullcontext
                    with tracing(saved_context), context(), track_graph_compiling(aot_config, "backward"):
                        CompiledFunction.compiled_bw = aot_config.bw_compiler(
                            bw_module, placeholder_list
                        )

                out = call_func_with_args(
                    CompiledFunction.compiled_bw,
                    all_args,
                    steal_args=True,
                    disable_amp=disable_amp,
                )

                out = functionalized_rng_runtime_epilogue(CompiledFunction.metadata, out)
                return tuple(out)

            if torch.is_grad_enabled() and any(t.requires_grad for t in all_args if isinstance(t, torch.Tensor)):
                # Ensure that the graph is connected, and error if double backward is performed.
                # See comment for why once_differentiable is not sufficient:
                # https://github.com/pytorch/pytorch/pull/92348/files#r1072962107
                class CompiledFunctionBackward(torch.autograd.Function):
                    @staticmethod
                    def forward(ctx, *unused_args):
                        outs = call_compiled_backward()
                        # TODO: figure out how to refactor the backward properly so I can use aot_dispatch_subclass_wrapper() here.
                        if CompiledFunction.maybe_subclass_metadata is not None:
                            outs_wrapped = wrap_tensor_subclasses(
                                outs, subclass_metas=CompiledFunction.maybe_subclass_metadata.grad_input_metas)
                            return outs_wrapped
                        return outs

                    @staticmethod
                    def backward(ctx, *args):
                        raise RuntimeError("torch.compile with aot_autograd does not currently support double backward")

                CompiledFunctionBackward._compiled_autograd_key = CompiledFunction._compiled_autograd_key

                # Pass args even though they're unused, so that the graph is built
                out = CompiledFunctionBackward.apply(*all_args)
            else:
                out = call_compiled_backward()

            # TODO: figure out how to refactor the backward properly so I can use aot_dispatch_subclass_wrapper() here.
            if CompiledFunction.maybe_subclass_metadata is not None:
                outs_wrapped = wrap_tensor_subclasses(
                    out, subclass_metas=CompiledFunction.maybe_subclass_metadata.grad_input_metas)
                return outs_wrapped
            return out

    compiled_function = create_runtime_wrapper(
        CompiledFunction.apply,
        runtime_metadata=fw_metadata,
        indices_of_inps_to_detach=_indices_of_inps_to_detach,
        trace_joint=True,
        keep_input_mutations=False,
        disable_amp=disable_amp
    )

    if not config.debug_assert:
        return compiled_function

    flat_requires_grad = [
        a.requires_grad if isinstance(a, Tensor) else None for a in flat_args
    ]

    @wraps(compiled_function)
    def debug_compiled_function(*args):
        # TODO: Check aliasing relationships
        # TODO: Check strides for metadata mutation
        # (NB: ideally, this logic is factored out of this function and
        # you move these debug checks there)

        # Check requires grad.  Bad case is when we compiled with
        # requires_grad = False, but input requires_grad = True
        # (vice versa is OK; we compute a gradient and then throw
        # it away when it hits the input.)
        for i, a in enumerate(args):
            can_require_grad = flat_requires_grad[i]
            if can_require_grad is None:
                assert not isinstance(a, Tensor)
            elif not can_require_grad:
                assert not a.requires_grad, format_guard_bug_msg(
                    aot_config,
                    f"{describe_input(i, aot_config)} would not require grad",
                )

        return compiled_function(*args)

    return debug_compiled_function


@dynamo_timed
def create_aot_dispatcher_function(
    flat_fn, flat_args: List[Any], aot_config: AOTConfig
):
    """
    Traces the forward and backward graphs of the attr:`flat_fn` to generate a
    joint graph. The joint graph is an Fx graph with Aten ops. Please refer to
    the tracing mechanism to understand the graph capturing details.

    The joint graph is then passed through attr:`partition_fn` to isolate the
    forward and backward portions, which are then respectively compiled via the
    provided attr:`fw_compiler` and attr:`bw_compiler`.

    The resulting compiled forward and backward graphs are then wrapped up in a
    ``torch.autograd.Function`` object.

    The calling convention here is that the first aot_config.num_params_buffers
    inputs in flat_args are parameters and buffers, and the rest are inputs.

    We use this to assume that parameters/buffer's shapes don't change.

    Note: this function is used both by aot_function and aot_export (controlled by aot_config.is_export)
        When aot_config.is_export is True, we return an FX graph + metadata
        When aot_config.is_export is False, we return an ordinary runtime function
    """

    # This is the main entry point.
    # TODO: Chillee argues that dynamo itself should pass in fake tensors to
    # the list of arguments when compiling; at the moment we do not do this

    if aot_config.decompositions is None:
        aot_config.decompositions = {}


    aot_config.decompositions = {
        **aot_autograd_decompositions,
        **aot_config.decompositions,
    }

    if config.functionalize_rng_ops:
        # Update the decompositions with functionalized random decompositions
        aot_config.decompositions = {
            **rng_decompositions,
            **aot_config.decompositions,
        }

    # Check flat_args to see if they're already fake.  If so, use that fake
    # mode instead.

    fake_mode = detect_fake_mode(flat_args)
    if fake_mode is None:
        shape_env = ShapeEnv() if aot_config.dynamic_shapes else None
        fake_mode = FakeTensorMode(shape_env=shape_env)
    else:
        shape_env = fake_mode.shape_env

    python_dispatcher_mode = (
        enable_python_dispatcher() if shape_env is not None else nullcontext()
    )

    with torch.autograd.set_multithreading_enabled(
        False
    ), preserve_rng_state(), fake_mode, python_dispatcher_mode, PhiloxStateTracker():

        def process_inputs(flat_args):
            def convert(idx, x):
                if shape_env is not None:
                    from torch._dynamo.source import ConstantSource
                    if isinstance(x, int):
                        source = ConstantSource(f"sym_{idx}")
                        return shape_env.create_symintnode(
                            shape_env.create_symbol(x, source),
                            hint=x,
                            source=source
                        )
                if not isinstance(x, torch.Tensor):
                    return x
                if isinstance(x, FakeTensor):
                    assert x.fake_mode is fake_mode
                    return x
                if is_traceable_wrapper_subclass(x):
                    attrs, _ = x.__tensor_flatten__()
                    if all(isinstance(getattr(x, attr), FakeTensor) for attr in attrs):
                        assert all(getattr(x, attr).fake_mode is fake_mode for attr in attrs)
                        return x
                # TODO: Ensure that this codepath is never exercised from
                # Dynamo
                if (
                    idx < aot_config.num_params_buffers
                    and config.static_weight_shapes
                ):
                    return fake_mode.from_tensor(x, static_shapes=True)
                return fake_mode.from_tensor(x, static_shapes=False)

            return [convert(idx, x) for idx, x in enumerate(flat_args)]

        fake_flat_args = process_inputs(flat_args)

        needs_autograd = (
            any(x.requires_grad for x in fake_flat_args if isinstance(x, Tensor))
            and torch.is_grad_enabled()
        )

        with enable_python_dispatcher():
            # Patch set_rng_state as set_rng_state with fake tensors is
            # nonsensical. This does not affect the collection of metadata.
            with patch("torch.cuda.set_rng_state", lambda *args: None):
                fw_metadata = run_functionalized_fw_and_collect_metadata(
                    flat_fn,
                    keep_input_mutations=aot_config.keep_inference_input_mutations and not needs_autograd,
                    is_train=needs_autograd,
                )(*fake_flat_args)

                req_subclass_dispatch = requires_subclass_dispatch(fake_flat_args, fw_metadata)

                if needs_autograd and not any(x.requires_grad for x in fw_metadata.output_info):
                    # We realized that none of the outputs require grad,
                    # so we actually have an inference graph.
                    needs_autograd = False
                    # A bit silly: right now in the subclass codepath, our ViewAndMutationMeta
                    # changes depending on whether we pass in is_train / keep_input_mutations,
                    # so we're forced to recompute the metadata.
                    # TODO: refactor the subclass path of run_functionalized_fw_and_collect_metadata
                    # so that this is unnecessary.
                    if req_subclass_dispatch:
                        fw_metadata = run_functionalized_fw_and_collect_metadata(
                            flat_fn,
                            keep_input_mutations=aot_config.keep_inference_input_mutations and not needs_autograd,
                            is_train=needs_autograd,
                        )(*fake_flat_args)
                    else:
                        fw_metadata = ViewAndMutationMeta(
                            input_info=fw_metadata.input_info,
                            requires_grad_info=fw_metadata.requires_grad_info,
                            output_info=fw_metadata.output_info,
                            num_intermediate_bases=fw_metadata.num_intermediate_bases,
                            keep_input_mutations=aot_config.keep_inference_input_mutations and not needs_autograd,
                            traced_tangents=fw_metadata.traced_tangents,
                            subclass_inp_meta=fw_metadata.subclass_inp_meta,
                            subclass_fw_graph_out_meta=fw_metadata.subclass_fw_graph_out_meta,
                            subclass_tangent_meta=fw_metadata.subclass_tangent_meta,
                            is_train=needs_autograd,
                        )


        if fw_metadata.num_intermediate_bases > 0:
            assert not req_subclass_dispatch, f"""\
torch.compile is currently being used with tensor subclass inputs:
{','.join([str(type(x)) for x in fake_flat_args])}. We are attempting to a compile a graph with two graph outputs
that alias one another, which is currently unsupported in the subclass use case. If you run into this,
please file a github issue"""

        if aot_config.is_export:
            # aot_export: ban input metadata mutations for now to keep shared code paths simpler.
            # Keeping .resize_() in the graph will require some work
            # Allowing it but keeping the graph functional will require some calling convention changes.
            if len([x for x in fw_metadata.input_info if x.mutates_metadata]) != 0:
                raise RuntimeError(f"""\
Found an input that received a metadata mutation, through e.g. a call to `.resize_()` or `.transpose_()`.
This is currently banned in the aot_export workflow. If you need this functionality, please file a github issue.

fw_metadata={str(fw_metadata)}""")
            # In export, banning data mutations on inputs that require grad for now.
            # This should be rare, and is tricky to get right. When we trace the backward,
            # we currently trace with autograd.grad instead of .backward(), which makes it difficult
            # to ensure that we run autograd all the way through the input **before** it saw the mutation.
            assert (
                len([x for x in fw_metadata.input_info if x.requires_grad and x.mutates_data])
                ==
                len([x for x in fw_metadata.requires_grad_info[:fw_metadata.num_mutated_inputs] if x])
            )
            if len([x for x in fw_metadata.input_info if x.requires_grad and x.mutates_data]) != 0:
                raise RuntimeError(f"""\
Found a graph input that requires gradients, and received a mutation.
This is currently banned in the aot_export workflow. If you need this functionality, please file a github issue.

fw_metadata={str(fw_metadata)}""")
            if req_subclass_dispatch:
                raise RuntimeError("""\
aot_export is not currently supported with traceable tensor subclass.
If you need this feature, please comment on <CREATE_ISSUE_LINK>""")

            # Need to decide on a strategy for functionalized RNG: toggling via global config seems bad,
            # and turning it on will require a non-trivial calling convention change for any export runtime.
            if config.functionalize_rng_ops:
                raise RuntimeError("""\
Functionalized RNG is not currently supported in the aot_export workflow. Please file a github issue,
or otherwise set torch._functorch.config.functionalize_rng_ops = False.""")

        # crappy version of dispatcher
        # TODO: Do this properly
        if needs_autograd:
            # For now, aot_dispatch_autograd knows to explicitly return a graph
            # when run with export, and an opaque callable otherwise.
            # In theory we could factor these out, but I wanted to let the dust
            # settle on how functionalized rng fits into export first.
            compiler_fn = aot_dispatch_autograd_graph if aot_config.is_export else aot_dispatch_autograd
        else:
            # aot_dispatch_base_graph contains only the "graph bits", while aot_dispatch_base
            # includes some extra work around handling a runtime epilogue.
            compiler_fn = aot_dispatch_base_graph if aot_config.is_export else aot_dispatch_base

        compiler_fn = partial(aot_wrapper_synthetic_base, compiler_fn=compiler_fn, needs_autograd=needs_autograd)
        compiler_fn = partial(aot_wrapper_dedupe, compiler_fn=compiler_fn)
        # You can put more passes here

        compiled_fn = compiler_fn(flat_fn, fake_flat_args, aot_config, fw_metadata=fw_metadata)
        if aot_config.is_export:

            mutated_user_inp_locs = [
                idx - aot_config.num_params_buffers
                for idx in fw_metadata.mutated_inp_indices
                if idx >= aot_config.num_params_buffers
            ]
            if len(mutated_user_inp_locs) > 0:
                raise RuntimeError(f"""
Found following user inputs located at {mutated_user_inp_locs} are mutated. This is currently banned in the aot_export workflow.
If you need this functionality, please file a github issue.

fw_metadata={str(fw_metadata)}""")

            # During export, we don't get back a callable - we get back the raw fx graph
            # (either a joint or an inference-only graph)
            assert isinstance(compiled_fn, torch.fx.GraphModule)
            return compiled_fn, fw_metadata

        if not hasattr(compiled_fn, "_boxed_call"):
            compiled_fn = make_boxed_func(compiled_fn)

        return compiled_fn


# Inspired by autodidax (thanks!)
class PytreeThunk:
    spec = None
    # These are some kinda dumb microoptimizations that save about 3-4 us of overhead.
    is_simple = (
        None  # if the output spec is a tuple/list, we won't bother unflattening it.
    )
    is_really_simple = None  # if the output spec is a LeafSpec

    def set(self, spec):
        assert self.spec is None or self.spec == spec
        self.spec = spec
        if type(self.spec) in [tuple, list] and all(
            isinstance(i, pytree.LeafSpec) for i in spec.children_specs
        ):
            self.is_simple = True
        if isinstance(self.spec, pytree.LeafSpec):
            self.is_really_simple = True

    def unflatten(self, x):
        if self.is_really_simple:
            return x[0]
        if self.is_simple:
            return x
        return pytree.tree_unflatten(x, self.spec)


def create_functional_call(mod, params_spec, params_len):
    # Redundant with dynamo, but worth having in case this gets invoked elsewhere.
    # https://github.com/pytorch/pytorch/issues/103569

    def functional_call(*args, **kwargs):
        with stateless._reparametrize_module(
            mod, pytree.tree_unflatten(args[:params_len], params_spec)
        ):
            if isinstance(mod, torch.fx.GraphModule):
                with fx_traceback.preserve_node_meta(), warnings.catch_warnings():
                    warnings.filterwarnings(
                        "ignore", "Anomaly Detection has been enabled."
                    )
                    with torch.autograd.detect_anomaly(check_nan=False):
                        out = Interpreter(mod).run(*args[params_len:], **kwargs)
            else:
                out = mod(*args[params_len:], **kwargs)

        if not isinstance(out, (tuple, list)):
            raise RuntimeError(
                "Graph output must be a tuple(). This is so that we can avoid "
                "pytree processing of the outputs. Please change the module to "
                "have tuple outputs or use aot_module instead."
            )
        return out
    return functional_call

# Creates a function that returns flattened inputs and outputs
# Also returns the output tree spec, which is needed to recover the "unflattened"
# output tree structure later.
def create_tree_flattened_fn(fn, args, kwargs=None) -> Tuple[Callable, PytreeThunk]:
    if kwargs is None:
        kwargs = {}
    # Save the args_spec for flat_tensor_args to unflatten while tracing
    _, tensor_args_spec = pytree.tree_flatten((args, kwargs))
    out_spec = PytreeThunk()

    def flat_fn(*flat_args):
        # The input are flattened tensor args. Prepare the args in the
        # order that original function expects. Add static args as well.
        # They will appear as tensor constants in the traced graph.
        nonlocal out_spec
        args, kwargs = pytree.tree_unflatten(flat_args, tensor_args_spec)
        tree_out = fn(*args, **kwargs)
        flat_out, spec = pytree.tree_flatten(tree_out)
        for i in flat_out:
            is_known_type = False
            for j in KNOWN_TYPES:
                if isinstance(i, j):
                    is_known_type = True
                    break
            if not is_known_type:
                raise RuntimeError(
                    f"Found {type(i)} in output, which is not a known type. "
                    "If this type holds tensors, you need to register a pytree for it. "
                    "See https://github.com/pytorch/functorch/issues/475 for a brief "
                    "explanation why. If you don't need to register a pytree, please "
                    "leave a comment explaining your use case and we'll make this more "
                    "ergonomic to deal with"
                )
        out_spec.set(spec)
        return flat_out
    return flat_fn, out_spec

def _graph_input_names(gm):
    return [node.name for node in gm.graph.nodes if node.op == "placeholder"]


def _graph_output_names(gm):
    output_node = next(iter(reversed(gm.graph.nodes)))
    assert output_node.op == "output" and len(output_node.args) == 1
    return_args = output_node.args[0]
    return [getattr(return_arg, "name", None) for return_arg in return_args]


def create_graph_signature(
    fx_g: torch.fx.GraphModule,
    fw_metadata: ViewAndMutationMeta,
    in_spec: pytree.TreeSpec,
    out_spec: pytree.TreeSpec,
    *,
    user_args_flat: List[torch.Tensor],
    params_and_buffers_flat: List[torch.Tensor],
    param_names: List[str],
    buffer_names: List[str],
    trace_joint: bool,
    num_user_fw_outs: Optional[int],
    loss_index: Optional[int],
) -> GraphSignature:

    # Retrieve graph input names
    graph_input_names = _graph_input_names(fx_g)
    # Retrieve graph output names
    graph_output_names = _graph_output_names(fx_g)

    num_params_buffers = len(param_names) + len(buffer_names)
    # We have enough restrictions on the graph (no de-duping, synthetic bases, etc),
    # Such that # graph inps = # user inps + # params + # buffers
    num_user_args = len(graph_input_names) - num_params_buffers

    if trace_joint:
        assert num_user_fw_outs is not None
        num_fw_outs = num_user_fw_outs + fw_metadata.num_mutated_inputs
        backward_output_names = graph_output_names[num_fw_outs:]

        grad_index = itertools.count(0)
        gradients_to_parameters = {
            backward_output_names[next(grad_index)]: param_names[i]
            for i, param in enumerate(params_and_buffers_flat)
            if param.requires_grad
        }

        gradients_to_user_inputs = {
            backward_output_names[next(grad_index)]: graph_input_names[i + len(params_and_buffers_flat)]
            for i, user_input in enumerate(user_args_flat)
            if user_input.requires_grad
        }

        assert len(gradients_to_parameters) + len(gradients_to_user_inputs) == len(
            backward_output_names
        )

        # Check that we have fully accounted for all graph outputs
        backward_signature = BackwardSignature(
            gradients_to_parameters,
            gradients_to_user_inputs,
            graph_output_names[loss_index],
        )
    else:
        backward_signature = None
        num_user_fw_outs = len(graph_output_names) - fw_metadata.num_mutated_inputs

    return GraphSignature.from_tracing_metadata(
        in_spec=in_spec,
        out_spec=out_spec,
        graph_input_names=graph_input_names,
        graph_output_names=graph_output_names,
        view_mutation_metadata=fw_metadata,
        named_parameters=param_names,
        named_buffers=buffer_names,
        num_user_inputs=num_user_args,
        num_user_outputs=num_user_fw_outs,
        loss_index=loss_index,
        backward_signature=backward_signature,
    )

def aot_function(
    fn: Callable,
    fw_compiler: Callable,
    bw_compiler: Optional[Callable] = None,
    partition_fn: Callable = default_partition,
    decompositions: Optional[Dict] = None,
    num_params_buffers: int = 0,
    keep_inference_input_mutations: bool = False,
    inference_compiler: Optional[Callable] = None,
    *,
    # Whether or not to trace with dynamic shapes
    dynamic=False,
    enable_log=True,
) -> Callable:
    """
    Traces the forward and backward graph of :attr:`fn` using torch dispatch
    mechanism, and then compiles the generated forward and backward graphs
    through :attr:`fw_compiler` and :attr:`bw_compiler`.

    :func:`aot_function` traces the forward and backward graph ahead of time,
    and generates a joint forward and backward graph.  :attr:`partition_fn` is
    then used to separate out forward and backward graphs. The partitioner
    function can be used to perform optimizations such as recomputation. One can
    set `decompositions` dictionary to decompose the operators into a sequence
    of core or simpler operators supported by the backend compilers.

    .. warning::
        This API is experimental and likely to change.

    Args:
        fn (Callable): A Python function that takes one ore more arguments. Must
            return one or more Tensors.
        fw_compiler (Callable): A Python function that accepts an Fx graph with
            Aten ops and input args, and returns a Callable that semantically is
            equivalent to the input Fx graph.
        bw_compiler (Optional[Callable]): A Python function that accepts an
            Fx graph with Aten ops and input args, and returns a Callable that
            semantically is equivalent to the input Fx graph.  Default: None
            (when None, it defaults to the :attr:`fw_compiler`)
        partition_fn (Callable): A Python function that takes a joint forward
            and backward graph, and partitions it into separate forward and
            backward graphs.
        decompositions (Dict): A dictionary to define the decomposition of
            larger Aten ops into simpler or core Aten ops.
        inference_compiler (Optional[Callable]): A Python function that accepts an
            Fx graph with Aten ops and input args, and returns a Callable that
            semantically is equivalent to the input Fx graph. inference_compiler is invoked
            if no autograd is needed. Default: None
            (when None, it defaults to the :attr:`fw_compiler`)
    Returns:
        Returns a ``Callable`` that retains the eager behavior of the original
        :attr:`fn`, but with forward and backward graph compiled via
        :attr:`fw_compile` and :attr:`bw_compile`.

    A simple example usage of :func:`aot_function` is as follows. This example
    will print the forward and backward graphs of the function ``fn``

        >>> fn = lambda x : x.sin().cos()
        >>> def print_compile_fn(fx_module, args):
        >>>     print(fx_module)
        >>>     return fx_module
        >>> aot_fn = aot_function(fn, print_compile_fn)
        >>> x = torch.randn(4, 5, requires_grad=True)
        >>> aot_fn(x)
    """

    if bw_compiler is None:
        bw_compiler = fw_compiler
    if inference_compiler is None:
        inference_compiler = fw_compiler
    aot_config = AOTConfig(
        fw_compiler=fw_compiler,
        bw_compiler=bw_compiler,
        inference_compiler=inference_compiler,
        partition_fn=partition_fn,
        decompositions=decompositions,
        num_params_buffers=num_params_buffers,
        aot_id=next(AOT_COUNTER),
        keep_inference_input_mutations=keep_inference_input_mutations,
        dynamic_shapes=dynamic,
        aot_autograd_arg_pos_to_source=None,
        is_export=False,
        no_tangents=False,
        enable_log=enable_log,
    )
    cached_res = None

    @wraps(fn)
    def returned_function(*args, **kwargs):
        nonlocal cached_res
        # Now flatten the tensor args
        flat_args, _ = pytree.tree_flatten((args, kwargs))

        # Compile the function and save it in the cache
        if cached_res is None:
            flat_fn, out_spec = create_tree_flattened_fn(fn, args, kwargs)

            compiled_fn = create_aot_dispatcher_function(
                flat_fn,
                flat_args,
                aot_config,
            )
            cached_res = (compiled_fn, out_spec)

        cached_fn, out_spec = cached_res
        out = cached_fn(flat_args)
        return out_spec.unflatten(out)

    return returned_function


def aot_module(mod: nn.Module, *args, **kwargs) -> nn.Module:
    """
    Traces the forward and backward graph of :attr:`mod` using torch dispatch
    tracing mechanism. It is wrapper function, that underneath uses
    :func:`aot_function` to perform tracing and compilation.

    :func:`aot_module` lifts the parameters and buffers of ``nn.Module`` as inputs
    to a new callable which is then compiled through :func:`aot_function`.

    .. warning::
        This API is experimental and likely to change.

    Args:
        mod (Callable): A ``nn.Module`` module.
        args : args to be passed to :func:`aot_function`
        kwargs : kwargs to be passed to :func:`aot_function`

    Returns:
        Returns a ``nn.Module`` that retains the eager behavior of the original
        :attr:`mod`, but with forward and backward graph compiled.

    """
    # See Note: [Fake Modules and AOTAutograd]
    torch._dynamo.utils.assert_no_fake_params_or_buffers(mod)

    def functional_call(named_params, named_buffers, *args, **kwargs):
        params_and_buffers = {**named_params, **named_buffers}
        return torch.func.functional_call(mod, params_and_buffers, args, kwargs)

    named_params = dict(mod.named_parameters(remove_duplicate=False))
    named_buffers = dict(mod.named_buffers(remove_duplicate=False))
    num_params_buffers = len(named_params) + len(named_buffers)
    compiled_f = aot_function(
        functional_call, num_params_buffers=num_params_buffers, *args, **kwargs
    )

    class AOTModule(nn.Module):
        def __init__(self):
            super().__init__()
            self.orig_module = mod

        def forward(self, *args, **kwargs):
            return compiled_f(
                named_params,
                named_buffers,
                *args,
                **kwargs,
            )

    return AOTModule()


def aot_module_simplified(
    mod: nn.Module,
    args,
    fw_compiler: Callable,
    bw_compiler: Optional[Callable] = None,
    partition_fn: Callable = default_partition,
    decompositions: Optional[Dict] = None,
    keep_inference_input_mutations=False,
    inference_compiler: Optional[Callable] = None,
) -> nn.Module:
    """
    This is the simplified or low overhead version of aot_module. For frontends
    like TorchDynamo, the input functions/modules to AOT are static and have
    unpacked inputs/outputs. This gives us an opportunity to remove the
        (1) pytree overhead to parse inputs/outputs,
        (2) AOT Autograd cache,
        (3) Reading of params/buffers in every forward call

    :func:`aot_module_simplified` removes these overheads.
    """

    params = {
        **dict(mod.named_parameters(remove_duplicate=False)),
        **dict(mod.named_buffers(remove_duplicate=False)),
    }
    params_flat, params_spec = pytree.tree_flatten(params)
    params_flat = list(params_flat)
    params_len = len(params_flat)

    functional_call = create_functional_call(mod, params_spec, params_len)

    if bw_compiler is None:
        bw_compiler = fw_compiler
    if inference_compiler is None:
        inference_compiler = fw_compiler

    seen_sources = set()

    full_args = []
    # First, the params
    full_args.extend(params_flat)

    if torch._guards.TracingContext.get():
        torch._guards.TracingContext.get().params_flat = params_flat

    aot_autograd_arg_pos_to_source = None
    # Then, the params 1:1 mapped sources, if relevant.
    if hasattr(mod, "_param_name_to_source"):
        aot_autograd_arg_pos_to_source = []
        # We now know this came from dynamo, and (1) we care about guards,
        # so setting up aot_autograd_arg_pos_to_source for downstream dedup guards
        # can now be done safely. (2) Dynamo logic protects the 1:1 sizing below.
        for name in params.keys():
            assert name in mod._param_name_to_source, f"{name} not found."
            source = mod._param_name_to_source[name]
            assert source not in seen_sources, source
            seen_sources.add(source)
            aot_autograd_arg_pos_to_source.append(source)

    # Next, the input args
    full_args.extend(args)

    if hasattr(mod, "graph"):
        # Non dynamo entrypoints can get to here...
        for i, node in enumerate(mod.graph.nodes):
            if node.op == "placeholder":
                if hasattr(node, "_dynamo_source"):
                    # ... but not here!
                    if aot_autograd_arg_pos_to_source is None:
                        aot_autograd_arg_pos_to_source = []
                    source = node._dynamo_source
                    assert source not in seen_sources, source
                    seen_sources.add(source)
                    aot_autograd_arg_pos_to_source.append(source)

    if aot_autograd_arg_pos_to_source is not None:
        assert len(full_args) == len(aot_autograd_arg_pos_to_source)

    dynamic_shapes = False
    for x in full_args:
        if isinstance(x, FakeTensor):
            dynamic_shapes = x.fake_mode.shape_env is not None
            break

    aot_config = AOTConfig(
        fw_compiler=fw_compiler,
        bw_compiler=bw_compiler,
        inference_compiler=inference_compiler,
        partition_fn=partition_fn,
        decompositions=decompositions,
        num_params_buffers=params_len,
        aot_id=next(AOT_COUNTER),
        keep_inference_input_mutations=keep_inference_input_mutations,
        dynamic_shapes=dynamic_shapes,
        aot_autograd_arg_pos_to_source=aot_autograd_arg_pos_to_source,
        is_export=False,
        no_tangents=False,
    )

    with compiled_autograd.disable():
        compiled_fn = create_aot_dispatcher_function(
            functional_call,
            full_args,
            aot_config,
        )

    # TODO: There is something deeply wrong here; compiled_fn running with
    # the boxed calling convention, but aot_module_simplified somehow
    # historically returned a function that was not the boxed calling
    # convention.  This should get fixed...
    def forward(*runtime_args):
        full_args = []
        full_args.extend(params_flat)
        full_args.extend(runtime_args)
        return compiled_fn(full_args)

    # Just for convenience
    forward.zero_grad = mod.zero_grad
    forward.named_parameters = mod.named_parameters
    forward.named_buffers = mod.named_buffers

    return forward

def aot_export_module(
    mod: nn.Module,
    args,
    *,
    decompositions: Optional[Dict] = None,
    # If true, we'll return a joint forward-backward graph,
    # As well as metadata on the loss + gradients in the backward.
    trace_joint: bool,
    # If trace_joint is True, we expect your module to return a scalar loss.
    # Your module can return multiple outputs, so you must specify which output the loss is.
    output_loss_index: Optional[int] = None,
) -> Tuple[torch.fx.GraphModule, GraphSignature]:
    """
    This function takes in a module, and returns:
    (1) an FX graph that can be exported
    (2) some metadata about the graph

    If `trace_joint=True` we will return a joint graph of the forward + backward.

    The traced FX graph will have the following properties compared to the original module:
    (1) Inputs and outputs to the module will be pytree-flattened
    (2) Parameters and buffers on the module will be lifted into graph inputs,
        graph_inputs = (*parameters, *buffers, *user_inputs)
    (3) The graph will be fully functionalized
    (4) Any input mutations will be converted into additional outputs in the graph,
        meaning whoever calls this graph is responsible for applying the mutations
        back to the original inputs.
    (5) If is_joint is provided the graph will return parameter gradients in addition to user outputs.
        The graph output will look like:
        graph_outputs = (*updated_inputs, *user_outputs, *param_gradients)

    There are also several restrictions on what modules can use this API. In particular:
    (1) If trace_joint is specified, we expect the loss function to be **fused**
        into the module forward. One of the outputs to the forward must be a scalar loss,
        which is specified with `output_loss_index`.
        All other outputs to the forward are presumed to not require gradients.
    (2) This API cannot capture optimizers (although in theory we could build an API for this).
    (3) Metadata mutations on params/buffers/inputs are banned.
    (4) Data mutations on anything that requires gradients are banned (parameters)
    (5) If an input is mutated, it is not allowed to alias any other inputs.
    (6) Parameters must not be duplicated.
    """
    named_parameters = dict(mod.named_parameters(remove_duplicate=False))
    named_buffers = dict(mod.named_buffers(remove_duplicate=False))
    params_and_buffers = {
        **dict(named_parameters),
        **dict(named_buffers),
    }
    params_and_buffers_flat, params_spec = pytree.tree_flatten(params_and_buffers)
    params_and_buffers_flat = tuple(params_and_buffers_flat)
    params_len = len(params_and_buffers_flat)

    functional_call = create_functional_call(mod, params_spec, params_len)

    num_fw_outs = None

    if trace_joint:
        # This helper effectively just adds some extra asserts about what the backward will look like:
        # Outputs must include a scalar loss, that we compute gradients w.r.t.
        # We don't compute gradients w.r.t. anything else: so just in case we detach()
        # and other output tensors.
        def fn_to_trace(*args):
            nonlocal num_fw_outs
            out = functional_call(*args)
            if output_loss_index is None:
                raise RuntimeError("""\
If trace_joint=Trueit is required that one of your forward outputs must be a scalar loss.
You must specify the which (index) output is the loss with output_loss_index.""")
            if isinstance(out, (torch.Tensor)):
                out = (out,)
            if not isinstance(out, (tuple, list)):
                raise RuntimeError(f"Expected forward output to be either a tensor or a list/tuple of tensors. found {type(out)}")

            for i, o in enumerate(out):
                # We only want to create a backward graph w.r.t. the loss that the user passed in.
                # This implies that every other output should not require gradients.
                # Instead of making this an error (and forcing the user to detach all other outputs
                # of their forward),
                # we'll automatically detach them here.
                if o.requires_grad and i != output_loss_index:
                    raise RuntimeError(f"""\
Found an output of the forward that requires gradients, that was not the scalar loss.
We require all outputs to the forward that are not the scalar loss to not require gradient,
because we will only compute a backward graph against the scalar loss.
You can fix this by calling .detach() on each of your forward outputs that is not the loss.
You specified that output index {output_loss_index} is the loss, but we found that
the output at index {i} requires gradients.""")
            out_loss = out[output_loss_index]
            num_fw_outs = len(out)
            if not out_loss.requires_grad:
                raise RuntimeError(f"""\
The output at index {output_loss_index} was marked as the loss, but it does not require gradients""")
            if out_loss.numel() != 1:
                raise RuntimeError(f"""\
We require the output marked as the loss (at index {output_loss_index}) to be a scalar, but it has shape {out_loss.shape}""")
            return out
        ctx = nullcontext
    else:
        # Run under no_grad, so our tracing machinery only traces an inference graph.
        ctx = torch.no_grad
        fn_to_trace = functional_call

    full_args = []
    # First, the params
    # NB: It is REQUIRED that parameters come first, Inductor infers "fixed"
    # parameters by looking at the difference in parameter count outside
    # and inside AOTAutograd, and assumes the prefix of arguments are fixed
    # arguments
    full_args.extend(params_and_buffers_flat)
    # Next, the input args
    full_args.extend(args)

    with ctx():
        fx_g, metadata, in_spec, out_spec = _aot_export_function(
            fn_to_trace,
            full_args,
            decompositions=decompositions,
            num_params_buffers=len(params_and_buffers_flat),
            no_tangents=True,
        )
    if trace_joint:
        def flattened_joint(*args):
            # The idea here is that the joint graph that AOTAutograd creates has some strict properties:
            # (1) It accepts two arguments (primals, tangents), and pytree_flattens them
            # (2) It returns a tuple of (fw_outs, gradients)
            # This is a very useful convention for anyone who wants to partition the joint graph
            # into a separate forward and backward graph.
            # However,
            # (1) for people exporting a single joint graph, it would be preferable not to have
            #     any pytrees in the graph.
            # (2) We are guaranteed in the aot_export_module case that the forward outputs a loss,
            #     and there are therefore no tangents that are needed to run the joint graph.
            # (3) AOTAutograd creates a grad_input for every input in the forward,
            #     including None's for inputs that are not grad-requiring tensors.
            #     we don't want these in our export graph.
            #     and there are therefore no tangents that are needed to run the joint graph.
            # This function "fixes" both of the above by removing any tangent inputs,
            # and removing pytrees from the original FX graph.
            fake_tangents = [None for _ in range(metadata.num_outputs + metadata.num_mutated_inputs)]
            fw_outs, gradients = fx_g(args, fake_tangents)
            assert len(gradients) == len(args)
            output_gradients = []
            for i, (a, grad) in enumerate(zip(args, gradients)):
                if isinstance(a, torch.Tensor) and a.requires_grad:
                    assert grad is not None, """\
Found a parameter that did not receive a gradient.
"This is most likely a bug, but if this needs to be supported please comment on this Github issue:
https://github.com/pytorch/pytorch/issues/101192
"""
                    output_gradients.append(grad)
                else:
                    assert grad is None
            return *fw_outs, *output_gradients
        fx_g = make_fx(flattened_joint)(*full_args)

    user_args_flat, _ = pytree.tree_flatten(args)
    return fx_g, create_graph_signature(
        fx_g,
        metadata,
        in_spec,
        out_spec,
        user_args_flat=user_args_flat,
        params_and_buffers_flat=params_and_buffers_flat,
        param_names=list(named_parameters.keys()),
        buffer_names=list(named_buffers.keys()),
        trace_joint=trace_joint,
        num_user_fw_outs=num_fw_outs,
        loss_index=output_loss_index,
    )

def aot_export_joint_simple(
    func: Callable,
    args,
    *,
    trace_joint: bool,
    # It looks like the main consequence of this API is that for dynamic shapes,
    # it will assume that parms/buffers are static.
    # With the new inferred dynamic shapes API, maybe this doesn't matter?
    num_params_buffers: int = 0,
    decompositions: Optional[Dict] = None,
) -> torch.fx.GraphModule:
    """
    A simplified version of export. Used by higher order operators.

    This function makes a high-level "no calling convention changes" guarantee:
    - If no inputs require grad (so we export an inference graph),
      there are *no* calling convention change between the exported graph, and "func".
    - If at least one input requires grad (so we trace out and export a joint fw-bw graph),
      Then if you were partition the graph into a separate forward and backward graph,
      The forward graph will have no calling convention changes compared to "func".

    The above also relies on some strong restrictions around which functions this API accepts:
    (1) `args` cannot contain any pytrees (they must have been pytree_flattened already)
    (2) `func` cannot mutate any inputs
    (3) The outputs of `func` cannot alias any inputs.

    Note: this function is only lightly tested today. It will probably be tested more heavily by higher order ops.
    """
    if trace_joint:
        ctx = nullcontext
    else:
        # Run under no_grad, so our tracing machinery only traces an inference graph.
        ctx = torch.no_grad

    with ctx():
        fx_g, metadata, in_spec, out_spec = _aot_export_function(
            func,
            args,
            decompositions=decompositions,
        )
    # At this point, we can just directly return the (joint or inference graph) that we traced.
    # First though: a bunch of assertions to make sure that our graph doesn't require
    # any calling convention changes compared to the original function.
    # These restrictions are *in addition to* the general restrictions on export.

    # No input mutations
    if len([x for x in metadata.input_info if x.mutates_data or x.mutates_metadata]) != 0:
        raise RuntimeError(f"aot_export_joint_simple does not support input mutations. {str(metadata)}")
    # No output aliasing
    if len([x for x in metadata.output_info if x.output_type != OutputType.non_alias]) != 0:
        raise RuntimeError(f"aot_export_joint_simple does not support outputs that alias inputs. {str(metadata)}")
    # No pytrees
    if type(in_spec) == pytree.LeafSpec:
        raise RuntimeError(f"aot_export_joint_simple requires inputs to be a single list/tuple. in_spec={str(in_spec)}")
    if len([x for x in in_spec.children_specs if type(x) != pytree.LeafSpec]) != 0:
        raise RuntimeError(f"aot_export_joint_simple requires individual inputs not to be pytrees. in_spec={str(in_spec)}")
    if type(out_spec) == pytree.LeafSpec:
        raise RuntimeError(f"aot_export_joint_simple requires outputs to be a single list/tuple. out_spec={str(out_spec)}")
    if len([x for x in out_spec.children_specs if type(x) != pytree.LeafSpec]) != 0:
        raise RuntimeError(f"aot_export_joint_simple requires individual outputs not to be pytrees. out_spec={str(out_spec)}")
    # TODO: we might have to temporarily patch config.functionalize_rng
    # so that it doesn't run when we're exporting a higher order op.

    if config.debug_assert:
        # Smoke test that after partitioning, we can run the forward without any calling convention changes.
        fw_module, bw_module = aot_config.default_partition(
            fx_g, args, num_fwd_outputs=len(fw_metadata.output_infos)
        )
        # Attempt to run the fw_module with the original user inputs
        fake_mode = detect_fake_mode(args)
        if fake_mode is None:
            fake_mode = FakeTensorMode()
        with fake_mode:
            fw_module(*args)
    return fx_g

# Private for now because we aren't providing a contract on what to return
# for joint graphs (we could when there's a clearer use case)
# In the future, we may need to add more export API's that provide their own strong guarantees.
# This is meant as a general helper function for handling various export-y use cases.
def _aot_export_function(
    func: Callable,
    args,
    *,
    num_params_buffers: int = 0,
    decompositions: Optional[Dict] = None,
    # If we're exporting a joint graph and we don't want any tangent inputs in the graph
    # (because we are backpropping through a scalar 1 loss),
    # we need to explicitly specify not to include tangents in the graph.
    # It's not enough just to check that our tangent is a scalar, since we also
    # need to know if it is a 1 (no need to make it a graph input), or something else
    # (requiring it to be a graph input).
    # We don't know this info at trace time though, so we need to make it an explicit config.
    no_tangents: bool = False,
) -> Tuple[torch.fx.GraphModule, ViewAndMutationMeta, pytree.TreeSpec, pytree.TreeSpec]:
    dynamic_shapes = False
    for x in args:
        if isinstance(x, FakeTensor):
            dynamic_shapes = x.fake_mode.shape_env is not None
            break

    flat_fn, out_spec = create_tree_flattened_fn(func, args)
    flat_args, in_spec = pytree.tree_flatten(args)

    # The export use case doesn't care about several bits of AOTConfig
    # (1) compilers (we just export the graph)
    # (2) partitioners (export is only full graph, user can partition themselves)
    aot_config = AOTConfig(
        fw_compiler=None,
        bw_compiler=None,
        inference_compiler=None,
        partition_fn=None,
        decompositions=decompositions,
        num_params_buffers=num_params_buffers,
        aot_id=next(AOT_COUNTER),
        # For now there's no use case involving keeping input mutations in the graph
        # (which we can only do in the inference case anyway).
        # We can add this later if we need to.
        keep_inference_input_mutations=False,
        dynamic_shapes=dynamic_shapes,
        aot_autograd_arg_pos_to_source=None,
        is_export=True,
        no_tangents=no_tangents,
    )

    fx_g, meta = create_aot_dispatcher_function(
        flat_fn,
        flat_args,
        aot_config,
    )
    return fx_g, meta, in_spec, out_spec.spec


compiled_function = aot_function
compiled_module = aot_module<|MERGE_RESOLUTION|>--- conflicted
+++ resolved
@@ -482,8 +482,6 @@
     mutates_data: bool
     mutates_metadata: bool
     requires_grad: bool
-<<<<<<< HEAD
-=======
 
 
 @dataclasses.dataclass
@@ -501,7 +499,6 @@
     So for a given subclass input/output, we need to carefully track which indices map
     to the subclass tensor in the corresponding "dense-tensor-only" graph.
     """
->>>>>>> 90e2117a
 
     # In the inner graph that only takes in dense tensor inputs,
     # this maps to the first index of "tensors that should go in this subclass wrapper"
@@ -3896,25 +3893,6 @@
                 if info.output_type in [OutputType.non_alias, OutputType.unsafe_view_alias, OutputType.custom_function_view]
                 and issubclass(info.raw_type, torch.Tensor)
                 and info.requires_grad
-<<<<<<< HEAD
-            ]
-            # intermediate bases always require gradients, and always participate in the backward graph.
-            flat_bw_args_with_grads = itertools.chain(inp_tangents_filtered, out_tangents_filtered, intermediate_base_tangents)
-
-            # sanity asserts
-            # metadata_only_inps = [
-            #     x for x, info_idx in zip(inp_tangents, mutated_inp_indices)
-            #     if not input_info[info_idx].mutates_data
-            # ]
-            # aliased_outputs = [
-            #     x for x, info in zip(out_tangents, out_info) if info.output_type != OutputType.non_alias]
-            # assert all(x is None for x in metadata_only_inps)
-            # assert all(x is None for x in aliased_outputs)
-
-            contiguous_args = [
-                t.contiguous() if torch.is_tensor(t) else t for t in flat_bw_args_with_grads
-=======
->>>>>>> 90e2117a
             ]
             # intermediate bases always require gradients, and always participate in the backward graph.
             flat_bw_args_with_grads = [*inp_tangents_filtered, *out_tangents_filtered, *intermediate_base_tangents]
