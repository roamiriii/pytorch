# Copyright (c) Facebook, Inc. and its affiliates.
# All rights reserved.
#
# This source code is licensed under the BSD-style license found in the
# LICENSE file in the root directory of this source tree.
import contextlib
import functools
from typing import Any, Callable, Dict, List, Optional, Tuple, Union
import torch
import torch.utils._pytree as pytree
from torch.fx import Tracer, GraphModule
from torch._subclasses.fake_tensor import FakeTensor, FakeTensorMode, unset_fake_temporarily, is_fake
from torch._dispatch.python import enable_python_dispatcher, enable_pre_dispatch
import torch.fx as fx
from torch.fx.passes.shape_prop import _extract_tensor_metadata
from contextlib import contextmanager, nullcontext
import inspect
from dataclasses import dataclass
import weakref
import operator
from torch.utils._stats import count
import logging

from torch.overrides import TorchFunctionMode

from torch.utils._python_dispatch import (
    TorchDispatchMode,
    _pop_mode,
    _push_mode,
)

<<<<<<< HEAD
from .sym_dispatch_mode import SymDispatchMode
=======
from .symbolic_shapes import ShapeEnv, SymNode
from ._sym_dispatch_mode import SymDispatchMode
>>>>>>> 1a77cdfd
from torch.fx import Proxy
import torch.fx.traceback as fx_traceback
from torch import SymInt, SymFloat, SymBool
from torch.utils.weak import WeakTensorKeyDictionary

__all__ = ["PythonKeyTracer", "dispatch_trace", "make_fx", "DecompositionInterpreter", "py_sym_types", "get_innermost_proxy_mode"]
aten = torch.ops.aten
prim = torch.ops.prim

log = logging.getLogger(__name__)
not_implemented_log = torch._logging.getArtifactLogger(__name__, "not_implemented")

CURRENT_DECOMPOSITION_TABLE: Dict[torch._ops.OperatorBase, Callable] = {}

CONSTANT_NUMEL_LIMIT = 1

# We currently convert all SymInt to proxies before we use them.
# This could plausibly be handled at the Dynamo level.
pytree._register_pytree_node(torch.Size, lambda x: (list(x), None), lambda xs, _: tuple(xs))

def fake_signature(fn, nargs):
    """FX gets confused by varargs, de-confuse it"""
    argnames = ",".join(f"arg{i}" for i in range(nargs))
    return eval(f"lambda {argnames}: fn({argnames})", {"fn": fn})

@contextmanager
def decompose(decomposition_table):
    global CURRENT_DECOMPOSITION_TABLE
    old_decomposition_table = CURRENT_DECOMPOSITION_TABLE
    CURRENT_DECOMPOSITION_TABLE = decomposition_table
    try:
        yield CURRENT_DECOMPOSITION_TABLE
    finally:
        CURRENT_DECOMPOSITION_TABLE = old_decomposition_table

# ensure we cannot collide with other properties
proxy_slot = object()
no_default = object()

py_sym_types = (SymInt, SymFloat, SymBool)
def is_sym_node(node):
    assert hasattr(node, 'meta'), "All nodes traced with proxy_tensor should have meta"
    return "val" in node.meta and isinstance(node.meta['val'], py_sym_types)

def set_proxy_slot(obj, tracer, proxy):
    if isinstance(obj, torch.Tensor):
        # We DO want to clobber proxies whenever we run an inplace operation
        # on a tensor, and it affects the metadata on the proxy.
        tracer.tensor_tracker[obj] = proxy
    else:
        # Avoid importing sympy at a module level
        from .symbolic_shapes import SymNode
        # NB: Never clobber pre-existing proxy.  Although the proxies
        # are in principle equivalent, when we do graph partitioning
        # we need there not to be spurious dependencies on tangent inputs.
        # This works because primals get their SymInts set first, and
        # THEN later we allocate tangent inputs.  Make sure if a SymInt
        # is derivable from a primal that we use that.
        assert isinstance(obj, SymNode), type(obj)
        if obj not in tracer.symnode_tracker:
            tracer.symnode_tracker[obj] = proxy

def has_proxy_slot(obj, tracer):
    # Avoid importing sympy at a module level
    from .symbolic_shapes import SymNode
    assert isinstance(obj, (torch.Tensor, SymNode)), type(obj)
    return get_proxy_slot(obj, tracer, False, lambda _: True)

# the default argument is what to return if the slot is not set.
# the transform argument is handy if you need to extract a subfield from
# the successfully looked up result (but NOT the default.)
def get_proxy_slot(obj, tracer, default=no_default, transform=lambda x: x):
    if isinstance(obj, torch.Tensor):
        tracker = tracer.tensor_tracker
    else:
        # Avoid importing sympy at a module level
        from .symbolic_shapes import SymNode
        assert isinstance(obj, SymNode), type(obj)
        tracker = tracer.symnode_tracker

    if obj not in tracker:
        if default is no_default:
            raise RuntimeError(f"{obj} is not tracked with proxy for {tracer}")
        return default
    return transform(tracker[obj])

def snapshot_fake(val):
    return val.detach()

def extract_val(val):
    if is_fake(val):
        return snapshot_fake(val)
    elif isinstance(val, py_sym_types):
        return val
    elif isinstance(val, (list, tuple)):
        return val.__class__([extract_val(x) for x in val])
    elif isinstance(val, torch.Tensor):
        if not val.is_sparse:
            # NB: Kinda hacky, but we should try to get val as the metadata
            # everywhere
            # TODO: This doesn't properly track storages.  A more robust
            # approach would be to maintain a per-trace FakeTensorMode and
            # from_real_tensor to create fake values (don't forget to
            # snapshot_fake)
            fake_tensor_mode = FakeTensorMode(allow_fallback_kernels=True)
            with fake_tensor_mode:
                return torch.empty_strided(val.shape, val.stride(), device=val.device, dtype=val.dtype)
        else:
            return None

# What invariants do we have for the 'val' set on the FX node?  It has accurate
# metadata... but only for metadata that exists "below" all other subsystems
# (most notably autograd, but also vmap, functorch transforms, etc).  This means
# you can get the dtype, shape, stride, storage, but you CANNOT get requires_grad,
# grad_fn, _base (_base actually may be set due to recursive call to
# ADInplaceOrView, but you shouldn't rely on it.)
def set_meta(proxy, val):
    proxy.node.meta['val'] = extract_val(val)
    # Best effort tensor_meta setting; prefer using val!
    if is_fake(val):
        proxy.node.meta['tensor_meta'] = _extract_tensor_metadata(val)
    elif isinstance(val, torch.Tensor) and not val.is_sparse:
        proxy.node.meta['tensor_meta'] = _extract_tensor_metadata(val)
    return proxy

def thunkify(f, *args, **kwargs):
    """
    Delays computation of f until it's called again
    Also caches the result
    """
    return functools.lru_cache(1)(functools.partial(f, *args, **kwargs))

def track_tensor(tensor, proxy, *, constant, tracer):
    def try_set_proxy_slot(outer_s, proxy_callable, *args):
        assert callable(proxy_callable)
        if isinstance(outer_s, SymInt):
            inner_s = outer_s.node
            set_proxy_slot(inner_s, tracer, thunkify(proxy_callable, outer_s, *args))

    # The basic idea is that we need to associate each tensor/SymInt
    # with a Proxy.  How do we setup this association?  We just store
    # the proxy on the proxy slot of the object, keyed on the tracer
    # (so that if we have multiple tracers at the same time, they
    # don't clobber each other.)
    for i, s in enumerate(tensor.shape):
        try_set_proxy_slot(s, lambda x, i: set_meta(torch.ops.aten.sym_size(proxy, i), x), i)

    for i, s in enumerate(tensor.stride()):
        try_set_proxy_slot(s, lambda x, i: set_meta(torch.ops.aten.sym_stride(proxy, i), x), i)

    try_set_proxy_slot(tensor.numel(), lambda x: set_meta(torch.ops.aten.sym_numel(proxy), x))
    try_set_proxy_slot(tensor.storage_offset(), lambda x: set_meta(torch.ops.aten.sym_storage_offset(proxy), x))
    set_proxy_slot(tensor, tracer, _ProxyTensor(proxy, constant))

def track_tensor_tree(inner_res, proxy_res, *, constant, tracer):
    def wrap_with_proxy(e, proxy, constant):
        if isinstance(e, torch.Tensor):
            track_tensor(e, proxy, tracer=tracer, constant=constant)
            set_meta(proxy, e)
        elif isinstance(e, py_sym_types):
            # NB: eagerly set meta here, so that the numbering is in order
            set_meta(proxy, e)
            set_proxy_slot(e.node, tracer, lambda: proxy)
        elif isinstance(e, (tuple, list)):
            if isinstance(proxy, fx.Proxy):
                set_meta(proxy, e)

            # example use case: allreduce_ returns ([tensor], work)
            for idx, ee in enumerate(e):
                wrap_with_proxy(ee, proxy[idx], get_constant(idx))
        elif isinstance(e, dict):
            # In theory we could support const-prop when proxy-tensor-tracing
            # operators that returns dicts of tensors, but we have no use case
            # for it today (since the only op we currently trace that can
            # return a dict is triton_kernel_wrapper_functional/mutation,
            # which does not participate in const-prop)
            assert constant is None

            if isinstance(proxy, fx.Proxy):
                set_meta(proxy, e)

            # example use case: triton_kernel_wrapper takes arguments as kwargs
            for key, val in e.items():
                wrap_with_proxy(val, proxy[key], None)
        else:
            # intentionally pass on primitives
            pass


    def get_constant(idx):
        if constant is None:
            return None
        else:
            return constant[idx]

    wrap_with_proxy(inner_res, proxy_res, constant)

    return inner_res


def maybe_disable_fake_tensor_mode():
    # TODO: figure out if this API generally makes sense and bake it into the
    # library
    return unset_fake_temporarily()


@dataclass
class _ProxyTensor:
    proxy: Proxy
    constant: Optional[torch.Tensor]


def fetch_sym_proxy(tracer):
    def inner(e):
        n = e.node
        if n.constant is not None:
            return n.constant
        else:
            # NB: we REQUIRE all symints to be tracked
            return get_proxy_slot(n, tracer)()
    return inner


def fetch_tensor_proxy(tracer):
    return lambda t: get_proxy_slot(t, tracer, t)

HANDLED_TYPES = (torch.Tensor, torch.nn.Parameter, FakeTensor)

def proxy_call(proxy_mode, func, pre_dispatch, args, kwargs):
    unrecognized_types = []

    def can_handle_tensor(x):
        r = type(x) in HANDLED_TYPES or has_proxy_slot(x, proxy_mode.tracer)
        if proxy_mode._allow_fake_constant:
            r = r or type(x) in (torch._subclasses.FakeTensor,)
        if not r:
            unrecognized_types.append(type(x))
        return r

    # If there are any tensor subclasses, we need to handle those tensor subclasses first
    # TODO: we could use types to test this
    if not pytree.tree_all_only(torch.Tensor, can_handle_tensor, (args, kwargs)):
        not_implemented_log.debug("ProxyTensorMode tensors without proxy had unrecognized subclasses: %s", unrecognized_types)
        return NotImplemented

    r = maybe_handle_decomp(proxy_mode, func, args, kwargs)
    if r is not NotImplemented:
        return r

    # For pre-autograd tracing, we do not want to run CompositeImplicit decomps.
    if not pre_dispatch:
        with proxy_mode:
            r = func.decompose(*args, **kwargs)
            if r is not NotImplemented:
                return r

    tracer = proxy_mode.tracer
    f_args, f_kwargs = pytree.tree_map_only(torch.Tensor, fetch_tensor_proxy(tracer), (args, kwargs))

    # If there are SymInts, we also should not consider this constant.
    # However, fake tensor handling of SymInts is sufficiently broken that
    # I couldn't write a test for this case
    all_constant = (
        pytree.tree_all_only(_ProxyTensor, lambda t: t.constant is not None, (f_args, f_kwargs))
        # TODO: maybe constant SymInts should also be allowed?  Not sure if
        # this can happen
        and pytree.tree_all_only((SymInt, SymFloat, SymBool), lambda _: False, (args, kwargs))
    )

    if torch.Tag.data_dependent_output in func.tags:
        # Check if all of the Tensor inputs are constants
        if all_constant:
            const_args, const_kwargs = pytree.tree_map_only(
                _ProxyTensor, lambda t: t.constant, (f_args, f_kwargs)
            )
            with maybe_disable_fake_tensor_mode():
                return func(*const_args, **const_kwargs)
        # If any of the Tensor inputs are "real" (not FakeTensor), we may
        # incorrectly burn in constants by allowing this access.  Raise
        # an error in this case
        if pytree.tree_all_only(torch.Tensor, lambda t: not is_fake(t), (args, kwargs)):
            raise RuntimeError(
                f"It appears that you're trying to get value out of a tracing tensor with {func} - erroring out! "
                "It's likely that this is caused by data-dependent control flow or similar.  "
                "It may be possible to trace this with dynamic shapes; try setting tracing_mode='symbolic' "
                "in your make_fx call."
            )
    proxy_args, proxy_kwargs = pytree.tree_map_only(
        (SymInt, SymFloat, SymBool),
        fetch_sym_proxy(proxy_mode.tracer),
        pytree.tree_map_only(_ProxyTensor, lambda e: e.proxy, (f_args, f_kwargs))
    )

    # When we trace through a torch.tensor invocation, you never actually
    # see a torch.ops.aten.tensor call. Instead, the way this function is
    # implemented internally is that we allocate a plain tensor (this is
    # *guaranteed* to be a plain tensor, we disable all modes when doing
    # so), and then call at::lift_fresh on it (to give modes a chance to do
    # their stuff).  Furthermore, the tensor argument to lift_fresh is guaranteed
    # to be freshly allocated, so we want lift_fresh to be a no-op (directly
    # returning the input argument).
    #
    # Here is the basic problem: when we trace this sequence of executions
    # into an FX graph, what happens to this call sequence?  Traditionally,
    # tensor constants get interned as buffers on the FX GraphModule.  But
    # this is dangerous.  Consider:
    #
    #       x = torch.tensor(1)
    #       x.add_(2)
    #
    # Naively, this traces into:
    #
    #       t = self._tensor_constant0  # initialized to torch.tensor(1)
    #       x = torch.ops.aten.lift_fresh(t)
    #       x.add_(2)
    #
    # If lift_fresh returns t directly, the subsequent add_ call will
    # modify the tensor constant. Really, the problem is we've violated
    # the invariant the argument to lift is fresh.  So what we should
    # preserve the invariant by replacing lift_fresh with lift_fresh_copy:
    #
    #       t = self._tensor_constant0  # initialized to torch.tensor(1)
    #       x = torch.ops.aten.lift_fresh_copy(t)
    #       x.add_(2)
    #
    # This is what the overload modification does.
    if func is torch.ops.aten.lift_fresh.default:
        func = torch.ops.aten.lift_fresh_copy.default

    proxy_out = proxy_mode.tracer.create_proxy('call_function', func, proxy_args, proxy_kwargs,
                                               name=proxy_mode.tracer.graph._target_to_str(func.overloadpacket.__name__))

    # This makes DCE marginally less likely to DCE inplace operations.
    # It is not strictly necessary
    # Kind of a hacky way to test if an op is in-place or not
    if func.overloadpacket.__name__[-1] == "_" and func.overloadpacket.__name__[0] != "_":
        if isinstance(args[0], List):
            # e.g., c10d::allreduce_ returns a list of tensors as the first element
            # in the output.
            for i, a in enumerate(args[0]):
                a.proxy = proxy_out[0][i]
        else:
            args[0].proxy = proxy_out

    out = func(*args, **kwargs)

    # In some circumstances, we will be tracing in a situation where a tensor
    # is *statically* known to be a constant (currently, this only happens if
    # you run torch.tensor; deterministic factory functions like torch.arange
    # don't get this treatment).  When the tensor in question is small, it's
    # helpful to due constant propagation in case we call item() (in which
    # case we can return the constant value that is known, rather than give
    # an error.)  The logic here tests if constant propagation is possible
    # (because all of the inputs are constant).  If so, we disable fake tensor
    # mode (if it is on) and do true compute on the constant.
    #
    # It's worth highlighting that we're making a policy decision here.
    # There is a potential that the tensor is actually quite large, and we
    # don't actually want to run the compute.  The tensor being quite large
    # is one of the reasons why factory functions don't get this treatment
    # (since they can be quite large; if a parameter is initialized to a
    # constant value it will be!)  Similarly, there is also a potential
    # to run an operator that blows up the size of a small tensor; we don't
    # protect against this case, but we could force, e.g., only single
    # element constant computation by testing the numel of the result before
    # propagating const-ness.  Similarly, we don't require the constant to
    # live on CPU, but we could.
    any_constant = pytree.tree_any_only(_ProxyTensor, lambda t: t.constant is not None, (f_args, f_kwargs))

    constant = None

    # If this is a lift, the input tensor is guaranteed to be a
    # constant, so we keep a copy of the original argument along so
    # we can query it if we're asked to item() it at some later point
    if func is torch.ops.aten.lift_fresh_copy.default and out.numel() <= CONSTANT_NUMEL_LIMIT:
        with maybe_disable_fake_tensor_mode():
            constant = args[0].clone()
    elif (
        torch.Tag.nondeterministic_seeded not in func.tags
        and all_constant
        and any_constant
        and pytree.tree_all_only(torch.Tensor, lambda t: t.numel() <= CONSTANT_NUMEL_LIMIT, out)
    ):
        # NB: do NOT include factories as constants
        with maybe_disable_fake_tensor_mode():
            const_args, const_kwargs = pytree.tree_map_only(
                _ProxyTensor, lambda t: t.constant, (f_args, f_kwargs)
            )
            constant = func(*const_args, **const_kwargs)
    else:
        constant = None

    track_tensor_tree(out, proxy_out, constant=constant, tracer=tracer)
    return out


class PythonKeyTracer(Tracer):
    def __init__(self):
        super().__init__(autowrap_modules=())
        self.tensor_tracker = WeakTensorKeyDictionary()
        self.symnode_tracker = weakref.WeakKeyDictionary()  # type: ignore[var-annotated]

    # In general, we don't want to make modules leaves. In principle, users of
    # this tracer might want to override this in order to turn a couple specific
    # modules into leaves in the traced graph.
    def call_module(
            self, m: torch.nn.Module, forward: Callable[..., Any], args: Tuple[Any, ...], kwargs: Dict[str, Any]
    ) -> Any:
        return forward(*args, **kwargs)

    # We don't want to turn getattr calls into proxies. So we just return the actual value.
    def getattr(self, attr, attr_val, parameter_proxy_cache):
        return attr_val

    def create_arg(self, a: Any):
        if isinstance(a, torch.nn.Parameter):
            for n, p in self.root.named_parameters():
                if a is p:
                    return self.create_node('get_attr', n, (), {})
            qualname: Optional[str] = None

            if not qualname:
                i = 0
                while True:
                    qualname = f'_param_constant{i}'
                    if not hasattr(self.root, qualname):
                        break
                    i += 1
                setattr(self.root, qualname, a)

            return self.create_node('get_attr', qualname, (), {})
        elif isinstance(a, (SymInt, SymFloat, SymBool)):
            assert a.node.constant is not None
            return a.node.constant
        return super().create_arg(a)

    def unwrap_proxy(self, e):
        if isinstance(e, torch.Tensor):
            return get_proxy_slot(e, self, e, lambda e: e.proxy)
        elif isinstance(e, (torch.SymInt, torch.SymFloat, torch.SymBool)):
            return get_proxy_slot(e.node, self, e, lambda e: e())
        else:
            return e


@torch._disable_dynamo
def dispatch_trace(
        root: Union[torch.nn.Module, Callable],
        tracer: Tracer,
        concrete_args: Optional[Tuple[Any, ...]] = None,
) -> GraphModule:
    graph = tracer.trace(root, concrete_args)
    name = root.__class__.__name__ if isinstance(root, torch.nn.Module) else root.__name__
    return GraphModule(tracer.root, graph, name)


@contextlib.contextmanager
def _pop_proxy_mode_temporarily(dk):
    # This is a shim around the existng per-dispatch-key-mode logic.
    # I'll delete the per-dispatch-key-mode logic in a followup PR
    if dk is not None:
        # During pre_dispatch, pop off of the PreDispatch mode stack
        old = _pop_mode(dk)
        try:
            yield old
        finally:
            _push_mode(old, dk)
    else:
        # During normal tracing, pop off of the dedicated proxy mode stack
        old = torch._C._unset_dispatch_mode(torch._C._TorchDispatchModeKey.PROXY)
        try:
            yield old
        finally:
            torch._C._set_dispatch_mode(old)

def wrap_key(f, tensors, tracer, pre_dispatch: bool):
    flat_tensors, tensors_spec = pytree.tree_flatten(tensors)
    dk = torch._C.DispatchKey.PreDispatch if pre_dispatch else None

    @functools.wraps(f)
    def wrapped(*proxies):
        flat_proxies, proxies_spec = pytree.tree_flatten(proxies)
        assert len(flat_proxies) == len(flat_tensors)
        with _pop_proxy_mode_temporarily(dk) as m:
            assert isinstance(m, ProxyTorchDispatchMode)
            track_tensor_tree(flat_tensors, flat_proxies, constant=None, tracer=tracer)

        out = f(*tensors)
        out = pytree.tree_map_only(
            torch.Tensor,
            lambda t: get_proxy_slot(t, tracer, t, lambda x: x.proxy),
            out
        )
        out = pytree.tree_map_only(
            (SymInt, SymFloat, SymBool),
            lambda t: get_proxy_slot(t.node, tracer)(),
            out
        )
        return out

    return wrapped

ORIGINAL_ATEN = None
@contextmanager
def set_original_aten_op(func):
    global ORIGINAL_ATEN
    if ORIGINAL_ATEN is None and fx_traceback.has_preserved_node_meta():
        ORIGINAL_ATEN = func
        fx_traceback.current_meta['original_aten'] = func
        try:
            yield
        finally:
            ORIGINAL_ATEN = None
            fx_traceback.current_meta['original_aten'] = None
    else:
        yield



# This mode is **only** used for pre_dispatch tracing.
# In particular, we need to make sure that autograd/autocast API's
# that do not desugar into dispatcher operators stay in the graph.
class PreDispatchTorchFunctionMode(TorchFunctionMode):

    def __init__(self, tracer):
        self.tracer = tracer

    def __torch_function__(self, func, types, args=(), kwargs=None):
        kwargs = kwargs or {}
        pre_dispatch_ops = [
            torch._C._set_grad_enabled,
            torch.amp._enter_autocast,
            torch.amp._exit_autocast,
        ]
        if func in pre_dispatch_ops:
            return self.tracer.create_node("call_function", func, args, {})
            # Don't actually run the function! We just want to trace the calls
            # into a graph. We don't actualy want to change global autograd state.
        return func(*args, **kwargs)

class ProxyTorchDispatchMode(TorchDispatchMode):
    def __init__(self, tracer, tracing_mode, pre_dispatch=False, _allow_fake_constant=False):
        dk = torch._C.DispatchKey.PreDispatch if pre_dispatch else None
        super().__init__(dk)
        self.tracer = tracer
        self.tracing_mode = tracing_mode
        self.enable_tracing = True
        self.pre_dispatch = pre_dispatch
        self._allow_fake_constant = _allow_fake_constant
        self.is_inside_mode = False
        self.sym_mode = ProxySymDispatchMode(tracer)
        self.trace_state = {}
        self._managers = []
        # Indicates to our torch_dispatch dispatching infra that
        # this is an "infra" mode with lower dispatching precedence.
        self._mode_key = torch._C._TorchDispatchModeKey.PROXY
        # Every time we enter a mode, we maintain a stack telling us what the previous
        # ProxyTorchDispatchMode state was (if there was any).
        # This lets us properly reset the state on exit.
        self.enter_stack: List[Optional[ProxyTorchDispatchMode]] = []

    @count
    def __torch_dispatch__(self, func, types, args=(), kwargs=None):
        with self.sym_mode.enable(False), set_original_aten_op(func):
            return self.inner_torch_dispatch(func, types, args, kwargs)

    def __enter__(self):
        # sym mode first, then us...
        m = self.sym_mode.enable(True)
        self._managers.append(m)
        m.__enter__()
        # Stash and store the previous proxy mode (there may or may not be one)
        maybe_prev_proxy_mode = torch._C._unset_dispatch_mode(self._mode_key)
        self.enter_stack.append(maybe_prev_proxy_mode)
        return super().__enter__()

    def __exit__(self, exc_type, exc_value, traceback):
        m = self._managers.pop()
        # ...exit us first, then sym mode
        b = super().__exit__(exc_type, exc_value, traceback)

        # Re-enable the previous proxy mode, if there was one.
        mb_previous_proxy_mode = self.enter_stack.pop()
        if mb_previous_proxy_mode is not None:
            torch._C._set_dispatch_mode(mb_previous_proxy_mode)

        if not b:
            return m.__exit__(exc_type, exc_value, traceback)
        else:
            return m.__exit__(None, None, None)


    def inner_torch_dispatch(self, func, types, args=(), kwargs=None):
        if not self.enable_tracing:
            return func(*args, **kwargs)

        if func in [prim.device.default]:
            return func(*args, **kwargs)

        return proxy_call(self, func, self.pre_dispatch, args, kwargs)


class ProxySymDispatchMode(SymDispatchMode):
    def __init__(self, tracer):
        super().__init__()
        self.tracer = tracer
        # When false, we don't trace operations.  If you do this, you MUST
        # call track_tensor/track_tensor_tree on all results of the operation
        # to ensure we can adequately track the results
        self.enable_tracing = True

    @contextmanager
    def enable(self, b):
        old = self.enable_tracing
        self.enable_tracing = b
        try:
            yield
        finally:
            self.enable_tracing = old

    def _compute_proxy(self, func, args, out: Union[SymInt, SymFloat, SymBool]):
        n_args = tuple(
            get_proxy_slot(a.node, self.tracer)().node if isinstance(a, py_sym_types) else a
            for a in args
        )

        # func doesn't have a __torch_function__ that Proxy can interpose, so
        # we gotta do it manually
        n_out = self.tracer.create_node("call_function", func, n_args, {})
        p_out = fx.Proxy(n_out, self.tracer)
        set_meta(p_out, out)
        return p_out

    def __sym_dispatch__(self, func, types, args, kwargs):
        if not self.enable_tracing:
            return func(*args, **kwargs)

        # Peephole optimize multiply by one
        # NB: be careful not to trigger guards here!
        if func == operator.mul:
            if isinstance(args[1], int) and args[1] == 1:
                return args[0]
            elif isinstance(args[0], int) and args[0] == 1:
                return args[1]

        # For speed, we assume there are no nested data structures
        # (otherwise we could use tree_map)
        # We also assume there are no keyword arguments.
        assert not kwargs
        out = func(*args, **kwargs)

        # If func returned a constant, we don't need to trace; we have
        # determined that the result is constant (no matter if the inputs
        # were symbolic) and it is no longer necessary to trace the
        # computation.  This could occur if func triggered some guards.
        if isinstance(out, py_sym_types):
            # Delays tracing out the proxies on this op until we actually need it
            p_out_thunk = thunkify(self._compute_proxy, func=func, args=args, out=out)
            set_proxy_slot(out.node, self.tracer, p_out_thunk)

        return out


# TODO: I'm not sure what the point of this class is; you can just
# make_fx through a regular Interpreter
class DecompositionInterpreter(torch.fx.Interpreter):
    def __init__(self, module: torch.fx.GraphModule, new_graph: torch.fx.Graph, decomposition_table=None, **kwargs):
        super().__init__(module, **kwargs)
        self.new_graph = new_graph
        self.tracer = torch.fx.proxy.GraphAppendingTracer(self.new_graph)
        # Blegh
        self.tracer.tensor_tracker = WeakTensorKeyDictionary()  # type: ignore[attr-defined]
        self.tracer.symnode_tracker = weakref.WeakKeyDictionary()  # type: ignore[attr-defined]
        self.decomposition_table = decomposition_table
        if self.decomposition_table is None:
            self.decomposition_table = {}
        self.mode = ProxyTorchDispatchMode(self.tracer, tracing_mode="real")

    def placeholder(self, target, args, kwargs):
        out = super().placeholder(target, args, kwargs)
        proxy = torch.fx.Proxy(self.new_graph.placeholder(target), self.tracer)
        track_tensor_tree(out, proxy, constant=None, tracer=self.tracer)
        # TODO handle case where the first character of target is '*'
        return out

    def get_attr(self, target, args, kwargs):
        out = super().get_attr(target, args, kwargs)
        proxy = torch.fx.Proxy(self.new_graph.get_attr(target), self.tracer)
        track_tensor_tree(out, proxy, constant=None, tracer=self.tracer)
        return out

    # call_function, call_method, call_module get traced automatically by the outer mode.

    def output(self, target, args, kwargs):
        out = super().output(target, args, kwargs)

        def unwrap(e):
            return get_proxy_slot(e, self.tracer, e, lambda x: x.proxy.node)
        self.new_graph.output(pytree.tree_map(unwrap, out))
        return out

    def run(self, *args, **kwargs):
        # Should enter the mode at least once for being able to restore it later
        # See: https://github.com/pytorch/pytorch/pull/82549#discussion_r934782025
        with decompose(self.decomposition_table), self.mode:
            return super().run(*args, **kwargs)


def wrapper_and_args_for_make_fx(func, args, kwargs):
    # make_fx doesn't support kwargs, so we need to do this flattening
    # and then unflatten the args before calling func
    flat_args, spec = pytree.tree_flatten((args, kwargs))

    def wrapped(flat_args):
        fn_args, fn_kwargs = pytree.tree_unflatten(flat_args, spec)
        return func(*fn_args, **fn_kwargs)
    return wrapped, flat_args

@contextmanager
def disable_autocast_cache():
    old_value = torch.is_autocast_cache_enabled()
    torch.set_autocast_cache_enabled(False)
    try:
        yield
    finally:
        torch.set_autocast_cache_enabled(old_value)


def make_fx(f,
            decomposition_table=None,
            tracing_mode="real",
            _allow_non_fake_inputs=False,
            *,
            pre_dispatch=False,
            _allow_fake_constant=False):
    assert tracing_mode in ["real", "fake", "symbolic"]

    if decomposition_table is None:
        decomposition_table = {}

    @functools.wraps(f)
    def wrapped(*args):
        # Avoid importing sympy at a module level
        from .symbolic_shapes import ShapeEnv

        phs = pytree.tree_map(lambda _: fx.PH, args)  # type: ignore[attr-defined]
        fx_tracer = PythonKeyTracer()
        fake_tensor_mode: Any = nullcontext()
        if tracing_mode == "real":
            fake_tensor_mode = nullcontext()
        elif tracing_mode == "fake":
            import torch._dynamo
            fake_tensor_mode = torch._dynamo.utils.detect_fake_mode(args)
            if fake_tensor_mode is None:
                fake_tensor_mode = FakeTensorMode(
                    allow_fallback_kernels=True,
                    allow_non_fake_inputs=_allow_non_fake_inputs,
                    shape_env=ShapeEnv(),
                    static_shapes=True,
                )
        elif tracing_mode == "symbolic":
            import torch._dynamo
            fake_tensor_mode = torch._dynamo.utils.detect_fake_mode(args)
            if fake_tensor_mode is None:
                shape_env = ShapeEnv()
                fake_tensor_mode = FakeTensorMode(
                    allow_fallback_kernels=False,
                    allow_non_fake_inputs=_allow_non_fake_inputs,
                    shape_env=shape_env)
            else:
                shape_env = fake_tensor_mode.shape_env
                assert shape_env is not None, "shape_env should be set if tracing with 'symbolic'"

        else:
            raise AssertionError(f"Unexpected tracing type: {tracing_mode}")

        python_dispatcher_mode: Any = nullcontext()
        pre_dispatch_mode: Any = nullcontext()
        # pre-autograd tracing uses per-dispatch-key modes,
        # which requires the python dispatcher
        if tracing_mode == "symbolic" or pre_dispatch:
            python_dispatcher_mode = enable_python_dispatcher()
        if pre_dispatch:
            pre_dispatch_mode = enable_pre_dispatch()

        proxy_function_mode: Any = nullcontext()
        if pre_dispatch:
            proxy_function_mode = PreDispatchTorchFunctionMode(fx_tracer)

        proxy_mode = ProxyTorchDispatchMode(fx_tracer,
                                            tracing_mode,
                                            pre_dispatch=pre_dispatch,
                                            _allow_fake_constant=_allow_fake_constant)

        arg_count = 0

        def wrap_fake(x):
            nonlocal arg_count
            if isinstance(x, torch.Tensor):
                # TODO: it would be nice to line these up with the names
                # FX will choose for the placeholders, but we don't
                # actually know what the names will be at this point yet
                # NB: the Source here is actually meaningless
                from torch._dynamo.source import ConstantSource
                source = ConstantSource(f"input{arg_count}")
                arg_count += 1
                return fake_tensor_mode.from_tensor(x, source=source)  # type: ignore[attr-defined]

            return x

        sym_mode = proxy_mode.sym_mode

        wrap_fn_map = {
            "real": lambda x: x,
            "fake": wrap_fake,
            "symbolic": wrap_fake,
        }
        args = pytree.tree_map(wrap_fn_map[tracing_mode], args)

        if not hasattr(inspect.unwrap(f), '__code__') or inspect.unwrap(f).__code__.co_flags & inspect.CO_VARARGS:
            # FX doesn't support varargs, so we gotta fake up a wrapper
            # TODO: Would be nice to fix this at the source...
            func = fake_signature(f, len(phs))
        else:
            func = f

        # We disable the autocast cache as the autocast cache causes type conversions on parameters to
        # check a cache, which introduces untracked tensors into the graph
        #
        # We also disable tracing by any other tensor proxy-based tracers except the current. The
        # purpose of `make_fx` is to produce graphmodules as a side effect; its internal execution is
        # thus irrelevant to any external functional trace.
        with decompose(decomposition_table), fake_tensor_mode, python_dispatcher_mode, pre_dispatch_mode, proxy_function_mode, \
             sym_mode, proxy_mode, disable_autocast_cache():
            t = dispatch_trace(wrap_key(func, args, fx_tracer, pre_dispatch), tracer=fx_tracer, concrete_args=tuple(phs))

        # TODO: kind of a bad way to do it, should maybe figure out a better way
        if tracing_mode == "symbolic":
            t.shape_env = shape_env  # type: ignore[assignment]
        return t

    return wrapped


def get_torch_dispatch_modes():
    return torch.utils._python_dispatch._get_current_dispatch_mode_stack()


def get_innermost_proxy_mode():
    return torch._C._get_dispatch_mode(torch._C._TorchDispatchModeKey.PROXY)


@contextlib.contextmanager
def disable_proxy_modes_tracing(enable_current=False):
    # enable_current=True is now a no-op, since only one proxy mode
    # can live on the stack at a time.
    # We should kill this API in a future PR.
    maybe_old = None
    if not enable_current:
        # Only one proxy_mode can be "active" at a time.
        # So we simply remove our active mode.
        maybe_old = torch._C._unset_dispatch_mode(torch._C._TorchDispatchModeKey.PROXY)
    try:
        yield
    finally:
        if maybe_old is not None:
            torch._C._set_dispatch_mode(maybe_old)


def maybe_handle_decomp(proxy_mode, op, args, kwargs):
    if op in CURRENT_DECOMPOSITION_TABLE:
        with proxy_mode:
            return CURRENT_DECOMPOSITION_TABLE[op](*args, **kwargs)
    return NotImplemented


def get_isolated_graphmodule(func, args, kwargs, tracing_mode="real"):
    """A helper function used to get the GraphModule for the given func.

    It's expected to be used in the ProxyTensor tracing context.
    It detaches the args and kwargs from the current tracer so that the trace of
    the current graph module can be created without any side-effects.
    """
    wrapped, all_args = wrapper_and_args_for_make_fx(func, args, kwargs)

    with disable_proxy_modes_tracing():
        gm = make_fx(wrapped, tracing_mode=tracing_mode)(all_args)
    return gm<|MERGE_RESOLUTION|>--- conflicted
+++ resolved
@@ -29,12 +29,7 @@
     _push_mode,
 )
 
-<<<<<<< HEAD
-from .sym_dispatch_mode import SymDispatchMode
-=======
-from .symbolic_shapes import ShapeEnv, SymNode
 from ._sym_dispatch_mode import SymDispatchMode
->>>>>>> 1a77cdfd
 from torch.fx import Proxy
 import torch.fx.traceback as fx_traceback
 from torch import SymInt, SymFloat, SymBool
