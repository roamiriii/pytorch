--- conflicted
+++ resolved
@@ -28,11 +28,7 @@
     SymbolicContext,  # Special case class import for readability
 )
 from torch.onnx._globals import GLOBALS
-<<<<<<< HEAD
 from torch.onnx._internal import _beartype, registration, torchscript
-=======
-from torch.onnx._internal import _beartype, registration
->>>>>>> 71679963
 from torch.types import Number
 
 # EDITING THIS FILE? READ THIS FIRST!
@@ -6241,7 +6237,6 @@
 @_beartype.beartype
 def prim_list_construct(g, *inputs, **kwargs):
     return None
-<<<<<<< HEAD
 
 
 @_onnx_symbolic("prim::ListUnpack")
@@ -6267,33 +6262,6 @@
     return None
 
 
-=======
-
-
-@_onnx_symbolic("prim::ListUnpack")
-@_beartype.beartype
-def prim_list_unpack(g, *inputs, **kwargs) -> Optional[List[_C.Value]]:
-    if len(inputs) == 1 and inputs[0].node().kind() == "prim::ListConstruct":
-        # Cancel the previous node if it is ListConstruct by returning its inputs
-        # TODO(justinchuby): Use a public method in the helper module
-        return symbolic_helper._unpack_list(inputs[0])
-
-    return None
-
-
-@_onnx_symbolic("prim::TupleConstruct")
-@_beartype.beartype
-def prim_tuple_construct(g, *inputs, **kwargs):
-    return None
-
-
-@_onnx_symbolic("prim::Uninitialized")
-@_beartype.beartype
-def prim_uninitialized(g, *inputs, **kwargs):
-    return None
-
-
->>>>>>> 71679963
 # exists to refine the type of the Value
 # if x is an optional Tensor, unchecked_cast will cast
 # x to Tensor, so the rest of the graph knows that x is a Tensor
@@ -6314,7 +6282,6 @@
     # This node records a torch dtype as int
     return g.op("Constant", value_t=torch.tensor(scalar_type))
 
-<<<<<<< HEAD
 
 @_onnx_symbolic("prim::tolist")
 @_beartype.beartype
@@ -6352,43 +6319,6 @@
 @_onnx_symbolic("prim::Loop")
 @_beartype.beartype
 def prim_loop(ctx: SymbolicContext, g, *inputs, **attrs) -> List[_C.Value]:
-=======
-
-@_onnx_symbolic("prim::tolist")
-@_beartype.beartype
-def prim_tolist(g, input, dim_val, elem_ty_val):
-    """tolist is currently supported only for 1D input tensors.
-
-    dim_val and elem_ty_val represent dimension and type annotations
-    that need to match dimension and type of the input tensor.
-    """
-    dim = symbolic_helper._maybe_get_const(dim_val, "i")
-    if dim > 1:
-        return symbolic_helper._unimplemented("prim::tolist", "dim_val > 1", input)
-    return input
-
-
-# -----------------------------------------------------------------------------
-# Symbolic functions that need extra context
-# -----------------------------------------------------------------------------
-@_onnx_symbolic("prim::device")
-@_beartype.beartype
-def prim_device(ctx: SymbolicContext, g: _C.Graph, *inputs, **kwargs) -> None:
-    output_type = ctx.cur_node.output().type()
-    if isinstance(output_type, _C.DeviceObjType):
-        return None
-
-    return symbolic_helper._unimplemented(
-        "prim::device",
-        f"output type should be 'DeviceObjType', not '{output_type.kind()}'",
-        ctx.cur_node.output(),
-    )
-
-
-@_onnx_symbolic("prim::Loop")
-@_beartype.beartype
-def prim_loop(ctx: SymbolicContext, g, *inputs, **attrs):
->>>>>>> 71679963
     n = ctx.cur_node
     env = ctx.env
     params_dict = ctx.params_dict
@@ -6396,28 +6326,19 @@
     operator_export_type = GLOBALS.operator_export_type
     opset_version = GLOBALS.export_onnx_opset_version
 
-    new_op_outputs = g.op("Loop", *inputs, outputs=n.outputsSize())
-<<<<<<< HEAD
-
-    if isinstance(new_op_outputs, Sequence):
-        new_node = new_op_outputs[0].node()
-    else:
-        new_node = new_op_outputs.node()
-
-=======
-    new_node = (
-        new_op_outputs[0].node() if n.outputsSize() > 1 else new_op_outputs.node()
-    )
->>>>>>> 71679963
-    for b in n.blocks():
-        new_block = new_node.addBlock()
+    old_blocks = tuple(n.blocks())
+    new_op_outputs, new_block_contexts, new_node = torchscript.add_op_with_blocks(
+        g, "Loop", *inputs, outputs=n.outputsSize(), n_blocks=len(old_blocks)
+    )
+
+    for old_block, new_block_context in zip(old_blocks, new_block_contexts):
         # Copy input metadata to subblock
         #
         #   prim::Loop(iter, cond, input_1, ..., input_n)
         #     block0(iter, input_1, ..., input_n)
         #
         # For `Loop` node, copy metadata for `iter`, `input_1`, ..., `input_n`.
-        for i, b_in in enumerate(b.inputs()):
+        for i, b_in in enumerate(old_block.inputs()):
             if i == 0 and i < len(inputs):
                 b_in.setType(inputs[i].type())
             # For optional block inputs, they may switch between None not-None inside
@@ -6430,9 +6351,11 @@
             ):
                 b_in.setType(inputs[i + 1].type())
         torch._C._jit_pass_onnx_block(
-            b, new_block, operator_export_type, env, False  # type:ignore[arg-type]
-<<<<<<< HEAD
-=======
+            old_block,
+            new_block_context.block,
+            operator_export_type,  # type:ignore[arg-type]
+            env,
+            False,
         )
     new_op_outputs = torch._C._jit_pass_fixup_onnx_controlflow_node(
         new_node, opset_version
@@ -6510,99 +6433,15 @@
             final_b_list.append(onnx_b)
         return final_b_list
     else:
-        new_op_outputs = g.op("If", *inputs, outputs=n.outputsSize())
-        new_node = (
-            new_op_outputs[0].node() if n.outputsSize() > 1 else new_op_outputs.node()
->>>>>>> 71679963
-        )
-    new_op_outputs = torch._C._jit_pass_fixup_onnx_controlflow_node(
-        new_node, opset_version
-    )
-    # Run shape type inference for Loop after subblock is converted.
-    if GLOBALS.onnx_shape_inference:
-        torch._C._jit_pass_onnx_node_shape_type_inference(
-            new_node, params_dict, opset_version
-        )
-    return new_op_outputs
-
-
-@_onnx_symbolic("prim::If")
-@_beartype.beartype
-def prim_if(ctx: SymbolicContext, g, *inputs, **attrs):
-    n = ctx.cur_node
-    block = ctx.onnx_block
-    env = ctx.env
-    params_dict = ctx.params_dict
-
-    operator_export_type = GLOBALS.operator_export_type
-    opset_version = GLOBALS.export_onnx_opset_version
-
-    static_if = inputs[0].node().kind() == "onnx::Constant"
-    if static_if:
-        # Fold static if
-        #
-        # The torch IR
-        # graph(%embedding_matrix.1 : Float(10, 15, strides=[15, 1], requires_grad=0, device=cpu),
-        #    %input.1 : Long(6, strides=[1], requires_grad=0, device=cpu), ...
-        # %65 : Bool(requires_grad=0, device=cpu) = prim::Constant[value={0}]()
-        # %21 : Long(device=cpu) = aten::eq(%20, %64)
-        # %22 : Long(device=cpu) = prim::If(%21)
-        #     block0():
-        #     %23 : Long(device=cpu) = aten::is_floating_point(%input.1)
-        #     -> (%23)
-        #     block1():
-        #     -> (%65)
-        # %input.53 : Tensor, %weight : Tensor = prim::If(%22)
-        #     block0():
-        #     -> (%embedding_matrix.1, %input.1)
-        #     block1():
-        #     -> (%input.1, %embedding_matrix.1)
-        # %26 : int[] = aten::size(%input.53)
-        #
-        # The converted ONNX graph
-        # %10 : Bool(device=cpu) = onnx::Constant[value={0}]()
-        # %14 : Bool(device=cpu) = onnx::Equal(%13, %8)
-        # %15 : Bool(requires_grad=0, device=cpu) = onnx::Constant[value={0}]()
-        # %16 : Long(1, strides=[1], device=cpu) = onnx::Shape(%input.1)
-        input_flag = symbolic_helper._node_get(inputs[0].node(), "value").tolist()
-        const_value = (
-            all(input_flag) if isinstance(input_flag, list) else bool(input_flag)
-        )
-        block_idx = 0 if const_value else 1
-        current_b = list(n.blocks())[block_idx]
-        env = torch._C._jit_pass_onnx_block(
-            current_b,
-            block,
-            operator_export_type,  # type:ignore[arg-type]
-            env,  # type:ignore[arg-type]
-            True,
-        )
-        if_output_list = list(n.outputs())
-        current_b_list = list(current_b.outputs())
-
-        final_b_list = []
-        for idx in range(len(if_output_list)):
-            if current_b_list[idx] not in env:
-                raise errors.SymbolicValueError(
-                    f"The sub block ATen output {current_b_list[idx]} is not in env.",
-                    current_b_list[idx],
-                )  # type:ignore[operator]
-            onnx_b = env[current_b_list[idx]]
-            final_b_list.append(onnx_b)
-        return final_b_list
-    else:
-        new_op_outputs = g.op("If", *inputs, outputs=n.outputsSize())
-
-        if isinstance(new_op_outputs, Sequence):
-            new_node = new_op_outputs[0].node()
-        else:
-            new_node = new_op_outputs.node()
-
-        for b in n.blocks():
-            new_block = new_node.addBlock()
+        old_blocks = tuple(n.blocks())
+        new_op_outputs, new_block_contexts, new_node = torchscript.add_op_with_blocks(
+            g, "If", *inputs, outputs=n.outputsSize(), n_blocks=len(old_blocks)
+        )
+
+        for old_block, new_block_context in zip(old_blocks, new_block_contexts):
             torch._C._jit_pass_onnx_block(
-                b,
-                new_block,
+                old_block,
+                new_block_context.block,
                 operator_export_type,  # type:ignore[arg-type]
                 env,
                 False,
