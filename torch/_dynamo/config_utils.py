--- conflicted
+++ resolved
@@ -56,16 +56,9 @@
     module._allowed_keys = set(config.keys())
     module._compile_ignored_keys = compile_ignored_keys
     module.__class__ = ConfigModuleInstance
-
-<<<<<<< HEAD
-    config_keys, compile_ignored_keys = set(config.keys()), set(compile_ignored.keys())
-    assert config_keys.isdisjoint(compile_ignored_keys)
-    module._allowed_keys = config_keys | compile_ignored_keys
-    module._compile_ignored_keys = set(compile_ignored.keys())
     module._is_dirty = True
     module._hash_digest = None
-=======
->>>>>>> 179c8a80
+
 
 COMPILE_IGNORED_MARKER = "@compile_ignored"
 
@@ -131,16 +124,7 @@
     def __setattr__(self, name, value):
         if name in self._bypass_keys:
             super().__setattr__(name, value)
-<<<<<<< HEAD
-        elif name in self._compile_ignored_keys:
-            self._compile_ignored[name] = value
-        elif name in self._allowed_keys:
-            self._is_dirty = True
-            self._config[name] = value
-        else:
-=======
         elif name not in self._allowed_keys:
->>>>>>> 179c8a80
             raise AttributeError(f"{self.__name__}.{name} does not exist")
         else:
             self._config[name] = value
@@ -155,15 +139,7 @@
     def __delattr__(self, name):
         # must support delete because unittest.mock.patch deletes
         # then recreate things
-<<<<<<< HEAD
-        if name in self._compile_ignored_keys:
-            del self._compile_ignored[name]
-        else:
-            self._is_dirty = True
-            del self._config[name]
-=======
         del self._config[name]
->>>>>>> 179c8a80
 
     def save_config(self):
         """Convert config to a pickled blob"""
@@ -205,33 +181,11 @@
         return self.shallow_copy_dict()
 
     def shallow_copy_dict(self):
-<<<<<<< HEAD
-        return {**self._config, **self._compile_ignored}
-
-    def load_dict(self, d):
-        assert set(d.keys()) == self._allowed_keys
-        self._is_dirty = True
-        for k, v in d.items():
-            if k in self._compile_ignored_keys:
-                self._compile_ignored[k] = v
-            else:
-                self._config[k] = v
-
-    def load_config(self, data):
-        """Restore from a prior call to save_config()"""
-        self._is_dirty = True
-        for k, v in pickle.loads(data).items():
-            if k in self._compile_ignored_keys:
-                self._compile_ignored[k] = v
-            else:
-                self._config[k] = v
-=======
         return {**self._config}
 
     def load_config(self, data):
         """Restore from a prior call to save_config()"""
         self._config.update(pickle.loads(data))
->>>>>>> 179c8a80
 
     def get_config_copy(self):
         return copy.deepcopy(self._config)
@@ -274,26 +228,13 @@
                 assert not prior
                 for key in changes.keys():
                     # KeyError on invalid entry
-<<<<<<< HEAD
-                    if key in config._compile_ignored_keys:
-                        prior_ignored[key] = config._compile_ignored[key]
-                        config._compile_ignored[key] = val
-                    else:
-                        prior[key] = config._config[key]
-                        config._config[key] = val
+                    prior[key] = config._config[key]
+                config._config.update(changes)
                 config._is_dirty = prior != {}
 
             def __exit__(self, exc_type, exc_val, exc_tb):
                 config._config.update(prior)
-                config._compile_ignored.update(prior_ignored)
                 config._is_dirty = prior != {}
-=======
-                    prior[key] = config._config[key]
-                config._config.update(changes)
-
-            def __exit__(self, exc_type, exc_val, exc_tb):
-                config._config.update(prior)
->>>>>>> 179c8a80
                 prior.clear()
 
         return ConfigPatch()
