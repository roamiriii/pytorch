--- conflicted
+++ resolved
@@ -86,11 +86,8 @@
     DataClassVariable,
     DefaultDictVariable,
     HFPretrainedConfigVariable,
-<<<<<<< HEAD
+    PythonSysModulesVariable,
     SetVariable,
-=======
-    PythonSysModulesVariable,
->>>>>>> 85c779ab
 )
 from .distributed import (
     DeviceMeshVariable,
