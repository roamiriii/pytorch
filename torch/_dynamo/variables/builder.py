import abc
import collections
import contextlib
import dataclasses
import enum
import functools
import inspect
import logging
import operator
import re
import sys
import types
from typing import List, NamedTuple, Optional, Union

try:
    import numpy as np
except ModuleNotFoundError:
    np = None

import torch

from torch import SymInt
from torch._guards import GuardSource, TracingContext
from torch._ops import HigherOrderOperator
from torch._streambase import _EventBase, _StreamBase
from torch._subclasses.fake_tensor import FakeTensor, is_fake, maybe_get_fake_mode
from torch.fx.experimental.symbolic_shapes import (
    _constrain_range_for_size,
    DimConstraint,
    DimDynamic,
    RelaxedUnspecConstraint,
)
from torch.fx.immutable_collections import immutable_list
from torch.utils._python_dispatch import is_traceable_wrapper_subclass
from torch.utils.weak import TensorWeakRef, WeakIdRef
from .. import config, mutation_guard, replay_record, skipfiles
from ..allowed_functions import (
    is_allowed,
    is_builtin_callable,
    is_numpy,
    is_user_defined_allowed,
)

from ..device_interface import device_interfaces
from ..exc import InternalTorchDynamoError, unimplemented
from ..guards import GuardBuilder, install_guard, make_dupe_guard
from ..side_effects import SideEffects
from ..source import (
    AttrSource,
    ConstantSource,
    ConvertIntSource,
    GetItemSource,
    GlobalWeakRefSource,
    is_constant_source,
    LocalSource,
    NumpyTensorSource,
    RandomValueSource,
    Source,
    TupleIteratorGetItemSource,
)
from ..utils import (
    build_checkpoint_variable,
    clone_input,
    get_fake_value,
    get_static_address_type,
    global_key_name,
    is_namedtuple,
    is_typing,
    is_utils_checkpoint,
    istype,
    odict_values,
    preserve_rng_state,
    tensor_always_has_static_shape,
    tuple_iterator,
    tuple_iterator_getitem,
    tuple_iterator_len,
    wrap_fake_exception,
)

from .base import MutableLocal, typestr, VariableTracker
from .builtin import BuiltinVariable
from .constant import ConstantVariable, EnumVariable
from .ctx_manager import EventVariable, NullContextVariable, StreamVariable
from .dicts import (
    ConstDictVariable,
    DataClassVariable,
    DefaultDictVariable,
    HFPretrainedConfigVariable,
    PythonSysModulesVariable,
)
from .distributed import (
    DeviceMeshVariable,
    PlacementClassVariable,
    PlacementVariable,
    ProcessGroupVariable,
)
from .functions import (
    CollectiveFunctionRewriteVariable,
    FunctoolsPartialVariable,
    TritonKernelVariable,
    UserFunctionVariable,
    UserMethodVariable,
)
from .higher_order_ops import TorchHigherOrderOperatorVariable
from .lazy import LazyVariableTracker
from .lists import (
    BaseListVariable,
    ListVariable,
    NamedTupleVariable,
    RangeVariable,
    SetVariable,
    SizeVariable,
    SliceVariable,
    TupleIteratorVariable,
    TupleVariable,
)
from .misc import (
    AutogradFunctionContextVariable,
    AutogradFunctionVariable,
    ComptimeVariable,
    GetAttrVariable,
    GetSetDescriptorVariable,
    InspectSignatureVariable,
    LambdaVariable,
    MethodWrapperVariable,
    NumpyVariable,
    PythonModuleVariable,
    SavedTensorBox,
    SkipFilesVariable,
    TypingVariable,
)

from .nn_module import FSDPManagedNNModuleVariable, UnspecializedNNModuleVariable
from .optimizer import OptimizerVariable
from .tensor import (
    NumpyNdarrayVariable,
    SymNodeVariable,
    TensorSubclassVariable,
    TensorVariable,
    UnspecializedPythonVariable,
)
from .torch import tensor_dunder_fns, torch_special_class_types, TorchVariable
from .torch_function import build_torch_function_fn, TensorWithTFOverrideVariable
from .user_defined import (
    KeyedJaggedTensorVariable,
    UserDefinedClassVariable,
    UserDefinedObjectVariable,
)


log = logging.getLogger(__name__)


DimList = List


class _missing:
    pass


@dataclasses.dataclass
class GraphArg:
    source: Source
    # TODO: storing a SymInt here but not a FakeTensor is a pretty strange
    # thing to do.  Probably should have example (which stores an int) and
    # fake_example
    _example: Union[TensorWeakRef, torch.SymInt]
    is_unspecialized: bool
    fake_tensor: Optional[torch._subclasses.fake_tensor.FakeTensor]
    # UnspecializedPythonVariable often masquerades as a tensor.
    # We MUST NOT generate shape guard code
    # that actually tries to access tensor properties on these values.
    # is_tensor lets us tell if this graph arg actually is a tensor
    # or not.
    is_tensor: bool = True
    # Sometimes, the Tensor we pass to example is freshly allocated (smh).
    # Then we cannot only keep a weak reference to it.  This lets you
    # stash a strong reference too.
    example_strong_ref: Optional[torch.Tensor] = None

    @property
    def example(self):
        if isinstance(self._example, TensorWeakRef):
            r = self._example()
            assert r is not None
            return r
        else:
            return self._example

    def __post_init__(self):
        if isinstance(self._example, torch.Tensor):
            self._example = TensorWeakRef(self._example)
            assert is_fake(self.fake_tensor)

    def load(self, tx):
        return self.source.reconstruct(tx)

    def erase(self):
        self._example = None

    def __eq__(self, other):
        return self.source.name() == other.source.name()


@dataclasses.dataclass
class FrameStateSizeEntry:
    scalar: Optional[int]
    size: Optional[List[int]]


class VariableBuilder:
    """Wrap a python value in a VariableTracker() instance"""

    def __init__(
        self,
        tx,
        source: Source,
    ):
        assert (
            source is not None
        ), "Consider SourcelessBuilder for ephemeral objects, usually objects created locally."
        assert TracingContext.get() is not None, "Expected active TracingContext"
        super().__init__()
        self.tx = tx
        self.source = source
        self.name = source.name()

    def __call__(self, value):
        if value in self.tx.output.side_effects:
            side_effect_result = self.tx.output.side_effects[value]
            dup_guard = make_dupe_guard(self.source, side_effect_result.source)
            if dup_guard:
                self.install_guards(dup_guard)
            return side_effect_result
        vt = self._wrap(value).clone(**self.options())
        if self._can_lift_attrs_to_inputs(vt):
            vt = self.tx.output.side_effects.track_object_existing(
                self.source, value, vt
            )
        return vt

    def _can_lift_attrs_to_inputs(self, vt):
        if type(vt) in [
            TensorVariable,
            TensorWithTFOverrideVariable,
            UserDefinedObjectVariable,
            NumpyNdarrayVariable,
        ]:
            return True
        return False

    @staticmethod
    @functools.lru_cache(None)
    def _common_constants():
        return {
            # We zero-one specialize shapes, so specialize these constants
            # too
            0,
            1,
            # NB: There used to be more constants here, but honestly it was
            # pretty confusing.  Note we specialize floats by default, and
            # DON'T specialize ints by default.  This all only matters with
            # dynamic_shapes
        }

    def get_source(self):
        return self.source

    def options(self):
        return {"source": self.get_source()}

    def install_guards(self, *guards):
        source = self.get_source()
        if (
            isinstance(source, ConstantSource)
            or source.guard_source() == GuardSource.CONSTANT
        ):
            return None
        install_guard(*[source.make_guard(guard) for guard in guards], skip=1)
        return {}

    @classmethod
    @functools.lru_cache(None)
    def _type_dispatch(cls):
        # NB: Careful not to close over self to avoid ref cycle from lru_cache
        entries = [
            (
                (torch.Tensor, torch.nn.Parameter, torch._subclasses.FakeTensor),
                cls.wrap_tensor,
            ),
            ((tuple, list, odict_values, collections.deque), cls.wrap_listlike),
            (tuple_iterator, cls.wrap_tuple_iterator),
            ((slice, range), cls.wrap_slice_range),
            (
                (
                    int,
                    float,
                    bool,
                    type(None),
                    str,
                    torch.Size,
                    torch.device,
                    torch.dtype,
                ),
                cls.wrap_literal,
            ),
        ]

        if config.trace_numpy and np:
            entries.append((np.ndarray, cls.wrap_numpy_ndarray))

        result = {}
        for ts, fn in entries:
            for t in ts if isinstance(ts, tuple) else (ts,):
                assert t not in result
                result[t] = fn

        return result

    @classmethod
    @functools.lru_cache(None)
    def _id_dispatch(cls):
        from ..comptime import comptime

        entries = [
            (
                inspect.signature,
                lambda self, value: LambdaVariable(
                    InspectSignatureVariable.create,
                    source=self.source,
                    **self.install_guards(GuardBuilder.FUNCTION_MATCH),
                ),
            ),
            (comptime, lambda self, value: ComptimeVariable()),
            (
                dataclasses.fields,
                lambda self, value: LambdaVariable(
                    _dataclasses_fields_lambda,
                    source=self.source,
                    **self.install_guards(GuardBuilder.FUNCTION_MATCH),
                ),
            ),
            (
                tensor_dunder_fns,
                lambda self, value: TorchVariable(
                    value,
                    source=self.source,
                    **self.install_guards(GuardBuilder.FUNCTION_MATCH),
                ),
            ),
        ]

        result = {}
        for ts, fn in entries:
            for t in ts if isinstance(ts, (tuple, list)) else (ts,):
                assert t not in result
                result[id(t)] = fn

        return result

    def _wrap(self, value):
        # import here to avoid circular dependencies
        from torch.utils._triton import has_triton

        if has_triton():
            from triton.runtime.jit import JITFunction
        else:

            class JITFunction:
                pass

        # Handle exact type() match
        type_dispatch = self._type_dispatch().get(type(value))
        if type_dispatch is not None:
            return type_dispatch(self, value)

        # Handle exact id() match
        id_dispatch = self._id_dispatch().get(id(value))
        if id_dispatch is not None:
            return id_dispatch(self, value)

        # Note - There are some nested values where types mismatch!
        # We want to get those out and wrap those.
        value = inspect.getattr_static(value, "_torchdynamo_inline", value)

        # Everything else (NB: order matters!)
        if is_traceable_wrapper_subclass(value) or istype(
            value, config.traceable_tensor_subclasses
        ):
            return self.wrap_tensor(value)
        elif is_namedtuple(value):
            return self.wrap_listlike(value)

        elif value is torch.utils._pytree.SUPPORTED_NODES:
            # For SUPPORTED_NODES, we guard on the dictionary version (PEP509)
            # under the assumption that the values themselves don't change.
            self.install_guards(GuardBuilder.DICT_VERSION)
            result = {
                k: UserDefinedObjectVariable(
                    value[k],
                    source=GetItemSource(self.get_source(), k),
                )
                for k in value.keys()
            }
            return ConstDictVariable(result, type(value))
        elif value is sys.modules:
            return PythonSysModulesVariable(source=self.source)
        elif istype(
            value, (dict, collections.defaultdict, collections.OrderedDict)
        ) and all(
            ConstantVariable.is_literal(k)
            or self.tensor_can_be_dict_key(k)
            or isinstance(k, enum.Enum)
            for k in value.keys()
        ):
            if not value and self.get_source().is_nn_module():
                # It is faster to guard on 'false' property than to guard
                # on actual dict keys, but we can't do this fast guard in general because
                # it omits a crucial type check that ensures the value is actually still a dict at runtime.

                # Why is this OK for (specialized) nnmodules? We set up a setattr hook
                # to check for module property mutations, which does a reasonable,
                # but not completely secure job ensuring a property wasn't changed.
                self.install_guards(GuardBuilder.BOOL_FALSE)
            else:
                self.install_guards(GuardBuilder.DICT_KEYS)

            # store key variables in global location for reconstruction
            for key in value.keys():
                if self.tensor_can_be_dict_key(key):
                    self.tx.store_global_weakref(global_key_name(key), key)

            def index_source(key):
                if self.tensor_can_be_dict_key(key):
                    return GlobalWeakRefSource(global_key_name(key))
                else:
                    return key

            result = {
                k: LazyVariableTracker.create(
                    value[k],
                    source=GetItemSource(self.get_source(), index_source(k)),
                )
                for k in value.keys()
            }

            if istype(value, collections.defaultdict):
                result = DefaultDictVariable(
                    result,
                    type(value),
                    self._wrap(value.default_factory),
                )
            else:
                result = ConstDictVariable(result, type(value))

            return self.tx.output.side_effects.track_dict(self.source, value, result)
        elif isinstance(value, torch.nn.Module):
            return self.wrap_module(value)
        elif ConstantVariable.is_literal(value):  # non-atomic literals
            return self.wrap_literal(value)
        elif istype(value, frozenset) and (
            all(is_allowed(x) or ConstantVariable.is_literal(x) for x in value)
        ):
            # For frozenset, we can guard by object ID instead of value
            # equality, this allows us to handle non-literal values
            self.install_guards(GuardBuilder.ID_MATCH)
            return ConstantVariable.create(value=value, source=self.source)
        elif isinstance(value, enum.Enum):
            self.install_guards(GuardBuilder.ID_MATCH)
            return EnumVariable(value=value, source=self.source)
        elif is_builtin_callable(value):
            self.install_guards(GuardBuilder.BUILTIN_MATCH)
            return BuiltinVariable(value, source=self.source)
        elif is_utils_checkpoint(value):
            return build_checkpoint_variable(source=self.source)
        elif is_allowed(value):
            if is_user_defined_allowed(value):
                self.tx.output.has_user_defined_allowed_in_graph = True
            self.install_guards(GuardBuilder.FUNCTION_MATCH)
            return TorchVariable(value, source=self.source)
        elif isinstance(value, functools.partial):
            func_src = AttrSource(self.get_source(), "func")
            func_obj = VariableBuilder(self.tx, func_src)(value.func)

            args = []
            args_source = AttrSource(self.get_source(), "args")
            for i, arg in enumerate(value.args):
                args.append(
                    VariableBuilder(self.tx, GetItemSource(args_source, i))(arg)
                )

            keywords = {}
            keywords_source = AttrSource(self.get_source(), "keywords")
            for k, v in value.keywords.items():
                keywords[k] = VariableBuilder(
                    self.tx, GetItemSource(keywords_source, k)
                )(v)

            install_guard(
                self.get_source().make_guard(GuardBuilder.TYPE_MATCH),
                keywords_source.make_guard(GuardBuilder.DICT_KEYS),
                args_source.make_guard(GuardBuilder.LIST_LENGTH),
            )
            return FunctoolsPartialVariable(func_obj, args, keywords, original=value)
        elif is_typing(value):
            # typing.List, typing.Mapping, etc.
            self.install_guards(GuardBuilder.ID_MATCH)
            return TypingVariable(value, source=self.source)
        elif isinstance(value, np.generic):
            # numpy array scalars: convert to 0D arrays
            return self.wrap_numpy_ndarray(np.asarray(value))
        elif is_numpy(value):
            assert np
            self.install_guards(
                GuardBuilder.FUNCTION_MATCH
                if callable(value)
                else GuardBuilder.TYPE_MATCH
            )
            return NumpyVariable(value, source=self.source)
        # NB: These can't be put in type_dispatch, they have to run later
        elif CollectiveFunctionRewriteVariable.can_rewrite(value):
            new_fn, new_source = CollectiveFunctionRewriteVariable.rewrite(value)
            old_source = self.source
            self.source = new_source
            self.install_guards(GuardBuilder.FUNCTION_MATCH)
            return CollectiveFunctionRewriteVariable(
                new_fn, orig_fn=value, orig_source=old_source, source=new_source
            )
        elif (
            istype(value, (type, types.FunctionType))
            and skipfiles.check(value, allow_torch=True)
            and not inspect.getattr_static(value, "_torchdynamo_inline", False)
            and not inspect.getattr_static(value, "__script_if_tracing_wrapper", False)
        ):
            if callable(value):
                self.install_guards(GuardBuilder.FUNCTION_MATCH)
            else:
                self.install_guards(GuardBuilder.TYPE_MATCH)
            return SkipFilesVariable(
                value,
                skipfiles.check_verbose(value, allow_torch=True).reason,
                source=self.source,
            )
        elif istype(value, (types.FunctionType, torch.jit.ScriptFunction)):
            self.install_guards(GuardBuilder.FUNCTION_MATCH)
            return UserFunctionVariable(value, source=self.source)
        elif istype(value, (types.ModuleType, replay_record.DummyModule)):
            self.install_guards(GuardBuilder.PYMODULE_MATCH)
            return PythonModuleVariable(
                value,
                source=self.source,
            )
        elif istype(value, torch.autograd.function.FunctionMeta):
            self.install_guards(GuardBuilder.FUNCTION_MATCH)
            return AutogradFunctionVariable(
                value,
                source=self.source,
            )
        elif isinstance(value, torch.autograd.function.FunctionCtx):
<<<<<<< HEAD
            # The autograd.function context
            self.install_guards(GuardBuilder.TYPE_MATCH)
            return self.tx.output.side_effects.track_object_existing(
                self.source,
                value,
                AutogradFunctionContextVariable(value, source=self.source),
=======
            saved_tensors = [
                VariableBuilder(
                    self.tx, GetItemSource(AttrSource(self.source, "saved_tensors"), n)
                )(v)
                for n, v in enumerate(value.saved_tensors)
            ]
            return self.tx.output.side_effects.track_object_existing(
                self.source,
                value,
                AutogradFunctionContextVariable(
                    value,
                    source=self.source,
                    guards=make_guards(GuardBuilder.TYPE_MATCH),
                    saved_tensors=SavedTensorBox(saved_tensors),
                ),
>>>>>>> e3a0a361
            )
        elif (
            isinstance(value, types.MethodType)
            and istype(
                getattr(value, "__self__", None), torch.autograd.function.FunctionMeta
            )
            and getattr(value, "__name__", "") == "apply"
            and value == getattr(value.__self__, "apply", None)
        ):
            # handle aliased autograd function `apply` calls
            self.install_guards(GuardBuilder.FUNCTION_MATCH)
            return GetAttrVariable(
                AutogradFunctionVariable(value.__self__, source=self.source),
                "apply",
            )
        elif np and isinstance(value, np.number):
            return self.wrap_unspecialized_primitive(value)
        elif DataClassVariable.is_matching_object(value):
            self.install_guards(GuardBuilder.TYPE_MATCH)
            return DataClassVariable.wrap(self, value)
        elif HFPretrainedConfigVariable.is_matching_object(value):
            self.install_guards(GuardBuilder.TYPE_MATCH)
            return HFPretrainedConfigVariable(value)
        elif isinstance(value, HigherOrderOperator):
            self.install_guards(GuardBuilder.TYPE_MATCH, GuardBuilder.NAME_MATCH)
            return TorchHigherOrderOperatorVariable.make(value, source=self.source)
        elif type(value).__name__ == "builtin_function_or_method" and isinstance(
            value.__self__, torch_special_class_types
        ):
            self.install_guards(GuardBuilder.FUNCTION_MATCH)
            return TorchVariable(
                value,
            )
        elif isinstance(value, _StreamBase):
            self.install_guards(GuardBuilder.ID_MATCH)
            return StreamVariable(
                None,
                value,
                value.device.type,
                source=self.source,
            )
        elif isinstance(value, _EventBase):
            self.install_guards(GuardBuilder.ID_MATCH)
            return EventVariable(
                None,
                value,
                source=self.source,
            )
        elif (
            isinstance(value, torch._C._TensorMeta)
            and value in config.traceable_tensor_subclasses
        ):
            return TensorSubclassVariable(value, source=self.source)
        elif isinstance(value, types.MethodType) and isinstance(
            value.__self__, torch.nn.Module
        ):
            # don't let MethodTypes fall through to UserDefinedObject,
            # which doesn't support 'CALL_FUNCTION'

            # TODO(whc): Why do we limit this to methods on NNModules?
            # I don't have a good reason for this, but it preserves the existing behavior
            # for MBartForConditionalGeneration, which generates many graph breaks and OOMs otherwise.
            # I suspect we probably want to relax this check and dig deeper there.

            # In order to construct a MethodVariable in Dynamo, we start with an actual method obj from python,
            # but need to separately wrap its underlying `__func__` and its `self` argument.  We wrap `self` here
            # and then `__func__` gets wrapped inside UserMethodVariable.
            self_obj = VariableBuilder(
                self.tx, source=AttrSource(self.source, "__self__")
            )(value.__self__)
            assert self_obj and isinstance(
                self_obj, VariableTracker
            ), "Failed to produce a valid self obj"
            self.install_guards(GuardBuilder.FUNCTION_MATCH)
            return UserMethodVariable(value.__func__, self_obj, source=self.source)
        elif (
            istype(value, contextlib.nullcontext)
            and inspect.getattr_static(value, "enter_result", None) is None
        ):
            # TODO(jansel): I think this can be TYPE_MATCH
            self.install_guards(GuardBuilder.FUNCTION_MATCH)
            return NullContextVariable(source=self.source)
        elif KeyedJaggedTensorVariable.is_matching_object(value):
            self.install_guards(GuardBuilder.TYPE_MATCH)
            result = KeyedJaggedTensorVariable(value, source=self.source)
            # TODO: this doing it manually is bad
            return self.tx.output.side_effects.track_object_existing(
                self.source, value, result
            )
        elif isinstance(value, types.GetSetDescriptorType):
            self.install_guards(GuardBuilder.FUNCTION_MATCH)
            return GetSetDescriptorVariable(value)
        elif isinstance(value, types.MethodWrapperType):
            self.install_guards(GuardBuilder.FUNCTION_MATCH)
            return MethodWrapperVariable(value)
        elif isinstance(value, torch.optim.Optimizer):
            self.install_guards(GuardBuilder.TYPE_MATCH)
            return OptimizerVariable(value, source=self.source)
        elif ProcessGroupVariable.is_process_group(value):
            self.install_guards(GuardBuilder.ID_MATCH)
            return ProcessGroupVariable(value, source=self.source)
        elif DeviceMeshVariable.is_device_mesh(value):
            # TODO: see if we need to add custom guard instead of a simple ID_MATCH
            self.install_guards(GuardBuilder.ID_MATCH)
            return DeviceMeshVariable(value, source=self.source)
        elif PlacementClassVariable.is_placement_type(value):
            # TODO: see if we need to add custom guard instead of a simple ID_MATCH
            self.install_guards(GuardBuilder.ID_MATCH)
            return PlacementClassVariable(value, source=self.source)
        elif PlacementVariable.is_placement(value):
            # TODO: see if we need to add custom guard instead of a simple ID_MATCH
            self.install_guards(GuardBuilder.ID_MATCH)
            return PlacementVariable(
                value,
                source=self.source,
            )
        elif isinstance(value, torch.SymBool):
            # Note: the idea here is to re-use the infra we've built for SymInt by simulating the
            # user provided SymBool with a SymInt in dynamo.

            # Concretely,
            # 1. We create a SymInt in dynamo's shape_env, whose source is constructed as ConvertIntSource(self.source).
            # so that guards on the SymInts can be effectively applied on the original SymBool in user program.
            # 2. We create a SymBool based on the SymInt in dynamo's ShapeEnv. Because the original user program
            # depends on the value being a SymBool. This allows dynamo to interpret the user's program correctly.

            value_hint = value.node.require_hint()
            new_source = ConvertIntSource(self.source)

            new_symint = self.tx.output.shape_env.create_unspecified_symint_and_symbol(
                int(value_hint),
                new_source,
                dynamic_dim=DimDynamic.DYNAMIC,
            )

            sym_node_proxy = self.tx.output.root_tracer.create_graph_input(
                re.sub(r"[^a-zA-Z0-9]+", "_", self.name),
                type(new_symint),
                source=new_source,
            )

            sym_node_proxy.node.meta["grapharg"] = GraphArg(
                new_source,
                new_symint,
                False,
                None,
                is_tensor=False,
                example_strong_ref=new_symint,
            )
            self.tx.output.tracked_fakes.append(
                TrackedFake(new_symint, new_source, None)
            )
            return SymNodeVariable(
                sym_node_proxy,
                new_symint == 1,
            )
        elif isinstance(value, JITFunction):
            self.install_guards(GuardBuilder.ID_MATCH)
            return TritonKernelVariable(
                value,
                None,  # No kernel idx provided
                None,  # No grid provided
                source=self.source,
            )
        elif is_allowed(value):
            if is_user_defined_allowed(value):
                self.tx.output.has_user_defined_allowed_in_graph = True
            self.install_guards(GuardBuilder.FUNCTION_MATCH)
            return TorchVariable(
                value,
                source=self.source,
            )
        elif isinstance(value, types.MethodType) and isinstance(
            value.__self__, torch.nn.Module
        ):
            # don't let MethodTypes fall through to UserDefinedObject,
            # which doesn't support 'CALL_FUNCTION'

            # TODO(whc): Why do we limit this to methods on NNModules?
            # I don't have a good reason for this, but it preserves the existing behavior
            # for MBartForConditionalGeneration, which generates many graph breaks and OOMs otherwise.
            # I suspect we probably want to relax this check and dig deeper there.

            # In order to construct a MethodVariable in Dynamo, we start with an actual method obj from python,
            # but need to separately wrap its underlying `__func__` and its `self` argument.  We wrap `self` here
            # and then `__func__` gets wrapped inside UserMethodVariable.
            self_obj = VariableBuilder(
                self.tx, source=AttrSource(self.source, "__self__")
            )(value.__self__)
            assert self_obj and isinstance(
                self_obj, VariableTracker
            ), "Failed to produce a valid self obj"
            self.install_guards(GuardBuilder.FUNCTION_MATCH)
            return UserMethodVariable(
                value.__func__,
                self_obj,
                source=self.source,
            )
        elif istype(value, (types.ModuleType, replay_record.DummyModule)):
            self.install_guards(GuardBuilder.FUNCTION_MATCH)
            return PythonModuleVariable(
                value,
                source=self.source,
            )
        elif isinstance(value, types.GetSetDescriptorType):
            self.install_guards(GuardBuilder.FUNCTION_MATCH)
            return GetSetDescriptorVariable(value)
        elif isinstance(value, types.MethodWrapperType):
            self.install_guards(GuardBuilder.FUNCTION_MATCH)
            return MethodWrapperVariable(value, source=self.source)
        elif issubclass(type(value), type):
            self.install_guards(GuardBuilder.FUNCTION_MATCH)
            return UserDefinedClassVariable(
                value,
                source=self.source,
            )
        else:
            self.install_guards(GuardBuilder.TYPE_MATCH)
            result = UserDefinedObjectVariable(value, source=self.source)
            if not SideEffects.cls_supports_mutation_side_effects(type(value)):
                # don't allow STORE_ATTR mutation with custom __setattr__
                return result
            return self.tx.output.side_effects.track_object_existing(
                self.source, value, result
            )

    def tensor_can_be_dict_key(self, value):
        # only allow Parameter and another specific Tensor can be used as dict key
        return (
            isinstance(value, torch.nn.Parameter)
            or isinstance(self.source, AttrSource)
            and self.source.member == "state"
            and isinstance(self.source.base, LocalSource)
        )

    def tensor_should_specialize(self):
        return (
            self.source
            and isinstance(self.source, GetItemSource)
            and isinstance(self.source.base, GetItemSource)
            and self.source.base.index == "params"
            and isinstance(self.source.base.base, GetItemSource)
            and isinstance(self.source.base.base.base, AttrSource)
            and self.source.base.base.base.member == "param_groups"
            and isinstance(self.source.base.base.base.base, LocalSource)
            and (
                isinstance(
                    self.tx.f_locals[self.source.base.base.base.base.local_name],
                    torch.optim.Optimizer,
                )
                if self.source.base.base.base.base.local_name in self.tx.f_locals.keys()
                else True
            )
        )

    def wrap_listlike(self, value: Union[tuple, list, odict_values, NamedTuple]):
        # One can index a tensor with a list/tuple. Therefore, we need to
        # have a stricter match.
        self.install_guards(GuardBuilder.LIST_LENGTH)

        for item in value:
            if item is value:
                unimplemented("list elements are pointing to the list itself")

        output = [
            VariableBuilder(self.tx, GetItemSource(self.get_source(), i))(item)
            for i, item in enumerate(value)
        ]
        result = BaseListVariable.cls_for_instance(value)(
            output, mutable_local=MutableLocal()
        )
        if istype(value, list):
            return self.tx.output.side_effects.track_list(self.source, value, result)
        return result

    def wrap_tuple_iterator(self, value: tuple_iterator):
        self.install_guards(GuardBuilder.TUPLE_ITERATOR_LEN)
        output = [
            VariableBuilder(self.tx, TupleIteratorGetItemSource(self.get_source(), i))(
                tuple_iterator_getitem(value, i)
            )
            for i in range(tuple_iterator_len(value))
        ]
        return TupleIteratorVariable(output, mutable_local=MutableLocal())

    def wrap_slice_range(self, value: Union[slice, range]):
        items = [
            VariableBuilder(self.tx, AttrSource(self.get_source(), k))(
                getattr(value, k)
            )
            for k in ("start", "stop", "step")
        ]
        if isinstance(value, slice):
            self.install_guards(GuardBuilder.TYPE_MATCH)
            return SliceVariable(items)
        else:
            # TODO(jansel): I think this can be TYPE_MATCH
            self.install_guards(GuardBuilder.EQUALS_MATCH)
            return RangeVariable(items)

    def wrap_module(self, value: torch.nn.Module):
        from ..eval_frame import OptimizedModule

        if istype(value, OptimizedModule):
            self.install_guards(GuardBuilder.TYPE_MATCH)
            self.source = AttrSource(self.source, "_orig_mod")
            return self.wrap_module(value._orig_mod)

        if (
            isinstance(value, (torch.nn.RNN, torch.nn.GRU, torch.nn.LSTM))
            and not config.allow_rnn
        ):
            unimplemented("TorchDynamo purposely graph breaks on RNN, GRU, LSTMs")
        if mutation_guard.is_dynamic_nn_module(value):
            # created dynamically, don't specialize on it
            self.install_guards(GuardBuilder.TYPE_MATCH)
            result = UnspecializedNNModuleVariable(value)
            if not SideEffects.cls_supports_mutation_side_effects(type(value)):
                # don't allow STORE_ATTR mutation with custom __setattr__
                return result
            return self.tx.output.side_effects.track_object_existing(
                self.source, value, result
            )
        elif issubclass(
            value.__class__, torch.nn.parallel.distributed.DistributedDataParallel
        ):
            self.install_guards(GuardBuilder.TYPE_MATCH)
            return UnspecializedNNModuleVariable(value)
        elif getattr(value, "_is_fsdp_managed_module", False):
            # See note [Dynamo treats FSDP wrapped modules as UnspecializedNNModule]
            # in fully_sharded_data_parallel.py for more information

            # we can't do this assert inside FSDP constructor,
            # since we don't know yet whether dynamo will be used
            assert getattr(
                value, "_fsdp_use_orig_params", False
            ), "Dynamo only supports FSDP with use_orig_params=True"

            # Note on FSDP guarding
            # 1. We expect FSDP wrapping mutates an nn module irreversably (no way to de-wrap).
            # 2. Eager FSDP already assumes (requires, but without enforcement) that users don't mutate their
            #    model parameters/structure after FSDP wrapping, because FSDP wouldn't notice or update its FlatParams.
            #
            # Due to (1), once we enter this path we expect not to go back nor have to guard on type
            # or _is_fsdp_managed_module.
            #
            # TODO(whc) We could add a guard on the opposite case, where a user compiled/ran
            # pre-FSDP-wrapped model, then wrapped, to ensure that we recompile with the FSDP handling.
            #
            # Due to (2), we skip guards on inner contents of fsdp_managed modules, by using FSDPNNModuleSource as the
            # guard source.  This behavior is gated on config.skip_fsdp_guards.
            #
            # ID_MATCH is required to disambiguate cases as simple as a unit test that constructs 2 models and wraps
            # them differently with different FSDP configs.  (test_dynamo_distributed.py -k test_fsdp_aot_eager)
            self.install_guards(GuardBuilder.TYPE_MATCH, GuardBuilder.ID_MATCH)
            return FSDPManagedNNModuleVariable(value, source=self.get_source())
        else:
            return self.tx.output.register_attr_or_module(
                value,
                self.name,
                source=self.get_source(),
                # Guards are added inside register_attr_or_module
            )

    def wrap_literal(self, value):
        unspec = not config.specialize_int
        if unspec and type(value) is torch.Size:
            self.install_guards(GuardBuilder.LIST_LENGTH)
            return SizeVariable(
                [
                    VariableBuilder(self.tx, GetItemSource(self.get_source(), i))(v)
                    for i, v in enumerate(value)
                ]
            )
        elif unspec and type(value) is int:
            # unspecializing int by default, but still
            # specialize for the following conditions
            if not TracingContext.get().force_unspec_int_unbacked_size_like and (
                value in self._common_constants()
                # Assume integers from global variables want to be specialized
                or not self.source.guard_source().is_local()
                # Assume that integers that came from NN modules want to be
                # specialized (as we don't expect users to be changing the
                # NN modules on the fly)
                or self.source.guard_source().is_nn_module()
            ):
                self.install_guards(GuardBuilder.CONSTANT_MATCH)
                return ConstantVariable.create(value=value)
            else:
                return self.wrap_unspecialized_primitive(value)
        else:
            self.install_guards(GuardBuilder.CONSTANT_MATCH)
            return ConstantVariable.create(value=value)

    def assert_not_wrapped_by_this_graph(self, value: torch.Tensor):
        if is_fake(value) and maybe_get_fake_mode(value) is self.tx.fake_mode:
            raise InternalTorchDynamoError(
                "Cannot wrap a Tensor that has already been",
                "wrapped by this instance of Dynamo",
            )

    def wrap_tensor(self, value: torch.Tensor):
        source = self.get_source()

        if (
            source.guard_source().is_nn_module()
            or get_static_address_type(value) is not None
        ) and not source.guard_source().is_fsdp_module():
            self.assert_not_wrapped_by_this_graph(value)
            return self.tx.output.register_attr_or_module(
                value, self.name, source=source
            )

        if is_constant_source(source):
            self.assert_not_wrapped_by_this_graph(value)
            return self.tx.output.register_attr_or_module(
                value,
                re.sub(r"[^a-zA-Z0-9]+", "_", self.name),
                source=source,
                # Guards are added inside register_attr_or_module
            )

        if type(value) in config.traceable_tensor_subclasses:
            # Ordinarily, we would fakeify a tensor so that it can get dynamic
            # shapes and be computed on without triggering actual operations.
            # However, how can we fakeify a tensor subclass?  Ordinary
            # inheritance (nor multiple inheritance) won't work work.
            #
            # Instead, our plan is to *manually simulate* the tensor subclass
            # inheriting from a fake tensor with dynamo.  This means our
            # data representation for a tensor subclass will be a fake tensor
            # + tensor subclass type + any extra data the subclass may have
            # been storing on the tensor.  Because all Python accesses are
            # mediated through TensorWithTFOverrideVariable, we can ensure
            # that we dispatch differently, e.g., according to
            # __torch_function__
            #
            # To simplify things for now, the __dict__ tracking bits haven't
            # been implemented yet, but they can be added into this design at
            # a later point in time.
            subclass_type = type(value)
        else:
            assert type(value) in (
                torch.Tensor,
                torch.nn.Parameter,
                torch._subclasses.fake_tensor.FakeTensor,
            ) or is_traceable_wrapper_subclass(value), type(value)
            subclass_type = None

        # NB: this just says we accessed a tensor from the same source again
        # (e.g., a tensor lives in a global foo, and we LOAD_GLOBAL it twice).
        # This is distinct from two distinct sources mapping to the same
        # Tensor (per id())!  No guard is necessary here.  See below for the
        # other case.
        is_duplicate_tensor = source in self.tx.output.input_source_to_var
        if is_duplicate_tensor:
            return self.tx.output.input_source_to_var[source]

        # We have accessed the SAME tensor from a different source.  In some
        # situations, it doesn't matter if you have the same tensor identity
        # or not, but we are unable to do this fine-grained tracking.  So
        # instead we just say, if x is y, then to successfully reuse this
        # compiled tensor again, you must have x is y again.  Negative
        # aliases, that is, that x is not y, are IMPLICITLY checked as part of
        # the code cache matching process, you don't need to explicitly
        # generate a guard for it (nor would you want to, you need O(n^2)
        # pairwise 'is not' tests to do it.)
        if value in self.tx.output.real_value_tensor_positive_aliases:
            stored_value = self.tx.output.real_value_tensor_positive_aliases[value]
            # TODO(voz): Decently common pattern, refactor at some point.
            dup_guard = self._make_dupe_guard(stored_value)
            if dup_guard:
                self.install_guards(dup_guard)
            return stored_value

        # By this point, we should have deduplicated all tensors
        self.assert_not_wrapped_by_this_graph(value)

        # tx.output has multiple tracers if we're introspecting HigherOrderOperator.
        # When we've discovered an untracked tensor, then we actually need
        # to get Dynamo to track the tensor (which is what this function does)
        # and put it as a graph input on the root tracer. Later on,
        # if the input is actually used in the body of the HigherOrderOperator,
        # then the relevant SubgraphTracer will lift it to being an input of
        # the subgraph.
        # See NOTE [HigherOrderOperator tracing design] for more details.

        tensor_proxy = self.tx.output.root_tracer.create_graph_input(
            re.sub(r"[^a-zA-Z0-9]+", "_", self.name), type(value), source=source
        )
        options = {}
        if type(value) in config.traceable_tensor_subclasses:
            options["torch_function_fn"] = build_torch_function_fn(
                self.tx, value, self.source
            )
            self.install_guards(GuardBuilder.TYPE_MATCH)

        self.install_guards(
            functools.partial(
                GuardBuilder.TENSOR_MATCH,
                value=value
                if isinstance(source, NumpyTensorSource)
                else TensorWeakRef(value),
            )
        )
        tensor_variable = wrap_fx_proxy(
            tx=self.tx,
            proxy=tensor_proxy,
            example_value=value,
            should_specialize=self.tensor_should_specialize(),
            subclass_type=subclass_type,
            source=source,
            **options,
        )
        self.tx.output.input_source_to_var[source] = tensor_variable
        assert "tensor_dict" not in tensor_proxy.node.meta
        tensor_proxy.node.meta["tensor_dict"] = value.__dict__.copy()

        # TODO: I think the result is guaranteed to be fake with
        # ignore_subclass changes
        # Note: this information is conveyed via subclass_type now
        fake_tensor_value = tensor_variable.proxy.node.meta["example_value"]
        if maybe_get_fake_mode(fake_tensor_value) is not self.tx.fake_mode:
            raise InternalTorchDynamoError("Wrapped Tensor must be this graph's fake")

        grapharg = GraphArg(source, value, False, fake_tensor_value)
        tensor_proxy.node.meta["grapharg"] = grapharg
        self.tx.output.add_symbol_bindings(grapharg)

        return tensor_variable

    def wrap_numpy_ndarray(self, value):
        assert np is not None
        assert isinstance(value, np.ndarray)

        source = NumpyTensorSource(self.get_source())

        from torch._numpy import _util

        try:
            tensor_value = _util._try_convert_to_tensor(value)
        except NotImplementedError as e:
            # failed to convert to tensor, graph break
            unimplemented(str(e))

        # We do this because we want the full behavior of guarding the numpy ndarray as if it were
        # a tensor. It's a little annoying to make a VT to throw out, but there's so many side effects here
        # that there's not another great way to do this atm.
        # This creates the right graphargs, as well as registration for guards in tensor names and shape env.
        VariableBuilder(self.tx, source)(tensor_value).recursive_realize()
        proxy = self.tx.output.root_tracer.create_graph_input(
            re.sub(r"[^a-zA-Z0-9]+", "_", self.name), type(tensor_value), source=source
        )
        options = {"source": source}
        numpy_ndarray_variable = wrap_fx_proxy_cls(
            target_cls=NumpyNdarrayVariable,
            tx=self.tx,
            proxy=proxy,
            example_value=tensor_value,
            **options,
        )

        self.tx.output.input_source_to_var[source] = numpy_ndarray_variable
        example_value = numpy_ndarray_variable.proxy.node.meta["example_value"]

        # is_unspecialized should be true because we are wrapping a np.ndarray as argument input, and it needs to be
        # converted to a tensor.
        grapharg = GraphArg(
            source,
            tensor_value,
            is_unspecialized=True,
            fake_tensor=example_value,
            is_tensor=True,
            example_strong_ref=tensor_value,
        )
        proxy.node.meta["grapharg"] = grapharg

        return numpy_ndarray_variable

    def wrap_unspecialized_primitive(self, value):
        if self.name in self.tx.output.unspec_variable_map:
            return self.tx.output.unspec_variable_map[self.name]
        else:
            shape_env = self.tx.output.shape_env
            if TracingContext.get().force_unspec_int_unbacked_size_like and isinstance(
                value, int
            ):
                wrapped_value = shape_env.create_unbacked_symint()
                _constrain_range_for_size(wrapped_value)
                self.tx.output.tracked_fakes.append(
                    TrackedFake(wrapped_value, self.source, None)
                )

            # NB: We do not do float.  For motivation, see
            # https://docs.google.com/document/d/1INSCdYu1PxXcr43HrD82OudeEuS-qxQe1yZmLg2wy6A/edit
            # but the general idea is that we generate kernels that can
            # take unspecialized floats and use them in sizevar computation
            elif (
                isinstance(value, int)
                and not is_constant_source(self.get_source())
                and not isinstance(self.get_source(), RandomValueSource)
            ):
                if torch._dynamo.config.specialize_int:
                    # If specialize_int is False, also return
                    # a constant (but this should have been handled
                    # in the caller, TBH)
                    self.install_guards(GuardBuilder.CONSTANT_MATCH)
                    return ConstantVariable.create(value=value)

                name = self.source.name()
                if name not in self.tx.output.frame_state:
                    # Note - this essentially means that if this name gets reused as a tensor,
                    # it will start fully dynamic. That should always be a safe option, and not awfully inefficient.
                    # Alternatively, if we want to improve pef here, we can add a third state of unset, but I am not
                    # sure that is necessary for now.
                    frame_state_entry = FrameStateSizeEntry(scalar=value, size=None)
                else:
                    frame_state_entry = self.tx.output.frame_state[name]
                    if frame_state_entry.scalar != value:
                        log.debug(
                            "automatic dynamic int %s val %s != %s",
                            name,
                            value,
                            frame_state_entry.scalar,
                        )
                        frame_state_entry.scalar = None
                self.tx.output.frame_state[name] = frame_state_entry

                # TODO: This should be dynamic, as we in general do not
                # know if bare integers are actually going to be sizevars
                # and it is inappropriate to eagerly duck size them with
                # real sizevars
                if (
                    config.automatic_dynamic_shapes and frame_state_entry.scalar is None
                ) or not config.assume_static_by_default:
                    dynamic_dim = DimDynamic.DYNAMIC
                else:  # assume_static_by_default
                    # TODO: dynamic_dim = DimDynamic.STATIC should work but
                    # for some reason it doesn't
                    self.install_guards(GuardBuilder.CONSTANT_MATCH)
                    return ConstantVariable.create(value=value)

                wrapped_value = shape_env.create_unspecified_symint_and_symbol(
                    value,
                    source=self.source,
                    dynamic_dim=dynamic_dim,
                )

                self.tx.output.tracked_fakes.append(
                    TrackedFake(wrapped_value, self.source, None)
                )
            else:
                wrapped_value = torch.tensor(value)
            if not isinstance(self.get_source(), RandomValueSource):
                install_guard(
                    self.get_source().make_guard(GuardBuilder.TYPE_MATCH, True)
                )
            options = {"source": self.get_source()}
            if isinstance(wrapped_value, torch.Tensor):
                options.update({"raw_value": value})

            proxy = self.tx.output.root_tracer.create_graph_input(
                re.sub(r"[^a-zA-Z0-9]+", "_", self.name),
                type(wrapped_value),
                source=self.get_source(),
            )

            unspec_var = wrap_fx_proxy_cls(
                UnspecializedPythonVariable,
                tx=self.tx,
                proxy=proxy,
                example_value=wrapped_value,
                **options,
            )
            self.tx.output.unspec_variable_map[self.name] = unspec_var
            if not is_constant_source(self.get_source()):
                if self.tx.export and not isinstance(self.get_source(), LocalSource):
                    raise AssertionError(
                        "Dynamo attempts to add additional input during export: value={}, source={}".format(
                            wrapped_value, self.get_source()
                        )
                    )
                fake_tensor_value = None
                if isinstance(unspec_var, ConstantVariable):
                    example_value = unspec_var.value
                else:
                    example_value = unspec_var.proxy.node.meta["example_value"]
                if is_fake(example_value):
                    fake_tensor_value = example_value
                    assert fake_tensor_value.fake_mode is self.tx.fake_mode, (
                        f"fake mode ({fake_tensor_value.fake_mode}) from fake tensor metadata doesn't match mode"
                        "({self.tx.fake_mode}) from InstructionTranslator"
                    )

                proxy.node.meta["grapharg"] = GraphArg(
                    self.get_source(),
                    wrapped_value,
                    isinstance(wrapped_value, torch.Tensor),
                    fake_tensor_value,
                    is_tensor=False,
                    example_strong_ref=wrapped_value,
                )
            return unspec_var


def _dataclasses_fields_lambda(obj):
    if isinstance(obj, UserDefinedObjectVariable):
        value = obj.value
    elif isinstance(obj, DataClassVariable):
        value = obj.user_cls
    else:
        unimplemented(f"Dataclass fields handling fails for type {obj}")
    items = []
    for field in dataclasses.fields(value):
        source = None
        if obj.source:
            source = GetItemSource(
                AttrSource(obj.source, "__dataclass_fields__"), field.name
            )
        items.append(UserDefinedObjectVariable(field, source=source).add_options(obj))
    return TupleVariable(items).add_options(obj)


def wrap_fx_proxy(tx, proxy, example_value=None, subclass_type=None, **options):
    return wrap_fx_proxy_cls(
        target_cls=TensorVariable
        if not subclass_type
        else TensorWithTFOverrideVariable,
        tx=tx,
        proxy=proxy,
        example_value=example_value,
        subclass_type=subclass_type,
        **options,
    )


# Note: Unfortunate split due to some gross classes existing that subclass TensorVariable
# Should be compositional instead
#
# This is a horribly complicated function that does too many things, to
# explain what it does, let's first talk about the classic usage wrap_fx_proxy
# for a TensorVariable.  There are two primary modes of use:
#
#   1. Wrapping a pre-existing Tensor.  In this case, example_value is set
#      to the pre-existing Tensor.  (Note that this example_value will NOT
#      be the final example_value we put into node.meta['example_value'],
#      instead it is converted into a fake tensor using
#      wrap_to_fake_tensor_and_record and registered as a graph input.)
#
#   2. "Wrapping" the result of some Tensor operation Dynamo traced over. In
#      this case, example_value is None (and we are going to figure it out
#      ourselves using FakeTensors, via get_fake_value, which will run
#      the operation represented by the (singular!) FX node referenced by
#      the passed in proxy.)
#
# The expectation is you end up with a Tensor output, and everything is
# straightforwardly traced into the graph.
#
# In all cases, the returned `TensorVariable` subclass will have an `example_value`
# and that `example_value` must be a `FakeTensor` produced by the currently running
# instance of Dynamo.
#
# Upon closer inspection, you may notice that there are a slurry of non-Tensor
# output cases.  What gives?  Well, we sometimes trace operations into the
# graph that don't involve tensors.
#
#   * Some operators return tuples; we need to recursively handle their
#     contents
#
#   * Some operators have side effects that will affect subsequent AOTAutograd
#     tracing but don't otherwise return anything.
#
#   * Some operators return symbolic ints/floats/bools which can go in the
#     graph and be traced (but only if they're actually symbolic!  If they're
#     static you don't want to put them in the graph, which means you
#     shouldn't call this function.)
#
# The common theme is that you only use this function WHEN YOU ARE TRACING
# SOMETHING INTO THE GRAPH.  This is sort of obvious, because you can't call
# this function without a proxy.
def wrap_fx_proxy_cls(
    target_cls, tx, proxy, example_value=None, subclass_type=None, **options
):
    from ..symbolic_convert import InstructionTranslatorBase

    assert isinstance(tx, InstructionTranslatorBase)
    if "guards" in options and options["guards"] is not None:
        tx.output.guards.update(options["guards"])

    assert "example_value" not in proxy.node.meta, f"{proxy.node.meta['example_value']}"

    initial_example_value = example_value

    def _clone_input(value):
        if isinstance(value, torch.Tensor):
            # tensor subclasses will not be converted to FakeTensors and need to be cloned
            if not (
                isinstance(value, FakeTensor)
                or (
                    # Is functional tensor fakeified by this instance of Dynamo
                    torch._is_functional_tensor(value)
                    and maybe_get_fake_mode(value) is tx.fake_mode
                )
                or value.is_nested
            ):
                # NB: ensure strides are preserved
                value = clone_input(value)

        return value

    with preserve_rng_state():
        if example_value is None:
            # only allow_non_graph_fake in this instance because we handle the non-fake
            # cases properly below.
            example_value = get_fake_value(proxy.node, tx, allow_non_graph_fake=True)

        # Handle recursive calls here
        elif maybe_get_fake_mode(example_value) is tx.fake_mode:
            pass

        elif isinstance(example_value, torch.Tensor):
            if tx.export:
                # The legacy behavior for real value cache with subclasses was
                # to perform a clone WITHOUT preserving the subclass.  It's
                # not entirely clear this is what you actually want though.
                with torch._C.DisableTorchFunctionSubclass():
                    proxy.tracer.real_value_cache[proxy.node] = _clone_input(
                        example_value
                    )
            # NB: If we're ignoring subclass, then the expectation is you will
            # take the returned TensorVariable and wrap it into a more
            # accurate TensorVariable that is able to track subclass-ness;
            # otherwise this is wrong!
            kwargs = {
                "ignore_subclass": subclass_type is not None,
                "is_tensor": target_cls
                in (TensorVariable, TensorWithTFOverrideVariable),
            }
            assert "source" in options and options["source"] is not None
            kwargs["source"] = options["source"]
            example_value = wrap_to_fake_tensor_and_record(
                example_value, tx=tx, **kwargs
            )
        if isinstance(example_value, torch.Tensor) and (
            maybe_get_fake_mode(example_value) is not tx.fake_mode
        ):
            raise InternalTorchDynamoError(
                "`example_value` needs to be a `FakeTensor`"
                f"wrapped by this instance of Dynamo. Found: {example_value}"
            )

    if isinstance(example_value, torch.Tensor):
        is_parameter = isinstance(example_value, torch.nn.Parameter)
        should_specialize = options.pop("should_specialize", False)
        if is_parameter or should_specialize:
            specialized_value = initial_example_value
        else:
            specialized_value = None

        # NB: In most (all?) cases, this does not actually do a clone.
        # (WARNING: this means that if we mutate metadata on the fake
        # tensor, the stored example value will update too!)
        example_value = _clone_input(example_value)
        proxy.node.meta["example_value"] = example_value
        specialized_props = target_cls.specialize(example_value)
        # TODO: not sure about this fake mode test
        if (
            isinstance(example_value, torch._subclasses.fake_tensor.FakeTensor)
            and example_value.fake_mode is tx.fake_mode
        ):
            # NB: This will be wrong for ignore_subclass; fix it up later!
            tensor_type = subclass_type if subclass_type else torch.Tensor
            specialized_props["class_type"] = (
                torch.nn.Parameter if is_parameter else tensor_type
            )

        specialized_props["specialized_value"] = specialized_value

        options.update(specialized_props)
        return target_cls(proxy, **options)
    elif (
        hasattr(proxy.node.target, "__name__")
        and proxy.node.target.__name__ == "set_state"
        and isinstance(proxy.node.target.__self__, torch._C.Generator)
        or proxy.node.target == torch.random.set_rng_state
    ):
        from . import TorchVariable

        return TorchVariable(proxy.node.target)
    elif (
        proxy.node.target == torch._C._DisableFuncTorch
        or proxy.node.target == torch.cuda._is_in_bad_fork
    ):
        from . import UserDefinedObjectVariable

        return UserDefinedObjectVariable(example_value)
    elif istype(example_value, torch.Size) and all(
        isinstance(x, int) for x in example_value
    ):
        sizes = [ConstantVariable.create(x) for x in example_value]
        return SizeVariable(sizes, **options)
    elif isinstance(example_value, (tuple, list, set)):
        proxy.node.meta["example_value"] = example_value
        unpacked = []
        for i, val in enumerate(example_value):
            if val is None:
                # nn.MultiheadAttention() can return None, see issue #175
                unpacked.append(
                    ConstantVariable.create(None, **options),
                )
            else:
                unpacked.append(
                    wrap_fx_proxy_cls(
                        target_cls,
                        tx,
                        proxy.tracer.create_proxy(
                            "call_function", operator.getitem, (proxy, i), {}
                        ),
                        example_value=val,
                        **options,
                    )
                )
        if isinstance(example_value, torch.Size):
            # NB: Keep the old proxy around.  See SizeVariable for an
            # explanation why
            return SizeVariable(unpacked, proxy, **options)
        elif istype(example_value, tuple):
            return TupleVariable(unpacked, **options)
        elif istype(example_value, (list, immutable_list)):
            return ListVariable(unpacked, mutable_local=MutableLocal(), **options)
        elif istype(example_value, set):
            return SetVariable(unpacked, mutable_local=MutableLocal(), **options)
        else:
            assert example_value.__class__.__module__ == "torch.return_types" or hasattr(
                example_value, "_fields"
            ), f"expected {example_value.__class__.__module__} == torch.return_types or named tuple but got {type(example_value)}"
            return NamedTupleVariable(unpacked, example_value.__class__, **options)
    elif example_value is None or proxy.node.target is torch.manual_seed:
        return ConstantVariable.create(None, **options)
    elif isinstance(example_value, (torch.SymInt, torch.SymFloat, torch.SymBool)):
        proxy.node.meta["example_value"] = example_value
        return SymNodeVariable(proxy, example_value, **options)
    elif (
        inspect.isclass(proxy.node.target)
        and issubclass(proxy.node.target, _StreamBase)
    ) or proxy.node.target in [
        interface_elem.current_stream for interface_elem in device_interfaces.values()
    ]:
        proxy.node.meta["example_value"] = example_value
        return StreamVariable(
            proxy, example_value, example_value.device.type, **options
        )
    elif (
        inspect.isclass(proxy.node.target) and issubclass(proxy.node.target, _EventBase)
    ) or proxy.node.target in [
        interface_elem.Event for interface_elem in device_interfaces.values()
    ]:
        proxy.node.meta["example_value"] = example_value
        return EventVariable(proxy, example_value, **options)
    elif proxy.node.target == "query" and proxy.node.op == "call_method":
        proxy.node.meta["example_value"] = example_value
        return ConstantVariable(example_value, **options)
    elif (
        example_value is not None
        and isinstance(example_value, _EventBase)
        and proxy.node.target == "record_event"
        and proxy.node.op == "call_method"
    ):
        proxy.node.meta["example_value"] = example_value
        return EventVariable(proxy, example_value, **options)
    elif isinstance(example_value, int) and proxy.node.target in [
        torch.sym_int,
        getattr,
        operator.getitem,
        torch._utils._element_size,
        torch.seed,
        operator.mod,
        # some mac builds are missing torch.distributed.get_rank()
        getattr(torch.distributed, "get_rank", _missing),
        getattr(torch.distributed, "get_world_size", _missing),
        # This always wants to be in the graph, even if the constraint
        # results in a constant int
        torch._constrain_as_value,
        torch._constrain_as_size,
    ]:
        proxy.node.meta["example_value"] = example_value
        return ConstantVariable.create(example_value, **options)
    else:
        unimplemented(
            "torch.* op returned non-Tensor "
            + f"{typestr(example_value)} {proxy.node.op} {proxy.node.target}"
        )


# Tracks the sources of all fake tensors we wrap in Dynamo.
# Used by shape guard computation.
@dataclasses.dataclass
class TrackedFake:
    fake: Union[FakeTensor, SymInt]
    source: Source
    # Is None when fake is SymInt
    constraint_dims: Optional[DimList[DimConstraint]]

    def __hash__(self) -> int:
        return hash((self.fake, self.source.name()))

    def __eq__(self, other: object) -> bool:
        if isinstance(other, TrackedFake):
            return self.fake is other.fake and self.source.name() == other.source.name()
        return False


# Performs automatic dynamic dim determination.
# Returns tuple of (dynamic_dims, constraint_dims) where each is either a list of dims or None.
def _automatic_dynamic(e, tx, name, static_shapes):
    if static_shapes:
        return [DimDynamic.STATIC] * e.dim(), [None] * e.dim()

    # We preserve the dynamism of inputs. For example, when users call
    # make_fx(torch.cond, tracing_mode="symbolic")(*args), inputs have SymInt sizes.
    if any(isinstance(s, SymInt) for s in e.size()):
        return [
            DimDynamic.DYNAMIC if isinstance(s, SymInt) else DimDynamic.STATIC
            for s in e.size()
        ], [None] * e.dim()

    # Prep for automatic dynamic
    frame_state_entry = None
    if name not in tx.output.frame_state:
        # If there is no entry for this source, add the tensor to frame state with its current static size.
        # E.g., {} -> {"x": [2, 4]}
        frame_state_entry = FrameStateSizeEntry(None, None)
        frame_state_entry.size = list(e.size())
    else:
        frame_state_entry = tx.output.frame_state[name]
        if frame_state_entry.size is not None:
            if e.ndim != len(frame_state_entry.size):
                # If there is already an entry, and the dim mismatches, replace the frame state entry with None.
                # E.g. {"x": [2, 3, 4]} -> {"x": None}
                log.debug(
                    "automatic dynamic %s dim %s != %s",
                    name,
                    e.ndim,
                    frame_state_entry.size,
                )
                frame_state_entry.size = None
            else:
                # If there is already an entry, and the dim matches, for every size in the frame state which
                # disagrees with the current static size, replace it with None. E.g., {"x": [2, 3]} -> {"x": [2, None]}
                for i, dim in enumerate(frame_state_entry.size):
                    if dim is not None and e.size()[i] != dim:
                        log.debug(
                            "automatic dynamic %s size(%s) %s != %s",
                            name,
                            i,
                            e.size(i),
                            dim,
                        )
                        frame_state_entry.size[i] = None

    # TODO: index export_constraints ahead of time so we don't have to
    # do a linear scan every time here
    t_id = id(e)
    dim2constraint = {}

    def update_dim2constraint(dim, constraint_range, debug_name):
        if dim in dim2constraint:
            from torch.fx.experimental.symbolic_shapes import StrictMinMaxConstraint

            old_constraint_range, old_debug_name = dim2constraint[dim]
            new_constraint_range = StrictMinMaxConstraint(
                vr=constraint_range.vr & old_constraint_range.vr,
                warn_only=False,
            )
            if old_debug_name is not None:
                assert debug_name is None or debug_name == old_debug_name
                new_debug_name = old_debug_name
            else:
                new_debug_name = debug_name
            dim2constraint[dim] = new_constraint_range, new_debug_name
        else:
            dim2constraint[dim] = constraint_range, debug_name

    if tx.output.export_constraints:
        for constraint in tx.output.export_constraints:
            if constraint.t_id == t_id:
                update_dim2constraint(
                    constraint.dim, constraint.constraint_range, constraint.debug_name
                )
            if constraint.shared is not None and constraint.shared.t_id == t_id:
                # We process constraint ranges for each shared dimension separately
                # so that we can directly check range constraint violations on them
                # without looking up which other shared dimensions have this info.
                # In other words, for this t_id, we will have processed all of its
                # constraint ranges, no matter where / how they were specified, by
                # by the end of this loop.
                update_dim2constraint(
                    constraint.shared.dim,
                    constraint.constraint_range,
                    constraint.debug_name,
                )

    dynamic_dims = []
    constraint_dims = []
    for i in range(e.dim()):
        # NB: mark dynamic has precedence over static
        marked_dynamic = i in getattr(e, "_dynamo_dynamic_indices", set())
        marked_weak_dynamic = i in getattr(e, "_dynamo_weak_dynamic_indices", set())
        marked_static = i in getattr(e, "_dynamo_static_indices", set())

        # NB: both static and dynamic have precedence over
        automatic_dynamic = config.automatic_dynamic_shapes and (
            frame_state_entry.size is None or frame_state_entry.size[i] is None
        )

        # Reflect the user directive in the frame_state
        # For dynamic, apply None always
        if frame_state_entry.size and marked_dynamic:
            log.debug("automatic dynamic %s marked dynamic", name)
            frame_state_entry.size[i] = None

        # We will process constraints first, as they will imply that we
        # have a dynamic dimension
        # Precedence: export constraints > eager constraints
        constraint = dim2constraint.get(i)
        if constraint is None:
            if marked_dynamic and not config.allow_ignore_mark_dynamic:
                constraint_dim = RelaxedUnspecConstraint(warn_only=False)
            elif not marked_static and automatic_dynamic:
                constraint_dim = RelaxedUnspecConstraint(warn_only=True)
            else:
                constraint_dim = None
        else:
            constraint_dim, debug_name = constraint
            if debug_name is not None:
                dim_name = f"{name}.size()[{i}]"
                tx.output.shape_env.source_name_to_debug_name[dim_name] = debug_name
        constraint_dims.append(constraint_dim)

        # Now, figure out if the dim is dynamic/duck/static
        if constraint_dim is not None or marked_dynamic or marked_weak_dynamic:
            # NB: We could assert static_shapes is False here, but it
            # seems better to allow the user to override policy in this
            # case
            dynamic = DimDynamic.DYNAMIC
        elif static_shapes or config.assume_static_by_default or marked_static:
            dynamic = DimDynamic.STATIC
        else:
            dynamic = DimDynamic.DUCK

        dynamic_dims.append(dynamic)

    tx.output.frame_state[name] = frame_state_entry

    return dynamic_dims, constraint_dims


def wrap_to_fake_tensor_and_record(
    e, tx, ignore_subclass=False, *, source: Optional[Source], is_tensor: bool
):
    if (
        type(e) in (torch.Tensor, torch.nn.Parameter, FakeTensor)
        or (ignore_subclass and isinstance(e, torch.Tensor))
        or is_traceable_wrapper_subclass(e)
    ):
        assert source is not None
        static_shapes, reason = tensor_always_has_static_shape(
            e, is_tensor, guard_source=source.guard_source()
        )

        dynamic_dims, constraint_dims = None, None
        if not e.is_nested:
            # TODO: We should probably support this for nested tensors too
            dynamic_dims, constraint_dims = _automatic_dynamic(
                e, tx, source.name(), static_shapes
            )

        log.debug(
            "wrap_to_fake %s %s %s %s",
            source.name(),
            tuple(e.shape),
            dynamic_dims,
            constraint_dims,
        )
        fake_e = wrap_fake_exception(
            lambda: tx.fake_mode.from_tensor(
                e,
                ignore_subclass=ignore_subclass,
                source=source,
                dynamic_dims=dynamic_dims,
                constraint_dims=constraint_dims,
            )
        )
        if is_tensor and not (static_shapes and source.is_nn_module()):
            tx.output.tracked_fakes.append(TrackedFake(fake_e, source, constraint_dims))
            tx.output.tracked_fakes_id_to_source[id(e)].append(source)
        tx.output.tensor_weakref_to_sizes_strides[WeakIdRef(e)] = {
            "size": fake_e.size(),
            "stride": fake_e.stride(),
        }
        return fake_e
    else:
        return e


class SourcelessBuilder:
    """
    Like builder, but stateless and does not require a source. Useful for simple type->VT objects, or objects
    that are being created/evaporated during inlining (ex: consider a locally made list of tensors we then iterate over
    .), such a list should not show up as an artifact from inputs, nor in reconstruction, nor in the graph. However,
    there may be reasons to represent it as a ListVariable internally.

    NOTE - Objects produced here are born UNGUARDED due to the nature of sources!

    NOTE - This class is very new! It will have some rough edges, but it was created to stem the bleeding of giant
    if/else type->VariableTracker trees that were cropping up all over dynamo.
    """

    def __call__(self, tx, value) -> VariableTracker:
        if isinstance(value, VariableTracker):
            # This is always valid to call, and useful for recursive calls.
            return value
        if isinstance(value, dataclasses._HAS_DEFAULT_FACTORY_CLASS):
            return UserDefinedObjectVariable(value)
        if ConstantVariable.is_literal(value):
            return SourcelessBuilder.wrap_constant_literal(value)
        elif is_builtin_callable(value):
            return BuiltinVariable(value)
        elif is_allowed(value):
            if is_user_defined_allowed(value):
                self.tx.output.has_user_defined_allowed_in_graph = True
            return TorchVariable(value)
        elif isinstance(value, types.FunctionType):
            return UserFunctionVariable(value)
        elif isinstance(value, enum.Enum):
            return EnumVariable(value)
        elif isinstance(value, (type, abc.ABCMeta)):
            return UserDefinedClassVariable(value)
        elif isinstance(value, dict):
            return ConstDictVariable(
                {k: self(tx, v) for k, v in value.items()},
                dict,
                mutable_local=MutableLocal(),
            )
        elif isinstance(value, set):
            return SetVariable(
                [self(tx, x) for x in value], mutable_local=MutableLocal()
            )
        elif isinstance(value, (tuple, list)):
            cls = BaseListVariable.cls_for(type(value))
            return cls([self(tx, x) for x in value], mutable_local=MutableLocal())
        elif isinstance(value, types.MethodWrapperType):
            return MethodWrapperVariable(value)
        unimplemented(f"Unexpected type in sourceless builder {type(value)}")

    @staticmethod
    def wrap_constant_literal(value):
        assert ConstantVariable.is_literal(value)
        return ConstantVariable.create(value=value)<|MERGE_RESOLUTION|>--- conflicted
+++ resolved
@@ -557,14 +557,7 @@
                 source=self.source,
             )
         elif isinstance(value, torch.autograd.function.FunctionCtx):
-<<<<<<< HEAD
-            # The autograd.function context
             self.install_guards(GuardBuilder.TYPE_MATCH)
-            return self.tx.output.side_effects.track_object_existing(
-                self.source,
-                value,
-                AutogradFunctionContextVariable(value, source=self.source),
-=======
             saved_tensors = [
                 VariableBuilder(
                     self.tx, GetItemSource(AttrSource(self.source, "saved_tensors"), n)
@@ -577,10 +570,8 @@
                 AutogradFunctionContextVariable(
                     value,
                     source=self.source,
-                    guards=make_guards(GuardBuilder.TYPE_MATCH),
                     saved_tensors=SavedTensorBox(saved_tensors),
                 ),
->>>>>>> e3a0a361
             )
         elif (
             isinstance(value, types.MethodType)
