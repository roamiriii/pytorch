import collections
import dataclasses
import functools
import inspect
import sys
from typing import Dict, List, Optional

import torch
import torch.fx

from .. import variables
from ..bytecode_transformation import create_call_function, create_instruction
from ..eval_frame import skip_code

from ..exc import unimplemented
from ..guards import GuardBuilder, install_guard
from ..source import AttrSource, GetItemSource, GlobalWeakRefSource
from ..utils import global_key_name, istensor
from .base import MutableLocal, VariableTracker
from .constant import ConstantVariable
from .tensor import TensorVariable


class ConstDictVariable(VariableTracker):
<<<<<<< HEAD
    def __init__(self, items, user_cls, recursively_contains=None, **kwargs):
        super().__init__(recursively_contains=recursively_contains, **kwargs)
=======
    def __init__(self, items, user_cls, **kwargs):
        super().__init__(**kwargs)

        self.guards.update(VariableTracker.propagate(items.values())["guards"])
>>>>>>> 38b7d212
        self.items = items
        self.user_cls = user_cls

    def as_proxy(self):
        return {k: v.as_proxy() for k, v in self.items.items()}

    def as_python_constant(self):
        return {k: v.as_python_constant() for k, v in self.items.items()}

    def python_type(self):
        return self.user_cls

    def reconstruct(self, codegen):
        # instructions to load collections.OrderedDict if necessary
        if self.user_cls is collections.OrderedDict:
            codegen.extend_output(
                [
                    codegen.create_load_python_module(collections, True),
                    codegen.create_load_attr("OrderedDict"),
                ]
            )
        # instructions to build the dict keys and values
        for key in self.items.keys():
            if istensor(key):
                codegen.append_output(
                    codegen.create_load_global(global_key_name(key), True, add=True)
                )
                codegen.extend_output(create_call_function(0, False))
            else:
                codegen.append_output(codegen.create_load_const(key))
            codegen(self.items[key])
        # BUILD_MAP and calling collections.OrderedDict if necessary
        if self.user_cls is collections.OrderedDict:
            return [
                create_instruction("BUILD_MAP", arg=len(self.items)),
                *create_call_function(1, False),
            ]
        # BUILD_MAP only if user_cls is dict
        else:
            return [create_instruction("BUILD_MAP", arg=len(self.items))]

    def getitem_const(self, arg: VariableTracker):
        return self.items[ConstDictVariable.get_key(arg)].add_options(self, arg)

    def call_method(
        self,
        tx,
        name,
        args: "List[VariableTracker]",
        kwargs: "Dict[str, VariableTracker]",
    ) -> "VariableTracker":
        from . import ConstantVariable, SetVariable, TupleVariable

        options = VariableTracker.propagate(self, args, kwargs.values())
        val = self.items

        if name == "__getitem__":
            return self.getitem_const(args[0])

        elif name == "items":
            assert not (args or kwargs)
            return TupleVariable(
                [
                    TupleVariable(
                        items=[
                            ConstDictVariable._key_to_var(
                                tx,
                                k,
                                **options,
                            ),
                            v,
                        ],
                        **options,
                    )
                    for k, v in val.items()
                ],
                **options,
            )
        elif name == "keys":
            assert not (args or kwargs)
            return SetVariable(
                items=[
                    ConstDictVariable._key_to_var(
                        tx,
                        k,
                        **options,
                    )
                    for k in val.keys()
                ],
                mutable_local=MutableLocal(),
                **options,
            )

        elif name == "values":
            assert not (args or kwargs)
            return TupleVariable(list(val.values()), **options)
        elif name == "__len__":
            assert not (args or kwargs)
            return ConstantVariable.create(len(self.items), **options)
        elif (
            name == "__setitem__"
            and args
            and ConstDictVariable.is_valid_key(args[0])
            and self.mutable_local
        ):
            assert not kwargs and len(args) == 2
            k = ConstDictVariable.get_key(args[0])

            if istensor(k):
                tx.store_global_weakref(global_key_name(k), k)
            newval = collections.OrderedDict(val)
            newval[k] = args[1]

            return tx.replace_all(
                self,
                self.modifed(newval, **options),
            )
        elif (
            name in ("pop", "get")
            and args
            and ConstDictVariable.is_valid_key(args[0])
            and ConstDictVariable.get_key(args[0]) not in self.items
            and len(args) == 2
        ):
            # missing item, return the default value
            return args[1].add_options(options)
        elif (
            name == "pop"
            and args
            and ConstDictVariable.is_valid_key(args[0])
            and self.mutable_local
        ):
            newval = collections.OrderedDict(val)
            result = newval.pop(ConstDictVariable.get_key(args[0]))
            tx.replace_all(self, self.modifed(newval, **options))
            return result.add_options(options)
        elif (
            name == "update"
            and args
            and isinstance(args[0], ConstDictVariable)
            and self.mutable_local
        ):
            newval = collections.OrderedDict(val)
            newval.update(args[0].items)
            result = self.modifed(newval, **options)
            return tx.replace_all(self, result)
        elif (
            name in ("get", "__getattr__")
            and args
            and ConstDictVariable.is_valid_key(args[0])
            and ConstDictVariable.get_key(args[0]) in self.items
        ):
            result = self.items[ConstDictVariable.get_key(args[0])]
            return result.add_options(options)
        elif (
            name == "__contains__" and args and ConstDictVariable.is_valid_key(args[0])
        ):
            return ConstantVariable.create(
                ConstDictVariable.get_key(args[0]) in self.items, **options
            )
        else:
            return super().call_method(tx, name, args, kwargs)

    def modifed(self, items, **options):
        """a copy of self with different items"""
        return self.clone(items=items, **options)

    def unpack_var_sequence(self, tx):
        options = VariableTracker.propagate([self])
        val = self.items
        result = [ConstDictVariable._key_to_var(tx, k, **options) for k in val.keys()]
        return result

    @classmethod
    def get_key(cls, arg: VariableTracker):
        if isinstance(arg, TensorVariable) and arg.specialized_value is not None:
            return arg.specialized_value
        else:
            return arg.as_python_constant()

    @classmethod
    def is_valid_key(cls, key):
        return (
            key.is_python_constant()
            or isinstance(key, TensorVariable)
            and key.specialized_value is not None
            or isinstance(key, ConstantVariable)
            and key.python_type() is torch.dtype
        )

    @classmethod
    def _key_to_var(cls, tx, key, **options):
        from .builder import VariableBuilder

        if istensor(key):
            return VariableBuilder(tx, GlobalWeakRefSource(global_key_name(key)))(key)
        else:
            assert ConstantVariable.is_literal(key)
            return ConstantVariable.create(key, **options)


class DefaultDictVariable(ConstDictVariable):
    def __init__(self, items, user_cls, default_factory=None, **kwargs):
        super().__init__(items, user_cls, **kwargs)
        assert user_cls is collections.defaultdict
        self.default_factory = default_factory

    def is_python_constant(self):
        # Return false for unsupported defaults. This ensures that a bad handler
        # path is not taken in BuiltinVariable for getitem.
        if self.default_factory not in [list, tuple, dict] and not self.items:
            return False
        return super().is_python_constant()

    @staticmethod
    def is_supported_arg(arg):
        if isinstance(arg, variables.BuiltinVariable):
            return arg.fn in [list, tuple, dict]
        else:
            return isinstance(arg, variables.functions.BaseUserFunctionVariable)

    def call_method(
        self,
        tx,
        name,
        args: "List[VariableTracker]",
        kwargs: "Dict[str, VariableTracker]",
    ) -> "VariableTracker":
        options = VariableTracker.propagate(self, args, kwargs.values())

        if name == "__getitem__":
            k = ConstDictVariable.get_key(args[0])

            if k in self.items:
                return self.getitem_const(args[0])
            else:
                if self.default_factory is None:
                    raise KeyError(f"{k}")
                else:
                    if istensor(k):
                        tx.store_global_weakref(global_key_name(k), k)
                    new_val = collections.OrderedDict(self.items)
                    default_var = self.default_factory.call_function(tx, [], {})
                    new_val[k] = default_var
                    tx.replace_all(self, self.modifed(new_val, **options))
                    return default_var
        else:
            return super().call_method(tx, name, args, kwargs)


class DataClassVariable(ConstDictVariable):
    """
    This is a bit of a hack to deal with
    transformers.file_utils.ModelOutput() from huggingface.

    ModelOutput causes trouble because it a a mix of a dataclass and a
    OrderedDict and it calls super() methods implemented in C.
    """

    # ModelOutput() excludes None, though generic datclasses don't
    include_none = False

    @staticmethod
    @functools.lru_cache(None)
    def _patch_once():
        from transformers.file_utils import ModelOutput

        for obj in ModelOutput.__dict__.values():
            if callable(obj):
                skip_code(obj.__code__)

    @staticmethod
    def is_matching_cls(cls):
        try:
            from transformers.file_utils import ModelOutput

            return issubclass(cls, ModelOutput)
        except ImportError:
            return False

    @classmethod
    def is_matching_object(cls, obj):
        return cls.is_matching_cls(type(obj))

    @classmethod
    def create(cls, user_cls, args, kwargs, options):
        DataClassVariable._patch_once()

        skip_code(user_cls.__init__.__code__)
        keys = [f.name for f in dataclasses.fields(user_cls)]
        bound = inspect.signature(user_cls).bind(*args, **kwargs)
        bound.apply_defaults()
        assert set(bound.arguments.keys()) == set(keys)
        items = collections.OrderedDict()
        for key in keys:
            val = bound.arguments[key]
            if isinstance(val, VariableTracker):
                items[key] = val
            else:
                if cls.include_none:
                    assert variables.ConstantVariable.is_literal(val)
                    items[key] = variables.ConstantVariable.create(val)
                else:
                    assert val is None, f"unexpected {val}"

        if len(items) == 1 and not isinstance(items[keys[0]], variables.TensorVariable):
            unimplemented("DataClassVariable iterator constructor")
            # TODO(jansel): implement unpacking logic in ModelOutput.__post_init__

        return cls(items, user_cls, **options)

    @classmethod
    def wrap(cls, builder, obj):
        user_cls = type(obj)
        keys = [f.name for f in dataclasses.fields(user_cls)]

        excluded = []
        items = collections.OrderedDict()
        for key in keys:
            # __init__ function of a dataclass might not have yet defined the key
            if hasattr(obj, key):
                val = getattr(obj, key)
                var = builder.__class__(
                    tx=builder.tx, source=AttrSource(builder.source, key)
                )(val)
                if val is not None or cls.include_none:
                    items[key] = var
                else:
                    excluded.append(var)
        return cls(
            items, user_cls, **VariableTracker.propagate(excluded, items.values())
        )

    def __init__(self, items, user_cls, **options):
        super().__init__(items, user_cls, **options)
        assert self.is_matching_cls(user_cls)

    def as_proxy(self):
        raise NotImplementedError()

    def reconstruct(self, codegen):
        codegen.extend_output([codegen._create_load_const(self.user_cls)])
        keys = tuple(self.items.keys())
        for key in keys:
            codegen(self.items[key])
        return codegen.create_call_function_kw(len(keys), keys, True)

    def call_method(
        self,
        tx,
        name,
        args: "List[VariableTracker]",
        kwargs: "Dict[str, VariableTracker]",
    ) -> "VariableTracker":
        options = VariableTracker.propagate(self, args, kwargs.values())
        if name == "__getitem__":
            assert not kwargs and len(args) == 1
            index = args[0].as_python_constant()
            if isinstance(index, str):
                return self.items[index].add_options(options)
            else:
                return (
                    self.call_method(tx, "to_tuple", [], {})
                    .call_method(tx, "__getitem__", args, kwargs)
                    .add_options(options)
                )
        elif name == "to_tuple":
            assert not (args or kwargs)
            return variables.TupleVariable(list(self.items.values()), **options)
        elif name == "__setattr__":
            name = "__setitem__"
        return super().call_method(tx, name, args, kwargs)

    def var_getattr(self, tx, name: str) -> "VariableTracker":
        if name in self.items:
            return self.call_method(
                tx, "__getitem__", [variables.ConstantVariable.create(name)], {}
            )
        elif not self.include_none:
            defaults = {f.name: f.default for f in dataclasses.fields(self.user_cls)}
            if name in defaults:
                assert variables.ConstantVariable.is_literal(defaults[name])
                return variables.ConstantVariable.create(defaults[name]).add_options(
                    self
                )
        super().var_getattr(tx, name)


class CustomizedDictVariable(ConstDictVariable):
    @staticmethod
    def is_matching_cls(cls):
        try:
            # True if using default OrderedDict.__init__ and did not implement __post_init__
            if (
                issubclass(cls, collections.OrderedDict)
                and cls.__init__ is collections.OrderedDict.__init__
                and not hasattr(cls, "__post_init__")
            ):
                return True
            # hack for HF usecase:
            #   assume dataclass annotation for ModelOutput subclass
            #   assume self.create is AA to ModelOutput.__post_init__
            # for non-HF usecase:
            #   check __module__ string to avoid costy HF import
            if cls.__module__ != "transformers.modeling_outputs":
                return False
            from transformers.file_utils import ModelOutput

            return issubclass(cls, ModelOutput)
        except ImportError:
            return False

    @classmethod
    def is_matching_object(cls, obj):
        return cls.is_matching_cls(type(obj))

    # called from user_defined.py
    # when is_matching_cls(cls) is true
    @classmethod
    def create(cls, user_cls, args, kwargs, options):
        # avoid tracing when returning ModelOutput from forward func
        for attr_name in ("__init__", "__post_init__", "__setattr__", "__setitem__"):
            if hasattr(user_cls, attr_name):
                fn = getattr(user_cls, attr_name)
                assert callable(fn), f"expect callable attr {attr_name}"
                if hasattr(fn, "__code__"):
                    skip_code(fn.__code__)

        if not args and not kwargs:
            # CustomDict() init with empty arguments
            raw_items = collections.OrderedDict()
        elif dataclasses.is_dataclass(user_cls):
            # @dataclass CustomDict(a=1, b=2)
            bound = inspect.signature(user_cls).bind(*args, **kwargs)
            bound.apply_defaults()
            raw_items = bound.arguments
        elif len(args) == 1 and isinstance(args[0], ConstDictVariable) and not kwargs:
            # CustomDict({'a': 1, 'b': 2})
            raw_items = args[0].items
        else:
            unimplemented("custome dict init with args/kwargs unimplemented")

        items = collections.OrderedDict()
        for key in raw_items.keys():
            val = raw_items[key]
            if isinstance(val, VariableTracker):
                items[key] = val
            elif variables.ConstantVariable.is_literal(val):
                items[key] = variables.ConstantVariable.create(val)
            else:
                unimplemented("expect VariableTracker or ConstantVariable.is_literal")

        return cls(items, user_cls, **options)

    # called from builder.py
    @classmethod
    def wrap(cls, builder, obj):
        raise NotImplementedError()

    def __init__(self, items, user_cls, **options):
        super().__init__(items, user_cls, **options)
        assert self.is_matching_cls(user_cls)

    def as_proxy(self):
        raise NotImplementedError()

    # 'RETURN_VALUE triggered compile'
    # called from torch/_dynamo/codegen.py
    def reconstruct(self, codegen):
        codegen.extend_output([codegen._create_load_const(self.user_cls)])
        keys = tuple(self.items.keys())
        for key in keys:
            codegen(self.items[key])
        return codegen.create_call_function_kw(len(keys), keys, True)

    def call_method(
        self,
        tx,
        name,
        args: "List[VariableTracker]",
        kwargs: "Dict[str, VariableTracker]",
    ) -> "VariableTracker":
        options = VariableTracker.propagate(self, args, kwargs.values())
        fn = getattr(self.user_cls, name)
        source = None if self.source is None else AttrSource(self.source, name)

        if hasattr(fn, "__objclass__") and fn.__objclass__ in (
            dict,
            collections.OrderedDict,
        ):
            # for python dict method without overridden
            return super().call_method(tx, name, args, kwargs)
        elif name in ("__getitem__", "to_tuple", "__setitem__", "__setattr__"):
            # for user overridden method
            return tx.inline_user_function_return(
                variables.UserFunctionVariable(fn, source=source, **options),
                [self] + list(args),
                kwargs,
            )

        unimplemented("custom dict: call_method unimplemented name=%s", name)

    def var_getattr(self, tx, name: str) -> "VariableTracker":
        if name in self.items:
            return self.call_method(
                tx, "__getitem__", [variables.ConstantVariable.create(name)], {}
            )
        super().var_getattr(tx, name)


class HFPretrainedConfigVariable(VariableTracker):
    """
    Hack for HuggingFace PretrainedConfig
    """

    @staticmethod
    def is_matching_cls(cls):
        try:
            from transformers.configuration_utils import PretrainedConfig

            return issubclass(cls, PretrainedConfig)
        except ImportError:
            return False

    @classmethod
    def is_matching_object(cls, obj):
        return cls.is_matching_cls(type(obj))

    def __init__(self, obj, **kwargs):
        super().__init__(**kwargs)
        self.obj = obj
        assert self.is_matching_cls(type(obj))

    def var_getattr(self, tx, name: str) -> "VariableTracker":
        from . import ConstantVariable

        return ConstantVariable.create(getattr(self.obj, name))

    def call_hasattr(self, tx, name: str) -> "VariableTracker":
        return variables.ConstantVariable.create(hasattr(self.obj, name)).add_options(
            self
        )


class PythonSysModulesVariable(VariableTracker):
    """Special case for sys.modules.

    Without this we will guard on the exact set of modules imported in the
    lifetime of the python program.
    """

    def python_type(self):
        return dict

    @staticmethod
    def reconstruct(self, codegen):
        codegen.extend_output(
            [
                codegen.create_load_python_module(sys, True),
                codegen.create_load_attr("modules"),
            ]
        )

    def call_method(
        self, tx, name, args: List[VariableTracker], kwargs: Dict[str, VariableTracker]
    ):
        from .builder import VariableBuilder

        if name == "__getitem__":
            return self.call_getitem(tx, *args, **kwargs)
        elif name == "get":
            return self.call_get(tx, *args, **kwargs)
        elif name == "__contains__":
            return self.call_contains(tx, *args, **kwargs)

        # Fallback to dict implementation
        options = VariableTracker.propagate(self, args, kwargs.values())
        real_dict = VariableBuilder(tx, self.source, **options)(sys.modules)
        return real_dict.call_method(tx, name, args, kwargs)

    def _contains_helper(self, tx, key: VariableTracker):
        k = ConstDictVariable.get_key(key)
        has_key = k in sys.modules
        install_guard(
            self.make_guard(
                functools.partial(GuardBuilder.DICT_CONTAINS, key=k, invert=not has_key)
            )
        )
        return k, has_key

    def call_contains(self, tx, key: VariableTracker):
        k, has_key = self._contains_helper(tx, key)
        return ConstantVariable.create(value=has_key)

    def call_get(
        self, tx, key: VariableTracker, default: Optional[VariableTracker] = None
    ):
        from .builder import VariableBuilder

        k, has_key = self._contains_helper(tx, key)

        if has_key:
            return VariableBuilder(
                tx,
                GetItemSource(self.source, k),
            )(sys.modules[k])

        if default is not None:
            return default

        return ConstantVariable.create(value=None)

    def call_getitem(self, tx, key: VariableTracker):
        from .builder import VariableBuilder

        k, has_key = self._contains_helper(tx, key)
        return VariableBuilder(
            tx,
            GetItemSource(self.source, k),
        )(sys.modules[k])<|MERGE_RESOLUTION|>--- conflicted
+++ resolved
@@ -22,15 +22,8 @@
 
 
 class ConstDictVariable(VariableTracker):
-<<<<<<< HEAD
-    def __init__(self, items, user_cls, recursively_contains=None, **kwargs):
-        super().__init__(recursively_contains=recursively_contains, **kwargs)
-=======
     def __init__(self, items, user_cls, **kwargs):
         super().__init__(**kwargs)
-
-        self.guards.update(VariableTracker.propagate(items.values())["guards"])
->>>>>>> 38b7d212
         self.items = items
         self.user_cls = user_cls
 
