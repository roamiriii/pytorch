--- conflicted
+++ resolved
@@ -251,24 +251,6 @@
         return container_dict[device_index]
 
 
-<<<<<<< HEAD
-def cudagraphify_impl(model, inputs, *args, **kwargs):
-    fn = None
-
-    def deferred_cudagraphify(second_inputs):
-        nonlocal fn
-        if fn is not None:
-            return fn(second_inputs)
-
-        assert inputs is second_inputs
-        fn, out = cudagraphify(model, inputs, *args, **kwargs)
-        return out
-
-    return deferred_cudagraphify
-
-
-def cudagraphify(
-=======
 def get_manager(
     device_index: int, create_if_none_exists=True
 ) -> Optional[CUDAGraphTreeManager]:
@@ -277,8 +259,22 @@
     return get_container(device_index).tree_manager
 
 
-def cudagraphify_impl(
->>>>>>> a004f5c2
+def cudagraphify_impl(model, inputs, *args, **kwargs):
+    del inputs
+    fn = None
+
+    def deferred_cudagraphify(second_inputs):
+        nonlocal fn
+        if fn is not None:
+            return fn(second_inputs)
+
+        fn, out = cudagraphify(model, second_inputs, *args, **kwargs)
+        return out
+
+    return deferred_cudagraphify
+
+
+def cudagraphify(
     model,
     inputs,
     static_input_idxs=(),
@@ -678,6 +674,8 @@
 
         storage_cache = {}
 
+        refs = []
+
         if self.recording_outputs is None:
             assert len(self.static_input_data_ptrs) == len(new_inputs)
             # NB: this ranges over non-static inputs too
@@ -686,6 +684,9 @@
                     continue
                 if data_ptr is not None:
                     # static input, e.g., parameter
+                    if data_ptr != new_inputs[idx].data_ptr():
+                        assert False
+                        breakpoint()
                     assert data_ptr == new_inputs[idx].data_ptr()
                 else:
                     # non-static input, need to copy it into CUDA graph
@@ -778,14 +779,19 @@
 
         delta = self._get_different_indices(prev_liveness, curr_liveness)
         self.expected_dead_indices_after_graph = delta
+        live_blocks = get_blocks(self.cuda_graphs_pool)
 
         assert len(self.outputs_weakrefs) == 0
-        for i, o in enumerate(outputs):
-            self.output_is_alias_of_persistent_static_inputs.append(
-                o is not None
+        for _, o in enumerate(outputs):
+            is_alias = (o is not None
                 and o.untyped_storage().data_ptr()
                 in static_input_persistent_storage_ptrs
             )
+            self.output_is_alias_of_persistent_static_inputs.append(
+                is_alias
+            )
+            if o is not None and o.untyped_storage().data_ptr() in live_blocks:
+                assert not is_alias
 
         if self.stack_traces is None:
             self.stack_traces = [None for _ in range(len(outputs))]
@@ -809,7 +815,15 @@
 
         self.debug_check_invariants_after_invocation()
         if config.triton.fast_cudagraph_asserts:
-            check_memory_pool(self.cuda_graphs_pool, list(self.path_live_weakrefs()))
+            out = check_memory_pool(
+                self.cuda_graphs_pool, list(self.path_live_weakrefs()), throw=False
+            )
+            if out:
+                live_path_dps = {t.data_ptr() for t in self.path_live_weakrefs()}
+                print(out)
+                print(static_input_persistent_storage_ptrs)
+                breakpoint()
+                check_memory_pool(self.cuda_graphs_pool, list(self.path_live_weakrefs()), throw=True)
 
     def _add_replayed_outputs(self, outputs):
         self.outputs_weakrefs.clear()
@@ -839,6 +853,7 @@
 
     def _is_cuda_graph_recorded_tensor(self, t: torch.Tensor):
         "Is this tensor an output of a node in this path"
+        dead_stor_weak_ref = None
         for output_refs in self.path_weakrefs:
             for storage_weak_ref in output_refs:
                 if storage_weak_ref is None:
@@ -847,7 +862,14 @@
                 # memory is never released.
                 data_ptr = storage_weak_ref.data_ptr()
                 if t.untyped_storage().data_ptr() == data_ptr:
-                    return True
+                    if not storage_weak_ref():
+                        dead_stor_weak_ref = data_ptr
+                    else:
+                        return True
+
+        if dead_stor_weak_ref:
+            print(f"Dead stor weak ref {dead_stor_weak_ref}")
+            return True
 
         return False
 
@@ -869,7 +891,6 @@
     ) -> List[PathOutputIndex]:
         "Find indices where the two lists differ."
         dead_indices = []
-        assert len(prev) <= len(curr)
         for i, (outputs1, outputs2) in enumerate(zip(prev, curr)):
             assert len(outputs1) == len(outputs2)
             for j, (output1, output2) in enumerate(zip(outputs1, outputs2)):
@@ -917,24 +938,25 @@
             self.recorded_liveness_before_graph, self.expected_dead_indices_after_graph
         )
 
-    def data_ptrs_dead_since_invocation(self) -> List[int]:
+    def storage_refs_dead_since_invocation(self) -> List[StorageWeakRefWrapper]:
         """
         Since this node was invoked, return data ptrs of all tensor outputs that have died
         in the current executing tree path.
         """
         curr_liveness = self._get_liveness(self.path_weakrefs)
-        _get_different_indices = self._get_different_indices(
+        different_indices = self._get_different_indices(
             self.recorded_liveness_after_graph, curr_liveness
         )
-
-        path = list(self._path_from_root)
-        ptrs_to_deallocate = []
-        for depth, output_index in _get_different_indices:
-            ptrs_to_deallocate.append(
-                path[depth].outputs_metadata[output_index]["data_ptr"]
-            )
-
-        return ptrs_to_deallocate
+        breakpoint()
+        different_indices = self._get_different_indices(
+            self.recorded_liveness_after_graph, curr_liveness
+        )
+
+        dead_wrappers = []
+        for depth, output_index in different_indices:
+            dead_wrappers.append(self.path_weakrefs[depth][output_index])
+
+        return dead_wrappers
 
     def path_live_weakrefs(self) -> Generator[StorageWeakRefWrapper]:
         for i, j in self.live_indices_after_graph:
@@ -1065,7 +1087,21 @@
     return [segment for segment in segments if segment["segment_pool_id"] == pool_id]
 
 
-def check_memory_pool(pool_id, live_storages_ptrs: List[StorageWeakRefWrapper]):
+def get_blocks(pool_id, live_only=True):
+    blocks = []
+
+    for segment in get_cudagraph_segments(pool_id):
+        addr = segment["address"]
+        for block in segment["blocks"]:
+            if block["state"] == "active_allocated" or not live_only:
+                blocks.append(addr)
+
+            addr += block["size"]
+
+    return blocks
+
+
+def check_memory_pool(pool_id, live_storages_ptrs: List[StorageWeakRefWrapper], throw=True):
     assert all([isinstance(elem, StorageWeakRefWrapper) for elem in live_storages_ptrs])
     gc.collect()
 
@@ -1084,6 +1120,9 @@
                     unique_storages.remove(addr)
 
             addr += block["size"]
+
+    if unique_storages and not throw:
+        return unique_storages
 
     check(
         len(unique_storages) == 0,
@@ -1216,10 +1255,10 @@
         self.running_forwards_with_pending_backwards = False
 
     def run(self, new_inputs: List[Tensor], function_id: FunctionID):
+        mode = self.id_to_mode[function_id]
         out = self._run(new_inputs, function_id)
 
         # The forwards are only pending following invocation, not before
-        mode = self.id_to_mode[function_id]
         if mode == CompilationMode.FORWARD:
             self.running_forwards_with_pending_backwards = True
         elif mode == CompilationMode.BACKWARD:
@@ -1295,9 +1334,11 @@
 
     def record_function(self, new_inputs, function_id) -> List[Optional[Tensor]]:
         torch.cuda.synchronize()
+        mode = self.id_to_mode[function_id]
+        id = self.new_graph_id()
         node = CUDAGraphNode(
             self.ids_to_funcs[function_id],
-            self.new_graph_id(),
+            id,
             self.current_node,
             new_inputs,
             self.cuda_graphs_thread_pool,
@@ -1305,6 +1346,7 @@
             self.ids_to_stack_traces[function_id],
             self.stream,
         )
+        print(f"Recording function id {function_id} graph {id} {mode}")
         if self.current_node is None:
             self.roots[function_id].append(node)
         else:
@@ -1316,12 +1358,19 @@
         return node.run(new_inputs)
 
     def execute_node(self, node: CUDAGraphNode, new_inputs) -> List[Optional[Tensor]]:
+        mode = self.id_to_mode[node.wrapped_function.id]
+        print(
+            f"EXECUTING function id, {node.wrapped_function.id}, graph id {node.id}, {mode}"
+        )
         self.current_node = node
         self.path_state = ExecutionState.EXECUTION
         self.update_generation()
         return node.run(new_inputs)
 
     def run_eager(self, new_inputs, function_id: FunctionID):
+        mode = self.id_to_mode[function_id]
+        print(f"WARMING UP function id {function_id} {mode}")
+
         # this is only stored on current node, because when we start a new path,
         # we will deallocate it
         node = CUDAWarmupNode(
@@ -1449,6 +1498,14 @@
         # TODO: we could also allow the these weak refs to continue to be allocated,
         # but that adds some complications.
         deleted = set()
+
+        to_delete = set()
+        for t, _ in self.current_node.path_live_weakrefs_and_stacktraces():
+            if t():
+                to_delete.add(t.data_ptr())
+
+        print(f"ABT TO DELETE {to_delete}")
+
         for t, stack_trace in self.current_node.path_live_weakrefs_and_stacktraces():
             if t() and t.data_ptr() not in deleted:
                 deleted.add(t.data_ptr())
@@ -1479,23 +1536,84 @@
         device = self.current_node.device
         assert state is not None and device is not None
 
+        torch.cuda.synchronize()
+
         # currently we deallocate on instead of allowing stale recordings
         stale_storages = []
         live_storages_wrappers = list(self.current_node.path_live_weakrefs())
 
         live_storages_weak_refs = [t() for t in live_storages_wrappers]
-        ptrs_to_deallocate = self.current_node.data_ptrs_dead_since_invocation()
+
+
+        # NB: deduplicate aliased outputs
+        dead_refs = self.current_node.storage_refs_dead_since_invocation()
+
+        # live_pointers = [
+        #     t
+        #     for t in live_storages_wrappers
+        #     if t() and t.data_ptr() not in ptrs_to_deallocate
+        # ]
+
+        print("CHECKPOINTING POOL")
         torch._C._cuda_setCheckpointPoolState(
             device, state, stale_storages, live_storages_weak_refs
         )
-
-        # NB: deduplicate aliased outputs
-        for ptr in set(ptrs_to_deallocate):
-            torch._C._cuda_cudaCachingAllocator_raw_delete(ptr)
+        all_dp = {t.data_ptr() for t in live_storages_wrappers}
+
+        bad_references = []
+        for i, ref in live_storages_wrappers:
+            if not ref():
+                continue
+            if not torch._C._has_Standard_Deleter(ref()):
+                bad_references.append(ref)
+
+        breakpoint()
+        print("hello")
+
+
+        # deleted = set()
+        # dead_wrappers = [t for t in live_storages_wrappers if t.data_ptr() in ptrs_to_deallocate]
+        # breakpoint()
+        # for wrapper in dead_wrappers:
+        #     if wrapper in deleted or wrapper.data_ptr() in deleted:
+        #         continue
+        #     torch._C._free_And_Remove_DeleterFn(wrapper())
+
+        #     deleted.add(wrapper)
+        #     deleted.add(wrapper.data_ptr())
+
+        live_ptrs = {t.data_ptr() for t in live_storages_wrappers}
+        deleted = set()
+        for ptr in set(dead_refs):
+            if ptr.data_ptr() in deleted:
+                continue
+            if ptr in live_ptrs:
+                breakpoint()
+            # torch._C._free_And_Remove_DeleterFn(t())
+            torch._C._cuda_cudaCachingAllocator_raw_delete(ptr.data_ptr())
+            deleted.add(ptr)
 
         # Now the live blocks should be exactly equal to the live storages in private pool
         if config.triton.fast_cudagraph_asserts:
-            check_memory_pool(self.cuda_graphs_thread_pool, live_storages_wrappers)
+            live_wrappers = [
+                t
+                for t in live_storages_wrappers
+            ]
+            dead_wrappers = [
+                t
+                for t in live_storages_wrappers
+                if t() and t.data_ptr() in ptrs_to_deallocate
+            ]
+            print(ptrs_to_deallocate)
+            check_memory_pool(self.cuda_graphs_thread_pool, live_wrappers)
+            for dead_wrapper in dead_wrappers:
+                dead_wrapper.ref = None
+            check_memory_pool(
+                self.cuda_graphs_thread_pool,
+                list(self.current_node.path_live_weakrefs()),
+            )
+            # breakpoint()
+            # print(dead_wrappers)
 
     def live_cudagraph_pool_storages_in_curr_execution(
         self,
