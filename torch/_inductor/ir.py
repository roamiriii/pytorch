--- conflicted
+++ resolved
@@ -2246,8 +2246,6 @@
             size = size[1:]
             order = order[1:]
 
-<<<<<<< HEAD
-=======
         def sorted_indices(arr):
             sorted_arr = sorted(arr)
             return [sorted_arr.index(element) for element in arr]
@@ -2256,7 +2254,6 @@
         # or original order may have an element out of bounds
         order = sorted_indices(order)
 
->>>>>>> 91d28665
         # reorder the stride given order
         stride_ordered = [-1] * len(order)
         for i in range(len(order)):
