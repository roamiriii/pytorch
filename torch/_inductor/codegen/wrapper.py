--- conflicted
+++ resolved
@@ -670,32 +670,9 @@
         return self.codegen_python_shape_tuple(shape)
 
     def codegen_reinterpret_view(self, name, size, stride, offset, writer) -> str:
-        dim = str(len(size))
         size = self.codegen_shape_tuple(size)
         stride = self.codegen_shape_tuple(stride)
         offset = self.codegen_sizevar(offset)
-
-        if config.aot_inductor.abi_compatible:
-            assert isinstance(self, CppWrapperCodeGen)
-            tmp_name = f"tmp_tensor_handle_{next(self.tmp_tensor_id)}"
-            # Because the memory planning is done in two passes (see the implementation
-            # of self.generate), the writeline behavior is different in the two passes.
-            if writer is None:
-                writer = self
-            args = [
-                f"&{tmp_name}",
-                f"{name}.get()",
-                dim,
-                self.codegen_int_array_var(size, writer),
-                self.codegen_int_array_var(stride, writer),
-                offset,
-            ]
-            writer.writeline(f"AtenTensorHandle {tmp_name};")
-            writer.writeline(
-                f"AOTI_TORCH_ERROR_CHECK(aoti_torch__reinterpret_tensor({', '.join(args)}));"
-            )
-            return f"create_raii_tensor_handle_for_temp({tmp_name})"
-
         return f"reinterpret_tensor({name}, {size}, {stride}, {offset})"
 
     def codegen_device_copy(self, src, dst):
@@ -904,14 +881,10 @@
             self.freed.add(name)
             return f"del {buffer.get_name()}"
 
-<<<<<<< HEAD
-    def make_buffer_reuse(self, old, new, delete_old=True):
-=======
     def codegen_exact_buffer_reuse(self, old_name: str, new_name: str, del_line: str):
         return f"{self.declare}{new_name} = {old_name}{del_line}{self.ending}  {self.comment} reuse"
 
-    def make_buffer_reuse(self, old, new):
->>>>>>> 965ae133
+    def make_buffer_reuse(self, old, new, delete_old=True):
         assert old.get_dtype() == new.get_dtype()
         old_name = old.get_name()
         new_name = new.get_name()
@@ -1656,14 +1629,49 @@
             writer.writeline(f"int64_t {var}[] = {int_array};")
         return var
 
-<<<<<<< HEAD
-=======
     def make_buffer_allocation(self, buffer):
         name = buffer.get_name()
-        device = self.codegen_device(buffer.get_device())
-        dtype = self.codegen_dtype(buffer.get_dtype())
-        size = self.codegen_shape_tuple(tuple(buffer.get_size()))
-        stride = self.codegen_shape_tuple(tuple(buffer.get_stride()))
+        # outputs are passed-in in the AOT mode
+        if self.use_preallocated_output(buffer):
+            output_idx = None
+            output_buffer = None
+            for idx, output in enumerate(V.graph.graph_outputs):
+                if hasattr(output, "get_name") and name == output.get_name():
+                    output_idx = idx
+                    output_buffer = output
+                    break
+
+            assert (
+                output_idx is not None and output_buffer is not None
+            ), "Unknown output index"
+
+            output_str = f"std::move(outputs[{output_idx}])"
+
+            if V.graph.sizevars.statically_known_leq(
+                buffer.get_numel(), output_buffer.get_numel()
+            ):
+                # avoid resize_output warning:
+                # "An output with one or more elements was resized since it had..."
+                if (
+                    buffer.get_size() != output_buffer.get_size()
+                    or buffer.get_stride() != output_buffer.get_stride()
+                ):
+                    output_str = self.codegen_reinterpret_view(
+                        output_str,
+                        buffer.get_size(),
+                        buffer.get_stride(),
+                        0,
+                        self.wrapper_call,
+                    )
+                return f"auto {name} = {output_str};"
+            else:
+                self.outputs_need_copy.add(name)
+
+        device = buffer.get_device()
+        dtype = buffer.get_dtype()
+        size = buffer.get_size()
+        stride = buffer.get_stride()
+
         if config.aot_inductor.abi_compatible:
             device_type, device_id = device.split(",")
             args = [
@@ -1685,10 +1693,21 @@
                 tensor_device = f"{device.split(',')[0]}, this->device_idx_)"
             else:
                 tensor_device = device
-            return (
-                f"{self.declare}{name} = {self.namespace}empty_strided("
-                f"{size}, {stride}, at::TensorOptions({tensor_device}).dtype({dtype}));"
-            )
+            device = self.codegen_device(tensor_device)
+            dtype = self.codegen_dtype(dtype)
+            size = self.codegen_shape_tuple(tuple(size))
+            stride = self.codegen_shape_tuple(tuple(stride))
+
+            return self.make_allocation(name, device, dtype, size, stride)
+
+    def make_allocation(self, name, device, dtype, shape, stride):
+        return (
+            f"{self.declare}{name} = {self.namespace}empty_strided("
+            f"{self.codegen_shape_tuple(shape)}, "
+            f"{self.codegen_shape_tuple(stride)}, "
+            f"at::TensorOptions({self.codegen_device(device)})"
+            f".dtype({self.codegen_dtype(dtype)})){self.ending}"
+        )
 
     def codegen_reinterpret_view(self, name, size, stride, offset, writer) -> str:
         dim = str(len(size))
@@ -1697,6 +1716,7 @@
         offset = self.codegen_sizevar(offset)
 
         if config.aot_inductor.abi_compatible:
+            assert isinstance(self, CppWrapperCodeGen)
             tmp_name = f"tmp_tensor_handle_{next(self.tmp_tensor_id)}"
             # Because the memory planning is done in two passes (see the implementation
             # of self.generate), the writeline behavior is different in the two passes.
@@ -1715,9 +1735,8 @@
                 f"AOTI_TORCH_ERROR_CODE_CHECK(aoti_torch__reinterpret_tensor({', '.join(args)}));"
             )
             return f"RAIIAtenTensorHandle({tmp_name})"
-        else:
-            args = [name, size, stride, offset]
-            return f"reinterpret_tensor({', '.join(args)})"
+
+        return f"reinterpret_tensor({name}, {size}, {stride}, {offset})"
 
     def codegen_device_copy(self, src, dst):
         if config.aot_inductor.abi_compatible:
@@ -1733,7 +1752,6 @@
         if not config.aot_inductor.abi_compatible:
             super().codegen_multi_output(name, value)
 
->>>>>>> 965ae133
     def generate_extern_kernel_args_decl_if_needed(
         self, op_overload, raw_args, output_args
     ):
@@ -1852,81 +1870,6 @@
 
         return new_tensor_args, new_int_args
 
-    def make_buffer_allocation(self, buffer):
-        name = buffer.get_name()
-        # outputs are passed-in in the AOT mode
-        if self.use_preallocated_output(buffer):
-            output_idx = None
-            output_buffer = None
-            for idx, output in enumerate(V.graph.graph_outputs):
-                if hasattr(output, "get_name") and name == output.get_name():
-                    output_idx = idx
-                    output_buffer = output
-                    break
-
-            assert (
-                output_idx is not None and output_buffer is not None
-            ), "Unknown output index"
-
-            output_str = (
-                f"output_tensor_handle_{output_idx}"
-                if config.aot_inductor.abi_compatible
-                else f"outputs[{output_idx}]"
-            )
-
-            if V.graph.sizevars.statically_known_leq(
-                buffer.get_numel(), output_buffer.get_numel()
-            ):
-                # avoid resize_output warning:
-                # "An output with one or more elements was resized since it had..."
-                if (
-                    buffer.get_size() != output_buffer.get_size()
-                    or buffer.get_stride() != output_buffer.get_stride()
-                ):
-                    output_str = self.codegen_reinterpret_view(
-                        output_str,
-                        buffer.get_size(),
-                        buffer.get_stride(),
-                        0,
-                        self.wrapper_call,
-                    )
-                return f"auto {name} = {output_str};"
-            else:
-                self.outputs_need_copy.add(name)
-
-        device = buffer.get_device()
-        dtype = buffer.get_dtype()
-        size = buffer.get_size()
-        stride = buffer.get_stride()
-
-        if config.aot_inductor.abi_compatible:
-            device_type, device_id = device.split(",")
-            args = [
-                f"&{name}_handle",
-                str(len(buffer.get_size())),
-                self.codegen_int_array_var(size, self.wrapper_call),
-                self.codegen_int_array_var(stride, self.wrapper_call),
-                dtype,
-                device_type,
-                device_id,
-            ]
-            self.wrapper_call.writeline(f"AtenTensorHandle {name}_handle;")
-            self.wrapper_call.writeline(
-                f"AOTI_TORCH_ERROR_CHECK(aoti_torch_empty_strided({', '.join(args)}));"
-            )
-            return f"auto {name} = create_raii_tensor_handle_for_temp({name}_handle);"
-
-        return self.make_allocation(name, device, dtype, size, stride)
-
-    def make_allocation(self, name, device, dtype, shape, stride):
-        return (
-            f"{self.declare}{name} = {self.namespace}empty_strided("
-            f"{self.codegen_shape_tuple(shape)}, "
-            f"{self.codegen_shape_tuple(stride)}, "
-            f"at::TensorOptions({self.codegen_device(device)})"
-            f".dtype({self.codegen_dtype(dtype)})){self.ending}"
-        )
-
     def generate_extern_kernel_alloc_and_find_schema_if_needed(
         self,
         name,
