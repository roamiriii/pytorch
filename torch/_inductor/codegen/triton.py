from __future__ import annotations

import collections
import contextlib
import dataclasses
import functools
import itertools
import logging
import math
import operator
from typing import Any, Counter, Dict, Iterable, List, Optional, Set, Tuple

import sympy

import torch

import torch._logging
from torch._prims_common import is_integer_dtype
from torch.utils._sympy.functions import FloorDiv, ModularIndexing
from torch.utils._sympy.value_ranges import ValueRanges
from ..._dynamo.utils import counters
from .. import config, ir, scheduler
from ..codecache import code_hash, get_path
from ..dependencies import MemoryDep, StarDep
from ..ir import IRNode, ReductionHint, TritonTemplateBuffer
from ..optimize_indexing import indexing_dtype_strength_reduction
from ..scheduler import BaseScheduling
from ..triton_heuristics import AutotuneHint
from ..utils import (
    get_fused_kernel_name,
    get_kernel_metadata,
    green_text,
    is_welford_reduction,
    next_power_of_2,
    Placeholder,
    sympy_product,
    sympy_subs,
    sympy_symbol,
    unique,
    yellow_text,
)
from ..virtualized import ops, V
from ..wrapper_benchmark import get_kernel_category_by_source_code
from .common import (
    CSEVariable,
    DeferredLine,
    free_symbol_startswith,
    IndentedBuffer,
    index_prevent_reordering,
    Kernel,
    OpOverrides,
    PythonPrinter,
    SizeArg,
)
from .triton_utils import config_of, signature_of, signature_to_meta

log = logging.getLogger(__name__)
perf_hint_log = torch._logging.getArtifactLogger(__name__, "perf_hints")
schedule_log = torch._logging.getArtifactLogger(__name__, "schedule")
fusion_log = torch._logging.getArtifactLogger(__name__, "fusion")


class TritonPrinter(PythonPrinter):
    def _print_floor(self, expr):
        assert len(expr.args) == 1
        return f"tl.math.floor({self.paren(self._print(expr.args[0]))})"

    def _helper_sqrt(self, expr):
        return f"tl.math.sqrt({self.paren(self._print(expr))}.to(tl.float32))"

    def _print_Where(self, expr):
        c = self.doprint(expr.args[0])
        p = self.doprint(expr.args[1])
        q = self.doprint(expr.args[2])
        return f"tl.where({c}, {p}, {q})"

    def _print_Min(self, expr):
        nargs = len(expr.args)
        if len(expr.args) == 1:
            return self._print(expr.args[0])

        mid = len(expr.args) // 2
        a = self._print(sympy.Min(*expr.args[:mid]))
        b = self._print(sympy.Min(*expr.args[mid:]))
        return f"tl.math.min({a}, {b})"

    def _print_Max(self, expr):
        nargs = len(expr.args)
        if len(expr.args) == 1:
            return self._print(expr.args[0])

        mid = len(expr.args) // 2
        a = self._print(sympy.Max(*expr.args[:mid]))
        b = self._print(sympy.Max(*expr.args[mid:]))
        return f"tl.math.max({a}, {b})"

    def _print_Abs(self, expr):
        assert len(expr.args) == 1
        return f"tl.abs({self._print(expr.args[0])})"


texpr = TritonPrinter().doprint
pexpr = PythonPrinter().doprint


def triton_compute_type(dtype):
    triton_type_name = str(dtype).split(".")[-1]
    if triton_type_name == "bool":
        triton_type_name = "int1"
    elif triton_type_name in ("float16", "bfloat16"):
        # float16 math is done in float32 inside the kernel
        triton_type_name = "float32"
    elif triton_type_name == "float8_e4m3fn":
        triton_type_name = "float8e4nv"
    elif triton_type_name == "float8_e5m2":
        triton_type_name = "float8e5"
    return f"tl.{triton_type_name}"


def triton_acc_type(dtype):
    if is_integer_dtype(dtype) and dtype.is_signed:
        nbits = 64 if dtype == torch.int64 else 32
        return f"tl.int{nbits}"
    return triton_compute_type(dtype)


def triton_constant(value):
    if value == float("inf"):
        return 'float("inf")'
    elif value == float("-inf"):
        return 'float("-inf")'
    elif math.isnan(value):
        return 'float("nan")'
    return repr(value)


class TritonCSEVariable(CSEVariable):
    def __init__(self, name, bounds: ValueRanges):
        super().__init__(name, bounds)
        # We'll use this to track which masks the variable needs when used for indirect indexing
        self.mask_vars: Set[str] = set()

    def update_on_args(self, name, args, kwargs):
        # When making a variable that is going to be used in indirect indexing
        # if a where clause is used it should mean that the result is always a
        # valid index, so you shouldn't include any of the dependent variables
        # in the resulting load mask
        if name == "where":
            return
        for arg in args:
            if isinstance(arg, TritonCSEVariable):
                self.mask_vars.update(arg.mask_vars)
            elif isinstance(arg, sympy.Symbol) and arg.name[0] in "xyr":
                # most of the time index vars don't need masks associated with them
                # however, when index vars are used to compute indices for indirect reads
                # those reads should subsequently be masked,
                self.mask_vars.update({f"{arg.name[0]}mask"})


class TritonOverrides(OpOverrides):
    """Map element-wise ops to Triton"""

    @staticmethod
    def to_dtype(x, dtype: torch.dtype, src_dtype: Optional[torch.dtype] = None):
        def _get_min_elements_per_thread(
            src_dtype: torch.dtype, dst_dtype: torch.dtype
        ) -> int:
            if src_dtype == dst_dtype:
                # No data type conversion is needed. No requirements on min_elem_per_thread.
                return 0

            # fp8 data type conversions has min_elem_per_thread requirements.
            # Refer to Triton implementations here:
            # https://github.com/openai/triton/blob/10f59d8ce04052521c1bc0cb3a3f8b98918fc7e3/lib/Conversion/TritonGPUToLLVM/ElementwiseOpToLLVM.cpp#L10.
            fp8_dtypes = {
                torch.float8_e4m3fn,
                torch.float8_e5m2,
            }
            # Triton doesn't support type conversions between fp8_e4m3 and fp8_e5m2.
            assert not (
                src_dtype in fp8_dtypes
                and dst_dtype in fp8_dtypes
                and src_dtype != dst_dtype
            ), "Conversions between float8_e5m2 and float8_e4m3fn is not supported!"
            if src_dtype == torch.float8_e5m2 or dst_dtype == torch.float8_e5m2:
                return 4
            if src_dtype == torch.float8_e4m3fn or dst_dtype == torch.float8_e4m3fn:
                return 2
            # No requirements on min_elem_per_thread.
            return 0

        if src_dtype is not None:
            # Both dtype and src_dtype are set. This is used by torch to(dtype=dtype).
            # It takes the maximum min_elem_per_thread if there are multiple fp8 conversions
            # in the same kernel.
            V.kernel.min_elem_per_thread = max(
                _get_min_elements_per_thread(src_dtype, dtype),
                V.kernel.min_elem_per_thread,
            )

        if dtype == torch.bool:
            return f"({x} != 0)"
        elif dtype == torch.uint8:
            # to work around llvm uint conversion semantics
            # that produces 0's for negative values
            return f"{x}.to(tl.int8).to(tl.uint8)"
        return f"{x}.to({triton_compute_type(dtype)})"

    @staticmethod
    def to_dtype_bitcast(x, dtype: torch.dtype):
        return f"{x}.to({triton_compute_type(dtype)}, bitcast=True)"

    @classmethod
    def constant(cls, value, dtype):
        if dtype == torch.uint8:
            # tl.full is broken for uint8, remove once triton is fixed.
            # See openai/triton#1919
            tmp = cls.constant(value, torch.int16)
            return cls.to_dtype(tmp, dtype)

        type_ = torch._prims_common.dtype_to_type(dtype)
        triton_val = triton_constant(type_(value))
        triton_type = triton_compute_type(dtype)

        if triton_type == "tl.float32":
            # Float constants are always f32 in triton
            return triton_val

        # NOTE: We use a tensor here in order to get the expected type.
        # Otherwise, e.g. float64 constants would be trunctated to float32.
        # Also, we could just use shape=[1] here but starting with the correct
        # ndim avoids extra `tt.expand_dim` ops appearing in the triton IR.
        ndim = V.kernel.triton_tensor_ndim()
        shape = [1] * ndim
        return f"tl.full({shape}, {triton_val}, {triton_type})"

    @staticmethod
    def abs(x):
        return f"tl.abs({x})"

    @staticmethod
    def libdevice_abs(x):
        return f"tl.math.abs({x})"

    @staticmethod
    def exp(x):
        return f"tl.exp({x})"

    @staticmethod
    def libdevice_exp(x):
        return f"tl.math.exp({x})"

    @staticmethod
    def exp2(x):
        return f"tl.math.exp2({x})"

    @staticmethod
    def expm1(x):
        return f"tl.math.expm1({x})"

    @staticmethod
    def sqrt(x):
        return f"tl.sqrt({x})"

    @staticmethod
    def libdevice_sqrt(x):
        return f"tl.math.sqrt({x})"

    @staticmethod
    def relu(x):
        bug = config.triton.inject_relu_bug_TESTING_ONLY
        if bug == "compile_error":
            return "compile error!"
        elif bug == "runtime_error":
            # NB: this only triggers runtime error as long as input
            # is not all zero
            return f'triton_helpers.device_assert_then({x} == 0, "injected assert fail", {x})'
        elif bug == "accuracy":
            return f"{x} + 1"
        elif bug is None:
            return ops.maximum("0", x)
        else:
            raise AssertionError(
                f"unrecognized config triton.inject_relu_bug_TESTING_ONLY = {bug!r}"
            )

    @staticmethod
    def minimum(a, b):
        return f"triton_helpers.minimum({a}, {b})"

    @staticmethod
    def maximum(a, b):
        return f"triton_helpers.maximum({a}, {b})"

    @staticmethod
    def where(a, b, c):
        return f"tl.where({a}, {b}, {c})"

    @staticmethod
    def cos(x):
        return f"tl.cos({x})"

    @staticmethod
    def libdevice_cos(x):
        return f"tl.math.cos({x})"

    @staticmethod
    def sin(x):
        return f"tl.sin({x})"

    @staticmethod
    def libdevice_sin(x):
        return f"tl.math.sin({x})"

    @classmethod
    def index_expr(cls, expr, dtype):
        index_str, mask_vars, mask, expand_str = V.kernel.indexing(expr)
        # This is called from CSEProxy.__getattr__,  so we'll set the bounds there
        var = V.kernel.cse.generate(V.kernel.compute, index_str)

        if dtype not in {torch.int32, torch.int64}:
            var = V.kernel.cse.generate(V.kernel.compute, cls.to_dtype(var, dtype))
        var.mask_vars = mask_vars
        return var

    @staticmethod
    def masked(mask, body, other):
        with V.kernel.mask_loads(mask) as new_mask:
            result = body()

        # Take dtype from result to prevent accidental promotion
        other = V.kernel.cse.generate(
            V.kernel.compute,
            f"tl.full({result}.shape, {triton_constant(other)}, {result}.dtype)",
        )
        return ops.where(new_mask, result, other)

    @staticmethod
    def lgamma(x):
        return f"tl.math.lgamma({x})"

    @staticmethod
    def erf(x):
        return f"tl.math.erf({x})"

    @staticmethod
    def cosh(x):
        return f"tl.math.cosh({x})"

    @staticmethod
    def sinh(x):
        return f"tl.math.sinh({x})"

    @staticmethod
    def acos(x):
        return f"tl.math.acos({x})"

    @staticmethod
    def acosh(x):
        return f"tl.math.acosh({x})"

    @staticmethod
    def asin(x):
        return f"tl.math.asin({x})"

    @staticmethod
    def asinh(x):
        return f"tl.math.asinh({x})"

    @staticmethod
    def atan2(x, y):
        return f"tl.math.atan2({x}, {y})"

    @staticmethod
    def atan(x):
        return f"tl.math.atan({x})"

    @staticmethod
    def atanh(x):
        return f"tl.math.atanh({x})"

    @staticmethod
    def copysign(x, y):
        return f"tl.math.copysign({x}, {y})"

    @staticmethod
    def erfc(x):
        return f"tl.math.erfc({x})"

    @staticmethod
    def erfinv(x):
        return f"tl.math.erfinv({x})"

    @staticmethod
    def hypot(x, y):
        return f"tl.math.hypot({x}, {y})"

    @staticmethod
    def log10(x):
        return f"tl.math.log10({x})"

    @staticmethod
    def nextafter(x, y):
        return f"tl.math.nextafter({x}, {y})"

    @staticmethod
    def logical_and(a, b):
        return f"{a} & {b}"

    @staticmethod
    def logical_not(a):
        return f"{a} == 0"

    @staticmethod
    def logical_or(a, b):
        return f"{a} | {b}"

    @staticmethod
    def logical_xor(a, b):
        return f"({a} ^ {b})"

    @staticmethod
    def bitwise_and(a, b):
        return f"{a} & {b}"

    @staticmethod
    def bitwise_not(a):
        return f"~{a}"

    @staticmethod
    def bitwise_or(a, b):
        return f"{a} | {b}"

    @staticmethod
    def bitwise_xor(a, b):
        return f"{a} ^ {b}"

    @staticmethod
    def bitwise_left_shift(a, b):
        return f"{a} << {b}"

    @staticmethod
    def bitwise_right_shift(a, b):
        return f"{a} >> {b}"

    @staticmethod
    def rand(seed, offset):
        offset = f"({offset}).to(tl.uint32)"
        return f"tl.rand({seed}, {offset})"

    @staticmethod
    def randn(seed, offset):
        offset = f"({offset}).to(tl.uint32)"
        return f"tl.randn({seed}, {offset})"

    @staticmethod
    def randint64(seed, offset, low, high):
        offset = f"({offset}).to(tl.uint32)"
        return f"triton_helpers.randint64({seed}, {offset}, {low}, {high})"

    @staticmethod
    def load_seed(name, offset):
        var = V.kernel.args.input(name)
        return (
            f"tl.load({var} + {V.kernel.args.seed_offset('load_seed_offset', offset)})"
        )

    @staticmethod
    def rsqrt(x):
        return f"tl.math.rsqrt({x})"

    @staticmethod
    def log1p(x):
        return f"tl.math.log1p({x})"

    @staticmethod
    def tan(x):
        return f"tl.math.tan({x})"

    @staticmethod
    def tanh(x):
        return f"tl.math.tanh({x})"

    @staticmethod
    def sigmoid(x):
        return f"tl.sigmoid({x})"

    @staticmethod
    def libdevice_sigmoid(x):
        return f"1/(1 + tl.math.exp(-({x})))"

    @staticmethod
    def signbit(x):
        # XX: This is wrong for the value -0.0 in floating point
        return f"tl.math.signbit({x}) if ({x}).dtype is tl.float32 else {x} < 0"

    @staticmethod
    def fmod(a, b):
        return f"tl.math.fmod({a}, {b})"

    @staticmethod
    def pow(a, b):
        return f"tl.math.pow({a}, {b})"

    @staticmethod
    def log(x):
        return f"tl.log({x})"

    @staticmethod
    def libdevice_log(x):
        return f"tl.math.log({x})"

    @staticmethod
    def isinf(x):
        return f"tl.math.isinf({x}).to(tl.int1)"

    @staticmethod
    def isnan(x):
        return f"tl.math.isnan({x}).to(tl.int1)"

    @staticmethod
    def round(x):
        return f"tl.math.nearbyint({x})"

    @staticmethod
    def floor(x):
        return f"tl.math.floor({x})"

    @staticmethod
    def floordiv(a, b):
        # See the comment in lowering.div_mode. a and b are integer type.
        # Similar to div_floor_kernel_cuda in pytorch core.
        # Notice that // in triton behaves as truncdiv instead of floordiv
        quot = f"{a} // {b}"
        rem = f"{a} % {b}"
        return f"tl.where(({a} < 0) != ({b} < 0), tl.where({rem} != 0, {quot} - 1, {quot}), {quot})"

    @staticmethod
    def sign(x):
        def to_int(s):
            return f"{s}.to(tl.int8)"

        left = to_int(ops.lt("0", x))
        right = to_int(ops.lt(x, "0"))
        sub = ops.sub(left, right)
        return f"{sub}.to({x}.dtype)"

    @staticmethod
    def trunc(x):
        return f"tl.math.trunc({x})"

    @staticmethod
    def truncdiv(a, b):
        # See the comment in lowering.div_mode. a and b are integer type.
        # Notice that // in triton behaves as truncdiv instead of floordiv
        return f"{a} // {b}"

    @staticmethod
    def ceil(x):
        return f"tl.math.ceil({x})"


@dataclasses.dataclass
class IterationRanges:
    """
    Each range tree represents multiple sets of iteration indexing
    in a single tiled dimension in the output kernel.

    If you have two loops ranges one (4, 3, 2) and another (4, 6),
    then the range tree will be:
            4 (i0)
        3 (i1)  6 (i3)
        2 (i2)
    Where i0 is shared between both loops, but then the split into
    different indexing vars.  All loop ranges must iterate over
    the same number of elements.
    """

    def __init__(
        self,
        name: str,
        var_list: List[sympy.Symbol],
        var_ranges: Dict[sympy.Symbol, sympy.Expr],
        numel: sympy.Expr,
        prefix: str,
        *,
        kernel: TritonKernel,
        divisor=sympy.Integer(1),
        length=sympy.Integer(1),
    ):
        super().__init__()
        self.name = name
        self.var_list = var_list
        self.var_ranges = var_ranges
        self.numel = numel
        self.prefix = prefix
        self.divisor = divisor
        self.length = length
        self.kernel = kernel

    def is_loop(self):
        return self.prefix == "r" and not self.kernel.persistent_reduction


class IterationRangesRoot(IterationRanges):
    def __init__(
        self,
        name: str,
        numel: sympy.Expr,
        prefix: str,
        index: int,
        kernel: TritonKernel,
        pid_cache=None,
    ):
        if pid_cache is None:
            pid_cache = {}
        super().__init__(
            name=name,
            var_list=[],
            var_ranges={},
            numel=numel,
            prefix=prefix,
            kernel=kernel,
        )
        self.index = index
        # Store all the nodes in one flat list
        self.nodes: Dict[sympy.Expr, IterationRangesEntry] = {}
        # This is for re-ordering program ID in triton mm template
        # pid_cache["tl.program_id(0)"] = pid_m
        self.pid_cache: Dict[str, str] = pid_cache

    def cache_clear(self):
        for node in self.nodes.values():
            node.cache_clear()

    def lookup(self, divisor, length):
        """
        Lookup a given RangeTreeEntry, creating it if needed
        """
        if V.graph.sizevars.statically_known_equals(divisor * length, self.numel):
            expr = FloorDiv(sympy_symbol(f"{self.prefix}index"), divisor)
        else:
            expr = ModularIndexing(sympy_symbol(f"{self.prefix}index"), divisor, length)

        if expr not in self.nodes:
            node = IterationRangesEntry(
                f"{self.prefix}{next(V.kernel.iter_vars_count)}",
                divisor,
                length,
                expr,
                self,
            )
            V.kernel.range_tree_nodes[node.symbol()] = node
            self.var_list.append(node.symbol())
            self.var_ranges[node.symbol()] = length
            self.nodes[expr] = node
        return self.nodes[expr]

    def construct_entries(self, lengths: List[sympy.Expr]):
        divisor = sympy.Integer(1)
        itervars = []
        for length in reversed(lengths):
            itervars.append(self.lookup(divisor, length))
            divisor = divisor * length
        return list(reversed(itervars))

    def construct(self, lengths: List[sympy.Expr]):
        return [e.symbol() for e in self.construct_entries(lengths)]

    def vars_and_sizes(self, index: sympy.Expr):
        """Figure out vars from this tree used in index"""
        nodes = [V.kernel.range_tree_nodes.get(s) for s in index.free_symbols]
        nodes = [n for n in nodes if n and n.prefix == self.prefix]
        nodes.sort(key=lambda x: V.graph.sizevars.size_hint(x.divisor))
        divisor = sympy.Integer(1)
        index_vars = []
        sizes = []

        def add(node):
            nonlocal divisor
            index_vars.append(node.symbol())
            sizes.append(node.length)
            divisor = divisor * node.length

        for node in nodes:
            if not V.graph.sizevars.statically_known_equals(node.divisor, divisor):
                # fill in unused index var
                add(self.lookup(divisor, FloorDiv(node.divisor, divisor)))
                divisor = node.divisor
            add(node)
        if not V.graph.sizevars.statically_known_equals(self.numel, divisor):
            # fill in unused index var
            add(self.lookup(divisor, FloorDiv(self.numel, divisor)))

        return list(reversed(index_vars)), list(reversed(sizes))

    def ranges_code(self):
        size = self.kernel.indexing_size_str(self.index, self.prefix)
        index_dtype = self.kernel.index_dtype
        convert = f".to({index_dtype})" if index_dtype != "tl.int32" else ""
        return f"tl.arange(0, {self.prefix.upper()}BLOCK){size}{convert}"

    def scalar_code(self, value):
        index_dtype = self.kernel.index_dtype
        ndim = self.kernel.triton_tensor_ndim()
        size = [1] * ndim
        return f"tl.full({size}, {value}, {index_dtype})"

    def get_pid(self):
        key = f"tl.program_id({self.index})"
        pid = self.pid_cache.get(key, key)
        if self.kernel.index_dtype != "tl.int32":
            return f"{pid}.to({self.kernel.index_dtype})"
        return pid

    def codegen_header(self, code, no_x_dim=False):
        x = self.prefix
        if self.is_loop():
            code.writeline(f"{self.name} = {x}offset + {x}base")
        elif x == "r" and self.kernel.persistent_reduction:
            # no need to "roffset = "
            code.writeline(
                f"{self.name} = {self.ranges_code()}",
            )
        else:
            if not no_x_dim:
                line = f"{x}offset + {self.ranges_code()}"
            else:
                line = self.scalar_code(f"{x}offset")
            code.writelines(
                [
                    f"{x}offset = {self.get_pid()} * {x.upper()}BLOCK",
                    f"{self.name} = {line}",
                ]
            )
        code.writeline(f"{x}mask = {self.name} < {x}numel")


class IterationRangesEntry(IterationRanges):
    def __init__(
        self,
        name: str,
        divisor: sympy.Expr,
        length: sympy.Expr,
        expr: sympy.Expr,
        parent: IterationRanges,
    ):
        super().__init__(
            name=name,
            numel=parent.numel / length,
            var_list=parent.var_list,
            var_ranges=parent.var_ranges,
            prefix=parent.prefix,
            divisor=divisor,
            length=length,
            kernel=parent.kernel,
        )
        self.parent = parent
        self.codegen = functools.lru_cache(None)(self._codegen)
        self.expr = expr

    def set_name(self, name):
        self.codegen = lambda: name  # type: ignore[assignment]
        self.codegen.cache_clear = lambda: None  # type: ignore[method-assign]
        self.name = name

    def cache_clear(self):
        self.codegen.cache_clear()

    def writeline(self, line):
        if self.is_loop():
            V.kernel.indexing_code.writeline(line)
        else:
            # lift non-reduction stores outside loop
            V.kernel.body.writeline(line)

    def _codegen(self):
        self.writeline(f"{self.name} = " + texpr(V.kernel.rename_indexing(self.expr)))
        return self.name

    def precomputed_args(self):
        # for dynamic shapes, find parts of indexing expressions that have to be precomputed
        precomputed_args: List[sympy.Expr] = []
        if isinstance(self.expr, sympy.Symbol):
            return precomputed_args
        assert isinstance(self.expr, (FloorDiv, ModularIndexing)), type(self.expr)
        for arg in self.expr.args[1:]:
            if not isinstance(arg, (sympy.Integer, sympy.Symbol)):
                symbols = arg.free_symbols
                if len(symbols) > 0 and all(s.name.startswith("s") for s in symbols):
                    precomputed_args.append(arg)
        return precomputed_args

    def symbol(self):
        return sympy_symbol(self.name)

    def __hash__(self):
        return hash(self.name)

    def __eq__(self, other):
        return self.name == other.name


class TritonKernel(Kernel):
    overrides = TritonOverrides  # type: ignore[assignment]
    sexpr = pexpr

    def __init__(
        self,
        *groups,
        index_dtype,
        mutations=None,
        pid_cache=None,
        reduction_hint=ReductionHint.DEFAULT,
        min_elem_per_thread=0,
    ):
        if pid_cache is None:
            pid_cache = {}
        super().__init__()
        self.numels = [V.graph.sizevars.simplify(s) for s in groups]
        self.mutations = mutations
        self.range_trees: List[IterationRangesRoot] = []
        self.range_tree_nodes = {}
        self.iter_vars_count = itertools.count()
        self.inside_reduction = self.numels[-1] != 1
        self.body = IndentedBuffer()
        self.indexing_code = IndentedBuffer()
        self.suffix: IndentedBuffer = IndentedBuffer()  # type: ignore[assignment]
        self.outside_loop_vars = set()
        self.reduction_hint = reduction_hint
        self.index_dtype = index_dtype
<<<<<<< HEAD
=======
        self.min_elem_per_thread = min_elem_per_thread
        # Upper bounds for indirect_indexing and their str representation
        self.indirect_max_sizes: Dict[Tuple[str, str], Tuple[sympy.Expr, str]] = {}
>>>>>>> 1725fe86
        self.last_usage = set()

        self.persistent_reduction = self.should_use_persistent_reduction()
        self.no_x_dim = (
            self.reduction_hint == ReductionHint.INNER
            and self.persistent_reduction
            and len(self.numels) == 2
            and self.numels[-1] >= 256
        )
        self.initialize_range_tree(pid_cache)

        # A set of autotuning hints to pass as part of triton_meta
        self.autotune_hints: Set[AutotuneHint] = set()

        # define this in a closure to make cache local to object
        @functools.lru_cache(None)
        def simplify_indexing(index: sympy.Expr):
            index = V.graph.sizevars.simplify_with_ranges(index, self.var_ranges())
            for tree in self.range_trees:
                index = self.combine_contiguous_dims(index, tree)
            return index

        self.simplify_indexing = simplify_indexing

    def should_use_persistent_reduction(self):
        """
        Heuristic to set self.persistent_reduction and add guards
        if needed.
        """
        if not (self.inside_reduction and config.triton.persistent_reductions):
            return False
        threshold = {
            ReductionHint.INNER: 1024,
        }.get(self.reduction_hint, 64)
        last_numel = self.numels[-1]
        if not isinstance(last_numel, (int, sympy.Integer)):
            # Not static
            return False
        hint = V.graph.sizevars.size_hint(last_numel)
        if hint > threshold:
            return False
        # will need to recompile if we cross a larger power of 2 boundary
        V.graph.sizevars.guard_leq(self.numels[-1], next_power_of_2(hint))
        return True

    def set_last_usage(self, nodes):
        if not self.inside_reduction or self.persistent_reduction:
            return
        self.last_usage = set(
            itertools.chain.from_iterable(
                n.last_usage for n in nodes if n is not EnableReduction
            )
        )

    def initialize_range_tree(self, pid_cache):
        names = list(
            reversed(["xindex", "yindex", "zindex"][: len(self.numels) - 1])
        ) + ["rindex"]
        for i in range(len(self.numels)):
            pid_idx = i if names[i][0] == "r" else "xyz".find(names[i][0])
            self.range_trees.append(
                IterationRangesRoot(
                    names[i], self.numels[i], names[i][0], pid_idx, self, pid_cache
                )
            )
        for tree in self.range_trees:
            # reduction indexing goes inside a loop
            if not tree.is_loop():
                tree.codegen_header(self.body, self.no_x_dim)
        if self.inside_reduction and self.range_trees[-1].is_loop():
            # workaround for this issue:
            # https://gist.github.com/jansel/6527126f781559095c5531f98a4235a7
            self.body.writeline(f"rbase = {self.range_trees[-1].ranges_code()}")

    def disable_reduction(self):
        @contextlib.contextmanager
        def ctx():
            if self.numels[-1] == 1:
                assert not self.inside_reduction
                yield
                return
            if not self.persistent_reduction:
                # calling codegen_body() will flush all the pending buffers
                # and write out a reduction loop
                self.codegen_body()
            self.inside_reduction = False
            try:
                yield
                if not self.persistent_reduction:
                    # flush out any code before opening the next loop
                    self.codegen_body()
            finally:
                self.inside_reduction = True

        return ctx()

    def set_ranges(self, *lengths):
        assert len(lengths) == len(self.range_trees)
        return [
            ranges.construct(length)
            for length, ranges in zip(lengths, self.range_trees)
        ]

    @staticmethod
    def _split_iteration_ranges(
        groups: Iterable[sympy.Expr], lengths: List[List[sympy.Expr]]
    ):
        sv = V.graph.sizevars
        new_ranges: List[List[sympy.Expr]] = [[] for _ in groups]
        remaining = [sv.simplify(g) for g in groups]
        var_count = itertools.count()

        def add_range(i, expr):
            expr = sv.simplify(expr)
            if not sv.statically_known_multiple_of(remaining[i], expr):
                raise CantSplit()
            # guard on the last item out
            remaining[i] = FloorDiv(remaining[i], expr)
            new_ranges[i].append(expr)
            return next(var_count)

        def make_combined(size, idx1, idx2):
            def getter(flat_vars):
                return size * flat_vars[idx1] + flat_vars[idx2]

            return getter

        return_getters_groups = []
        current_group = 0
        for length_group in lengths:
            return_getters = []
            for size in length_group:
                if sv.statically_known_equals(size, 1):
                    return_getters.append(lambda _: sympy.Integer(0))
                    continue

                while (
                    current_group < len(remaining)
                    and sv.size_hint(remaining[current_group]) == 1
                ):
                    # scroll to next group with remaining elements
                    current_group += 1

                if sv.size_hint(size) > sv.size_hint(remaining[current_group]):
                    # need to break size in two
                    if not sv.statically_known_multiple_of(
                        size, remaining[current_group]
                    ):
                        raise CantSplit()
                    size1 = remaining[current_group]
                    size2 = FloorDiv(size, remaining[current_group])
                    return_getters.append(
                        make_combined(
                            size2,
                            add_range(current_group, size1),
                            add_range(current_group + 1, size2),
                        )
                    )
                else:
                    return_getters.append(
                        operator.itemgetter(add_range(current_group, size))
                    )
            return_getters_groups.append(return_getters)

        assert all(
            V.graph.sizevars.size_hint(s) == 1 for s in remaining
        ), f"failed to set ranges {remaining} {lengths}"

        return new_ranges, return_getters_groups

    @classmethod
    def is_compatible(
        cls, groups: Iterable[sympy.Expr], lengths: List[List[sympy.Expr]]
    ):
        try:
            cls._split_iteration_ranges(groups, lengths)
            return True
        except CantSplit:
            return False

    def split_and_set_ranges(self, lengths: List[List[sympy.Expr]]):
        """
        We may want to fuse `for i0 in s0*s1` into a tiled kernel with groups (s0, s1).

        To do this we need to split up the iteration space of i0 into something like:
            for i1 in s0:
              for i2 in s1:
                i0 = i1*s1 + i2
                ....

        This function matches and resplits lengths to the groups of
        this kernel to enable tiled + non-tiled fusions.
        """
        groups = [rt.numel for rt in self.range_trees]
        if not self.inside_reduction:
            groups[-1] = sympy.Integer(1)

        if len(lengths) == len(self.range_trees) and all(
            V.graph.sizevars.simplify(sympy_product(x) - g) == 0
            for x, g in zip(lengths, groups)
        ):
            return self.set_ranges(*lengths)

        new_ranges, return_getters_groups = self._split_iteration_ranges(
            groups, lengths
        )
        itervars = list(itertools.chain(*self.set_ranges(*new_ranges)))
        return [[fn(itervars) for fn in fns] for fns in return_getters_groups]

    def is_indirect_indexing(self, index: sympy.Expr):
        # tmpX  means indirect indexing
        return free_symbol_startswith(index, "tmp")

    def is_broadcasted(self, index: sympy.Expr):
        # Note. This may not be correct when there is indirect indexing
        if self.is_indirect_indexing(index):
            return False

        index_numels = [1] * len(self.numels)
        for symbol in index.free_symbols:
            if symbol not in self.range_tree_nodes:
                # Non-iterated variables, e.g. strides
                continue
            entry = self.range_tree_nodes[symbol]
            index_numels[entry.parent.index] *= entry.length

        # If the index variables only iterate over a subset of the kernel
        # numels, then it must be broadcasted.
        simplify = V.graph.sizevars.simplify
        return any(
            simplify(idx_range) != simplify(iter_range)
            for idx_range, iter_range in zip(index_numels, self.numels)
        )

    def combine_contiguous_dims(self, index: sympy.Expr, tree: IterationRangesRoot):
        """
        More aggressive simplification to merge contiguous dims
        """
        if isinstance(index, (sympy.Integer, sympy.Symbol)):
            return index
        index_vars, sizes = tree.vars_and_sizes(index)
        if len(sizes) <= 1:
            return index
        new_sizes, reindex, prune = V.graph.sizevars._simplify_loops(
            index_vars, sizes, index_prevent_reordering([index], index_vars, sizes)
        )
        if new_sizes == sizes:
            return index
        new_index_vars = tree.construct(new_sizes)
        new_index = sympy_subs(index, dict(zip(index_vars, reindex(new_index_vars))))
        return new_index

    def index_to_str(self, index: sympy.Expr) -> str:
        """
        Convert an index expr to a string that can be used in triton code.
        e.g. a sympy expression "s2" may actually appear as "ks1" in the triton kernel.

        Index expressions often need to be passed in as arguments to the triton kernel.
        Rename_indexing and codegen_indexing keep track of the needed indices and add
        new parameters to the function signature.
        """
        return texpr(self.rename_indexing(self.codegen_indexing(index)))

    def indexing(
        self,
        index: sympy.Expr,
        *,
        copy_shape=None,
        dense_indexing=False,
        override_mask=None,
    ):
        """
        Compute the index and mask to pass to tl.load() or tl.store()
        """
        index = self.simplify_indexing(index)
        index = sympy_subs(index, V.graph.sizevars.precomputed_replacements)
        # if simple replacements didn't get rid of floor/ceil, try full subs
        if len(index.atoms(sympy.floor)) or len(index.atoms(sympy.ceiling)):
            index = index.subs(V.graph.sizevars.precomputed_replacements)
        # last resort, if no range vars are in the expr, hoist it
        # TODO instead of trying to blindly find complicated exprs, we should hoist the
        # inputs/outputs sizes and strides, but at the time indexing is generated
        # kernel inputs and outputs are not set yet, we'd need a deeper refactor
        # to do it this way

        if len(index.atoms(sympy.ceiling)):
            for a in index.atoms(sympy.ceiling):
                # for nested exprs, atoms yields top level first (?)
                # so if everything goes fine, lower level replacements will come up empty
                symbols = a.free_symbols
                if len(symbols) > 0 and all(
                    s.name.startswith("s") or s.name.startswith("ps") for s in symbols
                ):
                    replacements = {a: V.graph.sizevars.lookup_precomputed_size(a)}
                    index = sympy_subs(index, replacements)

        index_vars = index.free_symbols
        index = self.simplify_indexing(index)
        index_str = self.index_to_str(index)

        mask_vars: Set[str] = set()
        for var in index_vars:
            assert isinstance(var, sympy.Symbol)
            if override_mask:
                pass
            elif var.name.startswith("tmp"):
                # indirect indexing
                cse_var = self.cse.varname_map[var.name]
                mask_vars.update(cse_var.mask_vars)
            elif var.name.startswith(("s", "ps")):
                pass
            else:
                # var is one of xN, yN or rN
                assert var.name[0] in "xyr", var.name
                mask_vars.add(f"{var.name[0]}mask")

        need_dense = (
            config.triton.dense_indexing
            or dense_indexing
            or self._load_mask is not None
        ) and index != 0

        have_dense = True
        have_loop_vars = False
        dense_mask_vars = set()

        for tree in self.range_trees:
            if tree.prefix == "r" and not self.inside_reduction:
                continue
            if index_vars.intersection(tree.var_list):
                have_loop_vars = True
            else:
                have_dense = False
            dense_mask_vars.add(f"{tree.prefix}mask")

        expand_str = None

        if isinstance(index, sympy.Integer):
            expand_str = f"{copy_shape}.shape" if copy_shape else self.dense_size_str()
            index_str = f"tl.full({expand_str}, {index_str}, tl.int32)"
            return index_str, set(), "None", expand_str

        if need_dense and not have_dense:
            expand_str = f"{copy_shape}.shape" if copy_shape else self.dense_size_str()
            index_str = f"tl.broadcast_to({index_str}, {expand_str})"
            mask_vars = dense_mask_vars
        elif not have_loop_vars and copy_shape:
            index_str = f"tl.broadcast_to({index_str}, {copy_shape}.shape)"
            mask_vars = dense_mask_vars

        if override_mask:
            mask_vars = {override_mask}

        if self._load_mask:
            mask_vars.add(self._load_mask)

        self.filter_masks(mask_vars)

        mask_str = " & ".join(sorted(map(str, mask_vars))) if mask_vars else "None"
        return index_str, mask_vars, mask_str, expand_str

    def filter_masks(self, mask_vars):
        for tree in self.range_trees:
            # Masks are superfluous if we only have one element
            if V.graph.sizevars.statically_known_equals(tree.numel, 1):
                mask_vars.discard(f"{tree.prefix}mask")
                continue
            # Masks are superfluous if numel is a multiple of BLOCK
            # (We use the fact that BLOCK is required by triton to be a power of 2)
            if tree.prefix.upper() not in config.triton.max_block:
                continue
            max_block = config.triton.max_block[tree.prefix.upper()]
            # Optional optimization: if block divides numel exactly, we will
            # never need to do a masked load to handle stragglers at the end.
            # It's faster to avoid masking at all.  But it is sound to always
            # mask.
            if V.graph.sizevars.statically_known_multiple_of(tree.numel, max_block):
                mask_vars.discard(f"{tree.prefix}mask")

    def var_ranges(self):
        return dict(
            itertools.chain.from_iterable(
                tree.var_ranges.items() for tree in self.range_trees
            )
        )

    def codegen_indexing(self, expr: sympy.Expr):
        expr = V.graph.sizevars.simplify_with_ranges(expr, self.var_ranges())
        for sym in sorted(expr.free_symbols, key=str):
            if sym in self.range_tree_nodes:
                # if indexing expression is complicated, we precompute it on the host side
                # and send the result as a kernel argument
                replacements = {}
                for ps in self.range_tree_nodes[sym].precomputed_args():
                    replacements[ps] = V.graph.sizevars.lookup_precomputed_size(ps)
                if len(replacements) > 0:
                    self.range_tree_nodes[sym].expr = sympy_subs(
                        self.range_tree_nodes[sym].expr, replacements
                    )
                self.range_tree_nodes[sym].codegen()
        return expr

    @contextlib.contextmanager
    def mask_loads(self, mask):
        """Context manager to add an additional mask to tl.load/store"""
        prior = self._load_mask
        if prior:
            mask = self.cse.generate(self.compute, f"{mask} & {prior}")

        self._load_mask = mask
        try:
            # TODO(jansel): do we need a reshape here?
            yield mask
        finally:
            self._load_mask = prior

<<<<<<< HEAD
    def generate_assert(self, check):
        return torch.version.hip is None and super().generate_assert(check)
=======
    def indirect_indexing(self, var, size, check=True):
        # TODO(lezcano) This code should be lifted to codegen/common.py.
        # This should be easy, as now CSE variables carry bounds info
        class IndirectAssertLine(DeferredLineBase):
            def __init__(self, line, var, mask, size_map):
                self.var = var
                self.mask = mask
                self.line = line
                self.size_map = size_map

            def __call__(self):
                size, size_str = self.size_map[(self.var, self.mask)]

                # We assert if we've not been able to prove the bound
                assert_min = (self.var.bounds.lower >= 0) != sympy.true
                assert_max = (self.var.bounds.upper < size) != sympy.true

                # FooBar interview question
                if not (assert_min or assert_max):
                    return None
                elif assert_min and assert_max:
                    # The conditions need to be in parens because of Python's operator precedence.
                    # It'd be less error-prone to use and/or/not, which is supported by triton
                    cond = f"(0 <= {self.var}) & ({self.var} < {size_str})"
                    cond_print = f"0 <= {self.var} < {size_str}"
                elif assert_min:
                    cond = f"0 <= {self.var}"
                    cond_print = cond
                else:
                    assert assert_max
                    cond = f"{self.var} < {size_str}"
                    cond_print = cond

                if self.mask:
                    cond = f"({cond}) | ~{self.mask}"
                return self.line.format(cond=cond, cond_print=cond_print)

            def _new_line(self, line):
                return IndirectAssertLine(line, self.var, self.mask, self.size_map)

        if var.bounds.lower < 0:
            new_bounds = ValueRanges.unknown()
            if var.bounds != ValueRanges.unknown() and isinstance(size, sympy.Number):
                # Take the negative part of the bound and add size to it
                # Then take union of that and the positive part
                # This is a tighter bound than that of a generic ops.where, as we have info on the cond
                neg = var.bounds & ValueRanges(-sympy.oo, -1)
                new_bounds = ValueRanges(neg.lower + size, neg.upper + size)
                # We don't have a good way of representing the empty range
                if var.bounds.upper >= 0:
                    pos = var.bounds & ValueRanges(0, sympy.oo)
                    new_bounds = new_bounds | pos

            stm = f"{var} + {self.index_to_str(size)}"
            # Mixed negative and non-negative
            if var.bounds.upper >= 0:
                stm = f"tl.where({var} < 0, {stm}, {var})"
            new_var = self.cse.generate(self.compute, stm, bounds=new_bounds)

            new_var.update_on_args("index_wrap", (var,), {})
            var = new_var

        generate_assert = (
            (check or config.debug_index_asserts)
            and config.triton.assert_indirect_indexing
            and torch.version.hip is None
        )
        if generate_assert:
            mask_vars = set(var.mask_vars)
            if self._load_mask:
                mask_vars.add(self._load_mask)

            mask = ""
            if mask_vars:
                mask = (
                    f"{list(mask_vars)[0]}"
                    if len(mask_vars) == 1
                    else f"({' & '.join(str(v) for v in mask_vars)})"
                )
>>>>>>> 1725fe86

    def load_mask(self, var):
        mask = ""
        mask_vars = set(var.mask_vars)
        if self._load_mask:
            mask_vars.add(self._load_mask)

        if mask_vars:
            mask = (
                f"{list(mask_vars)[0]}"
                if len(mask_vars) == 1
                else f"({' & '.join(str(v) for v in mask_vars)})"
            )
        return mask

    @property
    def assert_function(self):
        return "tl.device_assert"

    def get_strides_of_load(self, index: sympy.Expr):
        """
        This gets the stride of the index for each of the tiling variables
        (technically, it does it at index 0)

        For example, if
        xindex = x0 + 512*x1 + 1024*r0
        x0 = (xindex//512)
        x1 = (xindex % 512)
        r0 = rindex // 1024

        this function would return
        {xindex: 512, rindex: 1024}
        """
        index_to_tile_indexes = {k: v.expr for k, v in self.range_tree_nodes.items()}
        index_in_tile_vars = sympy_subs(index, index_to_tile_indexes)
        strides = {}
        for range_tree in self.range_trees:
            s = sympy_symbol(range_tree.name)
            strides[s] = sympy_subs(index_in_tile_vars, {s: 1}) - sympy_subs(
                index_in_tile_vars, {s: 0}
            )
        return strides

    def load(self, name: str, index: sympy.Expr):
        var = self.args.input(name)
        indirect_indexing = self.is_indirect_indexing(index)
        original_index = index
        index, mask_vars, mask, expand_str = self.indexing(index)

        # Keep the variable in cache if were going to reuse it. Equiv., if any of the following hold
        #  1) We are doing broadcasting
        #  2) It is a non-coalesced load. The intuition is that if it's
        #  non-coalesced, we will likely load each element multiple times in
        #  practice.
        #  3) It will be used later and it won't be CSE'd. Equiv., if all the following hold
        #   3.1) We are in a reduction loop
        #   3.2) Its not its last use
        #   3.3) This load will not be lifted to the body
        #
        is_coalesced = any(
            i == 1 for i in self.get_strides_of_load(original_index).values()
        )
        if self.is_broadcasted(original_index):
            ep = ", eviction_policy='evict_last'"
        elif not is_coalesced:
            ep = ", eviction_policy='evict_last'"
        elif self.inside_reduction and not self.persistent_reduction:
            if name in self.args.inplace_buffers:
                names = set(self.args.inplace_buffers[name].other_names)
            else:
                names = {name}
            last_use = len(names & self.last_usage) > 0
            evict_last = not last_use and ("rmask" in mask or indirect_indexing)
            if evict_last:
                ep = ", eviction_policy='evict_last'"
            else:
                ep = ", eviction_policy='evict_first'"
        else:
            ep = ""
        # "other" below is a workaround for https://github.com/openai/triton/issues/737
        # for bool, even though it's likely subject to the same bug, setting `other` leads
        # to LLVM errors so we are skipping it for now
        if ("tmp" in mask or "rmask" in mask) and V.graph.get_dtype(name) != torch.bool:
            other = ", other=0"
        else:
            other = ""

        append_broadcast = None
        if V.graph.is_unspec_arg(name):
            line = var
        else:
            if isinstance(original_index, sympy.Integer):
                line = f"tl.load({var} + ({original_index}))"
                append_broadcast = expand_str
            else:
                line = f"tl.load({var} + ({index}), {mask}{ep}{other})"

            dtype = V.graph.get_dtype(name)
            if dtype in (torch.float16, torch.bfloat16):
                line += ".to(tl.float32)"
            if dtype == torch.bool and torch.version.hip is None:
                # Workaround for https://github.com/openai/triton/issues/2151
                # tl.load returns int8 when loading from pointer to int1
                # NOTE: Currently causes hangs on bool UTs for ROCm
                line += ".to(tl.int1)"

        if "tmp" in mask:
            # Masked loads must come after the mask is computed
            load_buffer = self.compute
        elif (
            self.inside_reduction
            and not self.persistent_reduction
            and "rmask" not in mask
            and not indirect_indexing
        ):
            # can lift a common load outside of reduction loop
            # One exception is when this is an indirect_load.
            load_buffer = self.body
        else:
            load_buffer = self.loads

        result_var = self.cse.generate(load_buffer, line)
        assert isinstance(result_var, TritonCSEVariable)
        result_var.mask_vars = mask_vars

        if append_broadcast:
            line = f"tl.broadcast_to({result_var}, {append_broadcast})"
            result_var = self.cse.generate(load_buffer, line)

        if not self.inside_reduction or "rmask" not in mask:
            self.outside_loop_vars.add(result_var)

        return result_var

    def store(self, name, index, value, mode=None):
        var = self.args.output(name)
        indirect_indexing = self.is_indirect_indexing(index)
        original_index = index
        index, mask_vars, mask, expand_str = self.indexing(index, dense_indexing=True)

        # Guard against write-after-read corruption in triton.
        # See # https://github.com/openai/triton/issues/1615
        # This triton bug means that a load which is broadcasted over multiple
        # warps may see the result of a store that happens later in the triton
        # program. The workaround is to add a barrier before storing, which
        # enforces that all warps have already read the data.
        is_inplace = name in self.args.inplace_buffers
        is_broadcasted = self.is_broadcasted(original_index)
        if is_inplace and is_broadcasted:
            self.stores.writeline(DeferredLine(name, "tl.debug_barrier()"))

        if mode is None:
            line = f"tl.store({var} + ({index}), {value}, {mask})"
        elif mode == "atomic_add":
            line = f"tl.atomic_add({var} + ({index}), {value}, {mask})"
        else:
            raise NotImplementedError(f"store mode={mode}")
        self.stores.writeline(DeferredLine(name, line))
        if not self.inside_reduction:
            self.outside_loop_vars.add(value)

    def bucketize(
        self,
        values: CSEVariable,
        offsets_name: str,
        offsets_size: sympy.Expr,
        indexing_dtype: torch.dtype,
        right: bool,
    ):
        """
        See [Note: Inductor bucketize op]
        """

        # Triton performance for bucketize_binary_search is much better when the number
        # of threads equals the number of elements.
        # If we're trying to use a bucketize kernel, we should make sure that an
        # autotuning config with num_elements_per_warp=32 exists.
        self.autotune_hints.add(AutotuneHint.ELEMENTS_PER_WARP_32)

        offsets_ptr = self.args.input(offsets_name)
        block_size = self.dense_size_str()
        offsets_size_str = self.index_to_str(offsets_size)

        if indexing_dtype == torch.int32:
            triton_dtype = "tl.int32"
        elif indexing_dtype == torch.int64:
            triton_dtype = "tl.int64"
        else:
            raise NotImplementedError(
                "Bucketize only supports indexing with int32 and int64"
            )

        result = self.cse.generate(
            self.compute,
            f"triton_helpers.bucketize_binary_search({values}, {offsets_ptr}, {triton_dtype}, {right}, {offsets_size_str}, {block_size})",  # noqa: B950 line too long
        )

        return result

    def reduction_resize(self, value):
        ndims = self.triton_tensor_ndim()
        if ndims == 1:
            return f"triton_helpers.promote_to_tensor({value})"

        sizes = [":"] * ndims
        sizes[-1] = "None"
        return f"{value}[{', '.join(sizes)}]"

    @staticmethod
    def _map_tuple_or_scalar(fn, value):
        if isinstance(value, tuple):
            return tuple(map(fn, value))
        return fn(value)

    def reduction(self, dtype, src_dtype, reduction_type, value):
        assert self.inside_reduction
        masks = {f"{tree.prefix}mask" for tree in self.range_trees}
        self.filter_masks(masks)
        masks = sorted(masks)
        if self._load_mask:
            masks.append(self._load_mask)
        reduction_range_prefix = self.range_trees[-1].prefix
        reduction_sizes = ["None" for _ in self.range_trees]
        reduction_sizes[-1] = ":"

        # Say we have
        #     tmp0 = ops.constant(1, torch.int64)
        #     tmp1 = ops.reduction(torch.int64, torch.int64, "sum", tmp0)
        # tmp0 in the triton code is either a scalar, or single-element tensor
        # so if we emit tl.sum directly, it will only give 1 instead of RBLOCK * 1
        # To avoid this, we broadcast to the expected shape first.
        dense_size_str = self.dense_size_str()
        value = self._map_tuple_or_scalar(
            lambda v: self.cse.generate(
                self.compute, f"tl.broadcast_to({v}, {dense_size_str})"
            ),
            value,
        )

        def final_reduction(value):
            use_helper = reduction_type in {"any", "max", "min", "prod"}
            module = "triton_helpers" if use_helper else "tl"
            if reduction_type in {"max", "min"}:
                return self.reduction_resize(
                    f"{module}.{reduction_type}2({value}, {dim})"
                )
            return self.reduction_resize(f"{module}.{reduction_type}({value}, {dim})")

        def final_argreduce(buffer, result_var, value, index):
            buffer.splice(
                f"""\
                _, {result_var}_tmp = triton_helpers.{root_op}_with_index({value}, {index}, {dim})
                {result_var} = {self.reduction_resize(f'{result_var}_tmp')}
                """
            )

        cache_key = (src_dtype, reduction_type, value)
        if cache_key in self.cse.reduction_cache:
            return self.cse.reduction_cache[cache_key]

        dim = len(self.range_trees) - 1 - int(bool(self.no_x_dim))
        acc_type = triton_acc_type(src_dtype)
        result_var: Any = self.cse.newvar()
        result_var.mask_vars = {var for var in masks if var[0] != "r"}
        cond = " & ".join(masks)

        if self.persistent_reduction:
            default = ir.Reduction.default_value(reduction_type, src_dtype)
            default = self._map_tuple_or_scalar(triton_constant, default)

            def _mask_value(value, default):
                return self.cse.generate(
                    self.compute, f"tl.where({cond}, {value}, {default})"
                )

            if isinstance(value, tuple):
                masked_value = [_mask_value(v, d) for v, d in zip(value, default)]
            else:
                masked_value = _mask_value(value, default)

            if reduction_type in {"argmax", "argmin"}:
                accumulator_index = self.cse.generate(
                    self.compute,
                    f"tl.broadcast_to({reduction_range_prefix}index, {masked_value}.shape)",
                )
                root_op = {"argmax": "max", "argmin": "min"}[reduction_type]
                final_argreduce(
                    self.compute, result_var, masked_value, accumulator_index
                )
            elif reduction_type == "welford_reduce":
                # For persistent reductions, don't bother with
                # welford's algorithm since it uses more registers, and
                # taking two reductions doesn't increase memory usage.
                sum_ = ops.reduction(dtype, dtype, "sum", value)
                self.inside_reduction = False
                rnumel = ops.index_expr(self.numels[-1], dtype)
                mean = ops.div(sum_, rnumel)

                self.inside_reduction = True
                dx = ops.sub(value, mean)
                dx2 = ops.mul(dx, dx)
                m2 = ops.reduction(dtype, dtype, "sum", dx2)
                result_var = (mean, m2, rnumel)
            elif reduction_type == "welford_combine":
                mean, m2, weight = masked_value
                welford = f"triton_helpers.welford({mean}, {m2}, {weight}, {dim})"
                mean, m2, weight = (self.cse.newvar() for _ in range(3))
                self.compute.writeline(f"{mean}, {m2}, {weight} = {welford}")

                result_var = tuple(
                    self.cse.generate(self.compute, self.reduction_resize(var_name))
                    for var_name in (mean, m2, weight)
                )
            else:
                result_var = self.cse.generate(
                    self.compute, final_reduction(masked_value)
                )
        else:
            accumulator = f"_{result_var}"
            default = ir.Reduction.default_accumulator(reduction_type, src_dtype)
            default = self._map_tuple_or_scalar(triton_constant, default)
            if not isinstance(default, tuple):
                self.body.writeline(
                    f"{accumulator} = tl.full({self.dense_size_str()}, {default}, {acc_type})"
                )

            if reduction_type in {"argmax", "argmin"}:
                accumulator_index = f"_{result_var}_index"  # type: ignore[assignment]
                long_max = torch.iinfo(torch.int64).max
                self.body.writeline(
                    f"{accumulator_index} = tl.full({self.dense_size_str()}, {long_max}, tl.int64)"
                )
                root_op = {"argmax": "max", "argmin": "min"}[reduction_type]

                self.compute.splice(
                    f"""\
                {accumulator}_next, {accumulator_index}_next = triton_helpers.{root_op}imum_with_index(
                    {accumulator}, {accumulator_index}, {value}, {reduction_range_prefix}index
                )
                {accumulator} = tl.where({cond}, {accumulator}_next, {accumulator})
                {accumulator_index} = tl.where({cond}, {accumulator_index}_next, {accumulator_index})
                """
                )
                final_argreduce(self.suffix, result_var, accumulator, accumulator_index)
            elif is_welford_reduction(reduction_type):
                accumulator = f"{result_var}_mean"
                accumulator_m2 = f"{result_var}_m2"
                accumulator_weight = f"{result_var}_weight"
                self.body.writeline(
                    f"{accumulator} = tl.zeros({self.dense_size_str()}, {acc_type})"
                )
                self.body.writeline(
                    f"{accumulator_m2} = tl.zeros({self.dense_size_str()}, {acc_type})"
                )
                self.body.writeline(
                    f"{accumulator_weight} = tl.zeros({self.dense_size_str()}, {acc_type})"
                )

                if reduction_type == "welford_combine":
                    mean, m2, weight = value
                    self.compute.splice(
                        f"""\
                    {accumulator}_next, {accumulator_m2}_next, {accumulator_weight}_next = triton_helpers.welford_combine(
                        {accumulator}, {accumulator_m2}, {accumulator_weight},
                        {mean}, {m2}, {weight}
                    )
                    """
                    )
                else:
                    assert reduction_type == "welford_reduce"
                    self.compute.splice(
                        f"""\
                    {accumulator}_next, {accumulator_m2}_next, {accumulator_weight}_next = triton_helpers.welford_reduce(
                        {value}, {accumulator}, {accumulator_m2}, {accumulator_weight},
                    )
                    """
                    )

                self.compute.splice(
                    f"""\
                {accumulator} = tl.where({cond}, {accumulator}_next, {accumulator})
                {accumulator_m2} = tl.where({cond}, {accumulator_m2}_next, {accumulator_m2})
                {accumulator_weight} = tl.where({cond}, {accumulator_weight}_next, {accumulator_weight})
                """
                )

                result_mean = result_var
                result_m2 = self.cse.newvar()
                result_weight = self.cse.newvar()
                self.suffix.splice(
                    f"""\
                {result_mean}_tmp, {result_m2}_tmp, {result_weight}_tmp = triton_helpers.welford(
                    {accumulator}, {accumulator_m2}, {accumulator_weight}, {dim}
                )
                {result_mean} = {self.reduction_resize(f'{result_mean}_tmp')}
                {result_m2} = {self.reduction_resize(f'{result_m2}_tmp')}
                {result_weight} = {self.reduction_resize(f'{result_weight}_tmp')}
                """
                )
                result_var = result_mean, result_m2, result_weight
            else:
                combine_fn = ir.get_reduction_combine_fn(reduction_type, src_dtype)
                updated = combine_fn(accumulator, value)
                self.compute.writeline(
                    f"{accumulator} = tl.where({cond}, {updated}, {accumulator})"
                )

                if src_dtype == torch.bool:
                    # This is only really used for aten.any. It changes the
                    # final reduction of a non-persistent reduction from
                    #     tmp5 = triton_helpers.max(_tmp5, 1)[:, None]
                    # to
                    #     tmp5 = triton_helpers.max(_tmp5.to(tl.int8), 1)[:, None].to(tl.int1)
                    # which is needed because tl.reduce doesn't support tl.int1
                    accumulator = f"{accumulator}.to(tl.int8)"
                    result_type = triton_compute_type(dtype)
                    self.suffix.writeline(
                        f"{result_var} = {final_reduction(accumulator)}.to({result_type})"
                    )
                else:
                    self.suffix.writeline(
                        f"{result_var} = {final_reduction(accumulator)}"
                    )

        self.cse.reduction_cache[cache_key] = result_var

        if isinstance(result_var, tuple):
            self.outside_loop_vars |= set(result_var)
        else:
            self.outside_loop_vars.add(result_var)

        return result_var

    def store_reduction(self, name, index, value):
        assert self.inside_reduction
        self.inside_reduction = False
        index, mask_vars, mask, _ = self.indexing(index)
        assert "rmask" not in index
        self.inside_reduction = True

        var = self.args.output(name)
        self.suffix.writeline(
            DeferredLine(name, f"tl.store({var} + ({index}), {value}, {mask})")
        )

    def codegen_body(self):
        """
        Concat output code from index_code, loads, compute, stores,
        suffix into self.body.

        For pointwise kernels, this is called just once at the end.

        For reduction kernels, this generates a loop over the reduction
        axis.
        """
        if not (
            self.indexing_code
            or self.loads
            or self.stores
            or self.compute
            or self.suffix
        ):
            return

        if self.inside_reduction and not self.persistent_reduction:
            self.body.writeline("for roffset in range(0, rnumel, RBLOCK):")
            with self.body.indent():
                # last range tree is always reduction
                self.range_trees[-1].codegen_header(self.body)
                self.body.splice(self.indexing_code)
                self.body.splice(self.loads)
                self.body.splice(self.compute)
                self.body.splice(self.stores)

            # invalidate any caches that came from inside the reduction loop
            self.cse.invalidate(self.outside_loop_vars)
            self.range_trees[-1].cache_clear()
        else:
            self.body.splice(self.indexing_code)
            self.body.splice(self.loads)
            self.body.splice(self.compute)
            self.body.splice(self.stores)
        self.body.splice(self.suffix)
        self.indexing_code.clear()
        self.loads.clear()
        self.compute.clear()
        self.stores.clear()
        self.suffix.clear()

    def codegen_kernel_benchmark(self):
        result = IndentedBuffer()
        argdefs, call_args, signature = self.args.python_argdefs()

        result.writelines(["", "", "def get_args():"])
        with result.indent():
            name_cnt = itertools.count()
            var_names = []
            for arg_name, arg_sig in zip(call_args, signature):
                var_name = f"arg_{next(name_cnt)}"
                buf = V.graph.get_buffer(arg_name)
                if buf:
                    result.writeline(
                        f"{var_name} = rand_strided({V.graph.sizevars.size_hints(buf.get_size())}, {V.graph.sizevars.size_hints(buf.get_stride())}, device='{buf.get_device()}', dtype={buf.get_dtype()})"  # noqa: B950 line too long
                    )
                elif arg_name in V.graph.constants:
                    # note that random seed is put in V.graph.constants
                    const_tensor = V.graph.constants[arg_name]
                    result.writeline(
                        f"{var_name} = rand_strided({V.graph.sizevars.size_hints(const_tensor.size())}, {V.graph.sizevars.size_hints(const_tensor.stride())}, device='{const_tensor.device}', dtype={const_tensor.dtype})"  # noqa: B950 line too long
                    )
                elif isinstance(arg_sig, SizeArg):
                    symval_hint = V.graph.sizevars.size_hint(arg_sig.expr)

                    # Force the seed_offset to be 0 so calls to the same kernel
                    # using different seed offset will have the same benchmark harness.
                    # We can dedup kernel definitions in this case.
                    if "seed_offset" in arg_sig.name:
                        symval_hint = 0
                    result.writeline(f"{var_name} = {symval_hint}")
                else:
                    raise KeyError(
                        f"Don't find the buffer or const tensor for {arg_name}"
                    )
                var_names.append(var_name)
            result.writeline(f"return {', '.join(var_names)},")

        result.writelines(["\n", "\n", "def call(args):"])
        grid = []
        extra_args = []
        extra_args_str = None
        index = V.graph.scheduler.current_device.index
        with result.indent():
            result.writeline(f"with torch.cuda._DeviceGuard({index}):")
            with result.indent():
                result.writeline(
                    f"torch.cuda.set_device({index})"
                )  # no-op to ensure context
                for tree in self.range_trees:
                    expr = pexpr(V.graph.sizevars.size_hint(tree.numel))
                    if tree.prefix != "r" or self.inside_reduction:
                        extra_args.append(expr)
                    if tree.prefix != "r":
                        grid.append(expr)

                stream_name = f"stream{index}"
                result.writeline(f"{stream_name} = get_cuda_stream({index})")
                extra_args_str = ", ".join(map(str, extra_args)) + ", "
                result.writeline(
                    f"{str(Placeholder.KERNEL_NAME)}.run(*args, {extra_args_str}grid=grid({', '.join(grid)}), stream={stream_name})"
                )

        # benchmark all configs
        result.writelines(["\n", "\n", "def benchmark_all_configs(args):"])
        with result.indent():
            result.writeline(f"with torch.cuda._DeviceGuard({index}):")
            with result.indent():
                result.writeline(
                    f"torch.cuda.set_device({index})"
                )  # no-op to ensure context
                result.writeline(
                    f"return {str(Placeholder.KERNEL_NAME)}.benchmark_all_configs(*args, {extra_args_str}grid=grid({', '.join(grid)}))"  # noqa: B950 line too long
                )

        ninplace_args = len(unique(self.args.inplace_buffers.values()))
        result.writelines(["\n", "\n", "if __name__ == '__main__':"])
        with result.indent():
            result.writeline("from torch._inductor.utils import get_num_bytes")
            result.writeline("from triton.testing import do_bench")
            result.writeline("")

            result.writeline("args = get_args()")
            result.writeline(
                "ms = do_bench(lambda: call(args), rep=40, fast_flush=True)"
            )
            result.writeline(
                f"num_gb = get_num_bytes(*args, num_in_out_args={ninplace_args}) / 1e9"
            )
            result.writeline("gb_per_s = num_gb / (ms / 1e3)")
            result.writeline(
                'print(f"{ms:.3f}ms    {num_gb:.3f}GB    {gb_per_s:.2f}GB/s")'
            )

        return result

    def codegen_kernel(self, name=None):
        from triton import next_power_of_2

        code = IndentedBuffer()

        size_hints = []
        for numel in self.numels:
            numel_hint = V.graph.sizevars.symbolic_hint(numel)
            if not isinstance(numel_hint, (int, sympy.Integer)):
                # This default heuristic hint was picked carefully: it is
                # large, to ensure that we don't shrink the block size (since
                # if you don't have many elements, it'd be wasteful to pick a
                # large block size).  Since we don't know how many elements we
                # might have, we should be OK with some inefficiency to make
                # sure we handle the large case well.  8192 is the largest
                # block size we support, so we pick that.
                #
                # If we have a better hint for unbacked SymInts (e.g., because
                # a user told us, or we are tracking upper bounds) we could
                # use that here.
                size_hint = 8192
            else:
                size_hint = next_power_of_2(int(numel_hint))
            size_hints.append(size_hint)
        if self.persistent_reduction:
            assert self.inside_reduction
            heuristics = "persistent_reduction"
        elif self.inside_reduction:
            heuristics = "reduction"
        else:
            size_hints.pop()
            heuristics = "pointwise"

        if name is None:
            code.splice(
                f"""
                    import triton
                    import triton.language as tl
                    from torch._inductor.ir import ReductionHint
                    from torch._inductor.ir import TileHint
                    from torch._inductor.triton_heuristics import AutotuneHint, {heuristics}
                    from torch._inductor.utils import instance_descriptor
                    from torch._inductor import triton_helpers
                """
            )
            if config.benchmark_kernel:
                code.splice(
                    """
                        from torch._dynamo.testing import rand_strided
                        from torch._C import _cuda_getCurrentRawStream as get_cuda_stream
                        import torch
                        from torch._inductor.triton_heuristics import grid
                    """
                )

        argdefs, _, signature = self.args.python_argdefs()
        # maps actual expression to SizeArg if its in sizevars replacements
        for i, arg in enumerate(signature):
            if (
                isinstance(arg, SizeArg)
                and arg.expr in V.graph.sizevars.inv_precomputed_replacements
            ):
                signature[i] = SizeArg(
                    arg.name, V.graph.sizevars.inv_precomputed_replacements[arg.expr]
                )

        mutated_args = set()
        for mutation in self.mutations:
            if mutation in self.args.input_buffers:
                mutated_args.add(self.args.input_buffers[mutation])
            if (
                mutation in self.args.inplace_buffers
                and mutation not in V.graph.removed_buffers
                and mutation not in self.removed_buffers
            ):
                mutated_args.add(self.args.inplace_buffers[mutation].inner_name)
            if mutation in self.args.output_buffers:
                mutated_args.add(self.args.output_buffers[mutation])
        mutated_args = sorted(mutated_args)

        triton_meta = {
            "signature": signature_to_meta(signature, size_dtype=self.index_dtype),
            "device": V.graph.scheduler.current_device.index,
            "device_type": V.graph.scheduler.current_device.type,
            "constants": {},
            "mutated_arg_names": mutated_args,
            "autotune_hints": set(self.autotune_hints),
            "kernel_name": str(Placeholder.DESCRIPTIVE_NAME),
        }

        for tree in self.range_trees:
            if tree.prefix != "r" or self.inside_reduction:
                sizearg = SizeArg(f"{tree.prefix}numel", tree.numel)
                signature.append(sizearg)
                triton_meta["signature"][len(argdefs)] = signature_of(
                    sizearg, size_dtype=self.index_dtype
                )
                argdefs.append(f"{tree.prefix}numel")
                # constexpr version causes issues, see
                # https://github.com/pytorch/torchdynamo/pull/1362
                # triton_meta["constants"][len(argdefs)] = V.graph.sizevars.size_hint(
                #     tree.numel
                # )
                # argdefs.append(f"{tree.prefix}numel: tl.constexpr")
        triton_meta["configs"] = [config_of(signature)]

        for tree in self.range_trees:
            if tree.prefix == "r" and (
                not self.inside_reduction or self.persistent_reduction
            ):
                continue
            if tree.prefix == "x" and self.no_x_dim:
                continue
            argdefs.append(f"{tree.prefix.upper()}BLOCK : tl.constexpr")

        if self.inside_reduction:
            reduction_hint = self.reduction_hint
            heuristics_line = f"""
                @{heuristics}(
                    size_hints={size_hints!r},
                    reduction_hint={reduction_hint},
                    filename=__file__,
                    meta={triton_meta!r}
                )
                @triton.jit
            """
        else:
            tile_hint = ""
            if len(size_hints) == 2:
                if len(signature) == 4:  # input, output and 2 args
                    tile_hint = "tile_hint=TileHint.SQUARE,"
                else:
                    tile_hint = "tile_hint=TileHint.DEFAULT,"
            heuristics_line = f"""
                @{heuristics}(
                    size_hints={size_hints!r}, {tile_hint}
                    filename=__file__,
                    meta={triton_meta!r},
                    min_elem_per_thread={self.min_elem_per_thread}
                )
                @triton.jit
            """
        code.splice(heuristics_line)
        code.writeline(
            f"def {name or str(Placeholder.KERNEL_NAME)}({', '.join(argdefs)}):"
        )
        self.codegen_body()
        with code.indent():
            self.codegen_static_numels(code)
            for old, new in self.args.aliases():
                code.writeline(f"{old} = {new}")
            code.splice(self.body)

        if config.benchmark_kernel:
            code.splice(self.codegen_kernel_benchmark())

        return code.getvalue()

    def codegen_static_numels(self, code):
        """
        We get a small speedup from hard coding numels if they are static.

        This code stomps on the passed-in values by writing an constant to the top of the kernel.

        In a kernel like:
        def KERNEL_NAME(in_ptr0, in_ptr1, out_ptr2, xnumel, rnumel, XBLOCK : tl.constexpr, RBLOCK : tl.constexpr):

        We would add
        xnumel = 4096
        rnumel = 768

        After the signature, before the kernel code, if we decided to make these static. As its hardcoded, it becomes
        a better signal to triton on how to unroll and do some static indexing. So, it's not so much that downstream
        knows that its a static numel, as that you just plop a constant into the kernel.
        """
        for tree in self.range_trees:
            if tree.prefix != "r" or self.inside_reduction:
                simplified_tree_numel = V.graph.sizevars.simplify(tree.numel)
                if isinstance(simplified_tree_numel, (sympy.Integer, int)):
                    code.writeline(f"{tree.prefix}numel = {int(simplified_tree_numel)}")

            if tree.prefix == "r" and self.persistent_reduction:
                simplified_tree_numel = V.graph.sizevars.simplify(tree.numel)
                if isinstance(simplified_tree_numel, (sympy.Integer, int)):
                    val = int(simplified_tree_numel)
                else:
                    continue
                val = next_power_of_2(val)
                code.writeline(f"RBLOCK: tl.constexpr = {val}")

            if tree.prefix == "x" and self.no_x_dim:
                code.writeline("XBLOCK: tl.constexpr = 1")

    def triton_tensor_ndim(self):
        no_x_dim = int(bool(self.no_x_dim))
        no_r_dim = self.numels[-1] == 1
        return len(self.range_trees) - no_x_dim - no_r_dim

    def indexing_size_str(self, i=None, x=None):
        # no_x_dim is sympy.logic.boolalg.BooleanTrue
        no_x_dim = int(bool(self.no_x_dim))
        sizes = ["None"] * self.triton_tensor_ndim()
        if i is not None:
            idx = i - no_x_dim
            sizes[idx] = ":"
        return f"[{', '.join(sizes)}]"

    def dense_size_str(self):
        sizes = []
        for tree in self.range_trees:
            if self.no_x_dim and tree.prefix == "x":
                continue
            if tree.prefix != "r" or self.inside_reduction:
                sizes.append(f"{tree.prefix.upper()}BLOCK")
            elif tree.prefix == "r" and tree.numel != 1:
                sizes.append("1")

        if sizes[0:3] == ["ZBLOCK", "YBLOCK", "XBLOCK"]:
            sizes[0:3] = reversed(sizes[0:3])

        if sizes[0:2] == ["YBLOCK", "XBLOCK"]:
            sizes[0:2] = reversed(sizes[0:2])

        return f"[{', '.join(sizes)}]"

    def call_kernel(self, name: str, node: Optional[IRNode] = None):
        wrapper = V.graph.wrapper_code
        _, call_args, _ = self.args.python_argdefs()
        # dynamo wraps unspec variable as 0d CPU tensor, need convert to scalar
        for i in range(len(call_args)):
            if V.graph.is_unspec_arg(call_args[i]):
                call_args[i] = call_args[i] + ".item()"
        grid = []
        # TODO(jansel): if there are constants, we shouldn't bother passing them as args
        for tree in self.range_trees:
            if isinstance(tree.numel, (sympy.Integer, sympy.Symbol)):
                expr = tree.numel
            else:
                expr = wrapper.generate_numel_expr(name, tree)

            if tree.prefix != "r" or self.inside_reduction:
                call_args.append(expr)
            if tree.prefix != "r":
                grid.append(expr)

        grid = wrapper.generate_default_grid(name, grid)
        wrapper.generate_kernel_call(
            name,
            call_args,
            grid,
            V.graph.scheduler.current_device.index,
            cuda=True,
            triton=True,
        )

    def warn_mix_layout(self, kernel_name):
        """
        Print message if the kernel have mixed layout inputs.
        Only care about 4D tensor for now.
        """
        if (
            len(self.args.input_buffers) == 1
            and len(self.args.output_buffers) == 1
            and len(self.args.inplace_buffers) == 0
        ):
            # even if input buffer and output buffer have different layout,
            # this can be a layout conversion kernel. No need to warn for
            # the mix layouts.
            return

        argdefs, call_args, signature = self.args.python_argdefs()
        uniform_stride_order = None
        for arg_name in call_args:
            buf = V.graph.get_buffer(arg_name)
            if buf and len(buf.layout.size) == 4:
                # ignore the tensor if only 1 dimension is non-zero
                if len([x for x in buf.layout.size if x == 1]) == 3:
                    continue
                stride_order = ir.get_stride_order(buf.layout.stride)
                if uniform_stride_order is None:
                    uniform_stride_order = stride_order
                elif uniform_stride_order != stride_order:
                    msg = yellow_text(
                        f"Expected stride order {uniform_stride_order}, but found stride order"
                        + f" {stride_order} for kernel {kernel_name}"
                    )
                    log.warning(msg)

                    stride_order_list = [
                        ir.get_stride_order(V.graph.get_buffer(name).layout.stride)
                        if V.graph.get_buffer(name)
                        else None
                        for name in call_args
                    ]
                    size_list = [
                        V.graph.get_buffer(name).layout.size
                        if V.graph.get_buffer(name)
                        else None
                        for name in call_args
                    ]
                    source_list = [
                        "GraphInput"
                        if name in V.graph.graph_inputs
                        else "IntermediateBuffer"
                        if name in V.graph.name_to_buffer
                        else None
                        for name in call_args
                    ]

                    msg = yellow_text(
                        f"  param names {argdefs}\n  buf names {call_args}\n  strides {stride_order_list}"
                        + f"\n  sizes {size_list}\n  sources {source_list}\n"
                    )
                    log.warning(msg)
                    return
        msg = green_text(
            f"All the inputs for the triton kernel {kernel_name} have uniform layout"
        )
        log.warning(msg)

    def create_cse_var(self, *args, **kwargs):
        return TritonCSEVariable(*args, **kwargs)


class TritonScheduling(BaseScheduling):
    def __init__(self, scheduler):
        self.scheduler = scheduler

    def group_fn(self, sizes):
        return tuple(V.graph.sizevars.simplify(sympy_product(s)) for s in sizes)

    def can_fuse(self, node1, node2):
        """
        Hook called by Scheduler to determine if the Triton backend
        can fuse node1 and node2.  These nodes might already be
        FusedSchedulerNodes.
        """
        if isinstance(node1, scheduler.ForeachKernelSchedulerNode) or isinstance(
            node2, scheduler.ForeachKernelSchedulerNode
        ):
            return scheduler.ForeachKernelSchedulerNode.can_fuse(node1, node2)

        _, (numel1, rnumel1) = node1.group
        _, (numel2, rnumel2) = node2.group

        if node1.is_reduction() and node2.is_reduction():
            reduction_can_fuse = numel1 == numel2 and rnumel1 == rnumel2
            if not reduction_can_fuse:
                fusion_log.debug(
                    "cannot fuse (triton:1): numel/rnumel mismatch (reduce) (%d, %d), (%d, %d)",
                    numel1,
                    numel2,
                    rnumel1,
                    rnumel2,
                )
            return reduction_can_fuse

        if not node1.is_reduction() and not node2.is_reduction():
            if not (numel1 == numel2 and rnumel1 == rnumel2):
                fusion_log.debug(
                    "cannot fuse (triton:2): numel/rnumel mismatch (non-reduce) (%d, %d), (%d, %d)",
                    numel1,
                    numel2,
                    rnumel1,
                    rnumel2,
                )
                return False

            if node1.is_template():
                # Only allow fusion for TritonTemplates for now.
                # Fusion for CUDATemplates are not supported.
                is_triton_template = isinstance(node1.node, TritonTemplateBuffer)
                if not is_triton_template:
                    fusion_log.debug(
                        "cannot fuse (triton:3): is not TritonTemplateBuffer %s",
                        node1,
                    )
                return is_triton_template

            # check for a bad combined tiling
            tiling1 = self.select_tiling(node1.get_nodes(), numel1, rnumel1)
            tiling2 = self.select_tiling(node2.get_nodes(), numel1, rnumel1)
            tiling3 = self.select_tiling(
                node1.get_nodes() + node2.get_nodes(), numel1, rnumel1
            )
            if config.triton.tiling_prevents_pointwise_fusion:
                cond = True
                if len(tiling1) > 2:
                    if len(tiling2) > 2:
                        cond = tiling1 == tiling2 == tiling3
                    else:
                        cond = tiling1 == tiling3
                elif len(tiling2) > 2:
                    cond = tiling2 == tiling3
                if not cond:
                    fusion_log.debug(
                        "cannot fuse (triton:4): tiling mismatch (%s, %s, %s)",
                        tiling1,
                        tiling2,
                        tiling3,
                    )
                    return cond

            return True

        if not node1.is_reduction() and node2.is_reduction():
            assert rnumel1 == 1 and rnumel2 != 1
            if numel1 == numel2 * rnumel2:
                if not all(
                    TritonKernel.is_compatible((numel2, rnumel2), n.get_ranges())
                    for n in node1.get_nodes()
                ):
                    fusion_log.debug(
                        "cannot fuse (triton:5): nodes numel/rnumel incompatibility"
                    )
                    return False
                if (
                    config.triton.tiling_prevents_reduction_fusion
                    and not node1.is_template()
                ):
                    is_reduction_tiling_valid = self.select_tiling(
                        node1.get_nodes(), numel1
                    ) in (
                        (numel1, 1),
                        (numel2, rnumel2, 1),
                    )
                    if not is_reduction_tiling_valid:
                        fusion_log.debug(
                            "cannot fuse (triton:6): invalid tiling for reduction"
                        )
                    return is_reduction_tiling_valid
                return True

            return numel1 == numel2

        assert node1.is_reduction() and not node2.is_reduction()
        # swap args to hit the case above
        return self.can_fuse_horizontal(node2, node1)

    can_fuse_vertical = can_fuse
    can_fuse_horizontal = can_fuse

    def generate_node_schedule(self, nodes, numel, rnumel):
        node_schedule: List[Any] = []
        current_loop_writes: Set[str] = set()
        is_current_reductions = set()
        done = set()

        def fits_in_main_body(n):
            _, (node_numel, node_rnumel) = n.group
            return (node_numel == numel and node_rnumel == rnumel) or (
                node_numel == numel * rnumel and node_rnumel == 1
            )

        def fits_outside_reduction(n):
            _, (node_numel, node_rnumel) = n.group
            return node_numel == numel and node_rnumel == 1 and rnumel != 1

        @contextlib.contextmanager
        def end_current_reduction_loop():
            if current_loop_writes:
                # flush out any other runnable nodes to reduce number of loops
                for other_node in nodes[index + 1 :]:
                    if (
                        node not in done
                        and fits_in_main_body(other_node)
                        and not (current_loop_writes & other_node.ancestors)
                    ):
                        done.add(node)
                        current_loop_writes.add(node.get_name())
                        is_current_reductions.add(node.is_reduction())
                        node_schedule.append(node)

            if node_schedule and node_schedule[-1] is EnableReduction:
                node_schedule.pop()
            else:
                node_schedule.append(DisableReduction)
            yield
            node_schedule.append(EnableReduction)
            current_loop_writes.clear()
            is_current_reductions.clear()

        for index, node in enumerate(nodes):
            if node in done:
                continue
            done.add(node)

            def requires_closing_previous_reduction(node, node_schedule):
                if rnumel == 1:
                    return False
                if not current_loop_writes & node.ancestors:
                    return False
                assert node_schedule and not isinstance(
                    node_schedule[-1], (EnableReduction, DisableReduction)
                )
                return True in is_current_reductions

            if fits_in_main_body(node):
                if requires_closing_previous_reduction(node, node_schedule):
                    with end_current_reduction_loop():
                        pass  # need to start a new reduction loop
                current_loop_writes.add(node.get_name())
                is_current_reductions.add(node.is_reduction())
                node_schedule.append(node)
            elif fits_outside_reduction(node):
                with end_current_reduction_loop():
                    node_schedule.append(node)
            else:
                raise NotImplementedError(
                    f"unexpected group: ({numel}, {rnumel}) != {node.group[1]}"
                )

        return node_schedule

    def codegen_nodes(self, nodes):
        """
        Given a set of pre-fused nodes, generate a Triton kernel.
        """
        _, (numel, rnumel) = max(nodes, key=lambda x: int(x.is_reduction())).group

        node_schedule = self.generate_node_schedule(nodes, numel, rnumel)

        schedule_log.debug("Schedule:\n %s", node_schedule)

        return self.codegen_node_schedule(node_schedule, numel, rnumel)

    @staticmethod
    def reduction_hint(node):
        assert node.is_reduction()
        if all(
            dep.is_contiguous()
            for dep in itertools.chain(node.read_writes.reads, node.read_writes.writes)
        ):
            return ReductionHint.INNER
        else:
            return node.node.data.reduction_hint

    @staticmethod
    def can_use_32bit_indexing(numel: sympy.Expr, buffers: Iterable[ir.Buffer]) -> bool:
        int_max = torch.iinfo(torch.int32).max
        size_hint = V.graph.sizevars.size_hint
        has_hint = V.graph.sizevars.shape_env.has_hint

        def within_32bit(e):
            # Allow for unhinted e as long as we can still statically prove
            # (e.g., via ValueRanges) that it is still in bounds
            if V.graph.sizevars.is_expr_static_and_true(e <= int_max):
                return True
            # Otherwise, the hint MUST exist and be in range
            return has_hint(e) and size_hint(e) <= int_max

        if not within_32bit(numel):
            return False

        # Any use of a MultiOutputLayout will create a buffer with a
        # Layout whose sizes are accounted for
        buf_sizes = [
            buf.get_layout().storage_size()
            for buf in buffers
            if not isinstance(buf.get_layout(), ir.MultiOutputLayout)
        ]

        if not all(within_32bit(size) for size in buf_sizes):
            return False

        # Only install guards for 32-bit indexing as there is no correctness
        # issue with using 64-bit for everything
        V.graph.sizevars.guard_leq(numel, int_max)
        for size in buf_sizes:
            V.graph.sizevars.guard_leq(size, int_max)
        return True

    @staticmethod
    def select_index_dtype(node_schedule, numel, reduction_numel):
        # Gather all used buffer names
        buffer_names = set()
        for node in node_schedule:
            if not isinstance(node, scheduler.BaseSchedulerNode):
                continue

            buffer_names.update(node.get_names())
            buffer_names.update(node.used_buffer_names())

        # Get buffers objects
        def _get_buffer(name: str) -> ir.Buffer:
            if name in V.graph.name_to_buffer:
                return V.graph.name_to_buffer[name]
            elif name in V.graph.graph_inputs:
                return V.graph.graph_inputs[name]
            elif name in V.graph.constants:
                data = V.graph.constants[name]
                return ir.ConstantBuffer(
                    name,
                    ir.FixedLayout(
                        data.device, data.dtype, *V.graph.static_sizes_strides(data)
                    ),
                )
            raise RuntimeError(f"Failed to find buffer matching name {name}")

        buffers = [_get_buffer(name) for name in buffer_names]

        # In theory we can separately check xnumel and rnumel are <= int_max
        # but some indexers do use the full linear index so we need to be
        # conservative here.
        total_numel = numel * reduction_numel

        if TritonScheduling.can_use_32bit_indexing(total_numel, buffers):
            return "tl.int32"
        return "tl.int64"

    def get_kernel_args(self, node_schedule, numel, reduction_numel):
        reductions = list(
            filter(
                lambda n: n not in (EnableReduction, DisableReduction)
                and n.is_reduction(),
                node_schedule,
            )
        )
        if len(reductions) > 0:
            hints = [self.reduction_hint(n) for n in reductions]
            if hints.count(hints[0]) == len(hints):
                reduction_hint_val = hints[0]
            else:
                reduction_hint_val = ReductionHint.DEFAULT
        else:
            reduction_hint_val = ReductionHint.DEFAULT

        mutations = set()
        for node in node_schedule:
            if hasattr(node, "get_mutations"):
                mutations.update(node.get_mutations())

        index_dtype = self.select_index_dtype(node_schedule, numel, reduction_numel)

        return reduction_hint_val, mutations, index_dtype

    def codegen_comment(self, node_schedule):
        wrapper = V.graph.wrapper_code
        origins, detailed_origins = get_kernel_metadata(node_schedule, wrapper)
        if origins:
            wrapper.writeline(origins)

        if config.debug_fusion:
            from torch._inductor.scheduler import (
                BaseSchedulerNode,
                ForeachKernelSchedulerNode,
            )

            if not any(
                isinstance(n, ForeachKernelSchedulerNode) for n in node_schedule
            ):
                # We probably should look what are the nodes inside a foreach
                # schedule node
                node_names = [
                    n.get_name()
                    for n in node_schedule
                    if isinstance(n, BaseSchedulerNode)
                ]
                wrapper.writeline(
                    f"{wrapper.comment} Fused node name list: {', '.join(node_names)}"
                )

    def codegen_node_schedule(self, node_schedule, numel, reduction_numel):
        tiled_groups = self.select_tiling(node_schedule, numel, reduction_numel)
        reduction_hint_val, mutations, index_dtype = self.get_kernel_args(
            node_schedule, numel, reduction_numel
        )

        kernel = TritonKernel(
            *tiled_groups,
            reduction_hint=reduction_hint_val,
            mutations=mutations,
            index_dtype=index_dtype,
        )

        self.codegen_node_schedule_with_kernel(node_schedule, kernel)

        with V.set_kernel_handler(kernel):  # type: ignore[call-arg]
            src_code = kernel.codegen_kernel()

            for node in node_schedule:
                if node not in (EnableReduction, DisableReduction):
                    node.mark_run()

        kernel_name = self.define_kernel(src_code, node_schedule)
        log.debug("Generating kernel code with kernel_name: %s", kernel_name)
        self.codegen_comment(node_schedule)
        kernel.call_kernel(kernel_name)
        V.graph.removed_buffers |= kernel.removed_buffers

        if config.warn_mix_layout:
            kernel.warn_mix_layout(kernel_name)

        if (
            V.graph.wrapper_code.supports_intermediate_hooks
            and config.generate_intermediate_hooks
        ):
            # Not every node in the schedule will actually be live on output;
            # we can't check dead buffers.
            live_outs = kernel.args.live_output_buffers()
            for node in node_schedule:
                if not isinstance(node, scheduler.BaseSchedulerNode):
                    continue
                name = node.get_name()
                if name not in live_outs:
                    continue
                origin_node = node.node.get_origin_node()
                if origin_node is not None:
                    counters["inductor"]["intermediate_hooks"] += 1
                    V.graph.wrapper_code.writeline(
                        f"run_intermediate_hooks({origin_node.name!r}, {name})"
                    )

        self.scheduler.free_buffers()

    def codegen_node_schedule_with_kernel(self, node_schedule, kernel):
        def current_reduction_nodes(nodes):
            return itertools.takewhile(lambda n: n is not DisableReduction, nodes)

        with kernel:
            stack = contextlib.ExitStack()
            kernel.set_last_usage(current_reduction_nodes(node_schedule))

            for node in node_schedule:
                if node not in (EnableReduction, DisableReduction):
                    node.decide_inplace_update()
            for i, node in enumerate(node_schedule):
                if node is DisableReduction:
                    stack.enter_context(kernel.disable_reduction())
                elif node is EnableReduction:
                    stack.close()
                    kernel.set_last_usage(current_reduction_nodes(node_schedule[i:]))
                else:
                    # TODO - use split ranges ?
                    indexing_dtype_strength_reduction(node._body)
                    index_vars = kernel.split_and_set_ranges(node.get_ranges())
                    node.codegen(index_vars)

    def define_kernel(self, src_code, node_schedule):
        wrapper = V.graph.wrapper_code
        if src_code in wrapper.src_to_kernel:
            kernel_name = wrapper.src_to_kernel[src_code]
        else:
            fused_name = (
                get_fused_kernel_name(node_schedule, config.triton.descriptive_names)
                if config.triton.descriptive_names
                else ""
            )
            kernel_category = get_kernel_category_by_source_code(src_code)[:3]
            kernel_name = "_".join(
                ["triton", kernel_category, fused_name, wrapper.next_kernel_suffix()]
            )
            # use the original src_code as the key
            wrapper.src_to_kernel[src_code] = kernel_name
            subs_name = kernel_name if config.triton.unique_kernel_names else "triton_"

            # DESCRIPTIVE_NAME is used for profiling purposes; it shows the full kernel name
            # even when unique_kernel_names is turned off. Meanwhile, KERNEL_NAME is sometimes set
            # to "triton_" to maximize caching opportunities (when unique_kernel_names = False).
            src_code = src_code.replace(str(Placeholder.DESCRIPTIVE_NAME), kernel_name)
            src_code = src_code.replace(str(Placeholder.KERNEL_NAME), subs_name)

            # TODO(voz): Ostensibly, we should not need this. But there are cases where C++ codegen does
            # not use BracesBuffer, so we have no good indicator of a C++ buffer atm.
            src_code = src_code.replace("#pragma CMT", "#")

            basename, _, kernel_path = get_path(code_hash(src_code), "py")

            compile_wrapper = IndentedBuffer()
            compile_wrapper.writeline(f"async_compile.triton({subs_name!r}, '''")
            compile_wrapper.splice(src_code, strip=True)
            compile_wrapper.writeline("''')")

            metadata_comment = f"# kernel path: {kernel_path}"
            origins, detailed_origins = get_kernel_metadata(node_schedule, wrapper)
            metadata_comment += "\n" + origins + "\n" + detailed_origins
            wrapper.define_kernel(
                kernel_name, compile_wrapper.getvalue(), metadata_comment
            )
        return kernel_name

    def codegen_template(self, template_node, epilogue_nodes):
        """
        Codegen a triton template
        """
        _, (numel, rnumel) = template_node.group
        assert rnumel == 1
        kernel, render = template_node.node.make_kernel_render(template_node.node)
        with kernel:
            for node in [template_node, *epilogue_nodes]:
                node.mark_run()
            partial_code = render()
            for node in epilogue_nodes:
                node.codegen(kernel.split_and_set_ranges(node.get_ranges()))

        # finalize must be called after adding epilogue above
        with V.set_kernel_handler(kernel):  # type: ignore[call-arg]
            # TODO: Maybe unify CUDATemplateKernel to also use PartialRender for flexible epilogue fusion.
            src_code = (
                partial_code
                if isinstance(partial_code, str)
                else partial_code.finalize()
            )
            node_schedule = [template_node, *epilogue_nodes]
            kernel_name = self.define_kernel(src_code, node_schedule)
        self.codegen_comment(node_schedule)
        kernel.call_kernel(kernel_name, template_node.node)
        V.graph.removed_buffers |= kernel.removed_buffers
        self.scheduler.free_buffers()

    def codegen_sync(self):
        V.graph.wrapper_code.writeline("torch.cuda.synchronize()")

    def codegen_foreach(self, foreach_node):
        from .triton_foreach import ForeachKernel

        for partitions_with_metadata in ForeachKernel.horizontal_partition(
            foreach_node.get_subkernel_nodes(), self
        ):
            kernel = ForeachKernel()
            for nodes, tiled_groups, numel, rnumel in partitions_with_metadata:
                node_schedule = self.generate_node_schedule(nodes, numel, rnumel)
                (
                    reduction_hint_val,
                    mutations,
                    index_dtype,
                ) = self.get_kernel_args(node_schedule, numel, rnumel)

                subkernel = kernel.create_sub_kernel(
                    *tiled_groups,
                    reduction_hint=reduction_hint_val,
                    mutations=mutations,
                    index_dtype=index_dtype,
                )

                self.codegen_node_schedule_with_kernel(
                    node_schedule,
                    subkernel,
                )

                with V.set_kernel_handler(subkernel):  # type: ignore[call-arg]
                    for node in node_schedule:
                        if node not in (EnableReduction, DisableReduction):
                            node.mark_run()
                V.graph.removed_buffers |= subkernel.removed_buffers

            src_code = kernel.codegen_kernel()
            kernel_name = self.define_kernel(src_code, [foreach_node])
            self.codegen_comment([foreach_node])
            kernel.call_kernel(V.graph.wrapper_code, kernel_name)

        self.scheduler.free_buffers()

    @staticmethod
    @functools.lru_cache(32)
    def candidate_tilings(node):
        ranges, reduction_ranges = node.get_ranges()
        if len(ranges) <= 1:
            return ()

        rw = node.pointwise_read_writes()
        assert len(rw.range_vars) == len(ranges)

        # isinstance(dep, MemoryDep): this filters out StarDeps. StarDeps refer to reads
        # that need to access the entire tensor; they don't contribute read indexing
        # information (and practically, they don't have dep.index so they can't be used
        # for stride_hints below
        dep_sources = [rw.reads, rw.writes]
        assert all(
            isinstance(dep, (MemoryDep, StarDep))
            for dep in itertools.chain(*dep_sources)
        )
        deps = [
            dep
            for dep in itertools.chain(*dep_sources)
            if dep.name not in V.graph.removed_buffers and isinstance(dep, MemoryDep)
        ]
        write_names = {dep.name for dep in rw.writes}

        tilings: List[CandidateTiling] = []

        for dep in deps:
            strides = V.graph.sizevars.stride_hints(dep.index, rw.range_vars)
            assert len(strides) == len(ranges)
            try:
                split = strides.index(1) + 1
                if split == len(ranges):
                    continue
                if all(s == 0 for s in strides[split:]):
                    # if this is a broadcasted tensor and all dimensions after split are broadcast,
                    # this is not a real split
                    continue

            except ValueError:
                continue
            tiled_groups = (
                V.graph.sizevars.simplify(sympy_product(ranges[:split])),
                V.graph.sizevars.simplify(sympy_product(ranges[split:])),
            )
            # score by number of elements
            score = V.graph.sizevars.size_hint(
                sympy_product(
                    size for size, stride in zip(ranges, strides) if stride != 0
                )
            )
            if dep.name in write_names:
                # ngimel said contiguous writes is more important than reads
                score *= 2
            if CandidateTiling.is_good_size(tiled_groups[0]):
                score *= 2
            if CandidateTiling.is_good_size(tiled_groups[1]):
                score *= 2

            if (
                V.graph.sizevars.size_hint(
                    score - sympy_product(itertools.chain(ranges, reduction_ranges))
                )
                >= 0
            ):
                tilings.append(CandidateTiling(tiled_groups, score, dep.name))
        return tilings

    @classmethod
    def select_tiling(cls, node_schedule, numel, reduction_numel=sympy.Integer(1)):
        """
        Heuristics to decide how to tile kernels.
        Currently, we tile based on stride-1 dimensions.

        Returns:
            `(tile1, tile2, reduction_numel)` s.t. `tile1 * tile2 == numel`

        """
        if reduction_numel != 1 or config.triton.max_tiles <= 1:
            # TODO(jansel): should we tile reductions?
            # do perf hint here if stride-1 dim is not being reduced
            if perf_hint_log.level <= logging.WARNING:
                for node in EnableReduction.filter(node_schedule):
                    if len(cls.candidate_tilings(node)) > 0:
                        perf_hint_log.info("reduction over non-contiguous dims")
                        break
            return (numel, reduction_numel)

        seen_names = set()
        candidate_tiles: Counter[Any] = collections.Counter()
        for node in EnableReduction.filter(node_schedule):
            for tiling in cls.candidate_tilings(node):
                if tiling.name in seen_names:
                    continue
                seen_names.add(tiling.name)
                candidate_tiles[tiling.tiling] += tiling.score

        ranked_tilings = [tiling for tiling, score in candidate_tiles.most_common()]

        if config.triton.max_tiles >= 3:
            # Consider adding a third dimension of tiling, but only
            # when a1 is a multiple of b1; otherwise, you have a lot
            # of stragglers which is annoying to generate code for.
            #
            # NB: More than three max tiles is not enabled by default.

            # Add one 3D tiling choice
            for i in range(1, len(ranked_tilings)):
                a0, a1 = ranked_tilings[0]
                b0, b1 = ranked_tilings[i]
                if V.graph.sizevars.size_hint(a1 - b1) == 0:
                    continue
                if V.graph.sizevars.size_hint(a1 - b1) < 0:
                    # swap so a0 is bigger
                    a0, a1 = ranked_tilings[i]
                    b0, b1 = ranked_tilings[0]
                assert V.graph.sizevars.size_hint(a1 - b1) > 0
                if V.graph.sizevars.statically_known_multiple_of(a1, b1):
                    tiling = (a0, FloorDiv(a1, b1), b1)
                    ranked_tilings = [tiling] + ranked_tilings
                    break  # only 1 choice for now

        if len(ranked_tilings) > 1:
            perf_hint_log.info("possibly bad tiling: %s", ranked_tilings)

        for tiled_groups in ranked_tilings:
            new_groups = (*tiled_groups, reduction_numel)
            if all(
                TritonKernel.is_compatible(new_groups, node.get_ranges())
                for node in node_schedule
                if isinstance(node, scheduler.SchedulerNode)
            ):
                return new_groups

        return (numel, reduction_numel)

    def flush(self):
        pass


@dataclasses.dataclass
class CandidateTiling:
    tiling: Tuple[sympy.Expr, sympy.Expr]
    score: int  # higher is better
    name: Optional[str] = None

    @staticmethod
    def is_good_size(s):
        """Somewhat arbitrary heuristic used to boost scores for some sizes"""
        s = V.graph.sizevars.size_hint(s)
        return s >= 32 and (s % 32 == 0)


class DisableReduction:
    """
    Marker to invoke `kernel.disable_reduction()`.  This closes a
    reduction loop and allows for pointwise ops to occur on the output
    of a reduction.
    """


class EnableReduction:
    """
    Marker to end a DisableReduction block.
    """

    @staticmethod
    def filter(node_schedule):
        """
        Get the nodes from node_schedule skipping those in a
        DisableReduction block.
        """
        disabled = False
        for node in node_schedule:
            if node in (EnableReduction, DisableReduction):
                # Don't tile stuff outside the main reduction loop
                disabled = node is DisableReduction
            elif disabled:
                pass
            else:
                yield node


class CantSplit(Exception):
    pass<|MERGE_RESOLUTION|>--- conflicted
+++ resolved
@@ -829,12 +829,7 @@
         self.outside_loop_vars = set()
         self.reduction_hint = reduction_hint
         self.index_dtype = index_dtype
-<<<<<<< HEAD
-=======
         self.min_elem_per_thread = min_elem_per_thread
-        # Upper bounds for indirect_indexing and their str representation
-        self.indirect_max_sizes: Dict[Tuple[str, str], Tuple[sympy.Expr, str]] = {}
->>>>>>> 1725fe86
         self.last_usage = set()
 
         self.persistent_reduction = self.should_use_persistent_reduction()
@@ -1251,90 +1246,8 @@
         finally:
             self._load_mask = prior
 
-<<<<<<< HEAD
     def generate_assert(self, check):
         return torch.version.hip is None and super().generate_assert(check)
-=======
-    def indirect_indexing(self, var, size, check=True):
-        # TODO(lezcano) This code should be lifted to codegen/common.py.
-        # This should be easy, as now CSE variables carry bounds info
-        class IndirectAssertLine(DeferredLineBase):
-            def __init__(self, line, var, mask, size_map):
-                self.var = var
-                self.mask = mask
-                self.line = line
-                self.size_map = size_map
-
-            def __call__(self):
-                size, size_str = self.size_map[(self.var, self.mask)]
-
-                # We assert if we've not been able to prove the bound
-                assert_min = (self.var.bounds.lower >= 0) != sympy.true
-                assert_max = (self.var.bounds.upper < size) != sympy.true
-
-                # FooBar interview question
-                if not (assert_min or assert_max):
-                    return None
-                elif assert_min and assert_max:
-                    # The conditions need to be in parens because of Python's operator precedence.
-                    # It'd be less error-prone to use and/or/not, which is supported by triton
-                    cond = f"(0 <= {self.var}) & ({self.var} < {size_str})"
-                    cond_print = f"0 <= {self.var} < {size_str}"
-                elif assert_min:
-                    cond = f"0 <= {self.var}"
-                    cond_print = cond
-                else:
-                    assert assert_max
-                    cond = f"{self.var} < {size_str}"
-                    cond_print = cond
-
-                if self.mask:
-                    cond = f"({cond}) | ~{self.mask}"
-                return self.line.format(cond=cond, cond_print=cond_print)
-
-            def _new_line(self, line):
-                return IndirectAssertLine(line, self.var, self.mask, self.size_map)
-
-        if var.bounds.lower < 0:
-            new_bounds = ValueRanges.unknown()
-            if var.bounds != ValueRanges.unknown() and isinstance(size, sympy.Number):
-                # Take the negative part of the bound and add size to it
-                # Then take union of that and the positive part
-                # This is a tighter bound than that of a generic ops.where, as we have info on the cond
-                neg = var.bounds & ValueRanges(-sympy.oo, -1)
-                new_bounds = ValueRanges(neg.lower + size, neg.upper + size)
-                # We don't have a good way of representing the empty range
-                if var.bounds.upper >= 0:
-                    pos = var.bounds & ValueRanges(0, sympy.oo)
-                    new_bounds = new_bounds | pos
-
-            stm = f"{var} + {self.index_to_str(size)}"
-            # Mixed negative and non-negative
-            if var.bounds.upper >= 0:
-                stm = f"tl.where({var} < 0, {stm}, {var})"
-            new_var = self.cse.generate(self.compute, stm, bounds=new_bounds)
-
-            new_var.update_on_args("index_wrap", (var,), {})
-            var = new_var
-
-        generate_assert = (
-            (check or config.debug_index_asserts)
-            and config.triton.assert_indirect_indexing
-            and torch.version.hip is None
-        )
-        if generate_assert:
-            mask_vars = set(var.mask_vars)
-            if self._load_mask:
-                mask_vars.add(self._load_mask)
-
-            mask = ""
-            if mask_vars:
-                mask = (
-                    f"{list(mask_vars)[0]}"
-                    if len(mask_vars) == 1
-                    else f"({' & '.join(str(v) for v in mask_vars)})"
-                )
->>>>>>> 1725fe86
 
     def load_mask(self, var):
         mask = ""
