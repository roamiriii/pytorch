--- conflicted
+++ resolved
@@ -61,8 +61,6 @@
 }
 
 BufHandle makeQBufHandleNHWC(
-<<<<<<< HEAD
-=======
     const std::string& name,
     const std::vector<ExprHandle>& dims,
     Dtype dtype,
@@ -77,29 +75,11 @@
 }
 
 BufHandle makeQBufHandleNCHW(
->>>>>>> e6c435bf
     const std::string& name,
     const std::vector<ExprHandle>& dims,
     Dtype dtype,
     const double qscale,
     const int64_t qzero) {
-<<<<<<< HEAD
-  return makeQBufHandleNHWC(
-      name,
-      dims,
-      dtype,
-      DoubleImm::make(qscale).node(),
-      LongImm::make(qzero).node());
-}
-
-BufHandle makeQBufHandleNCHW(
-    const std::string& name,
-    const std::vector<ExprHandle>& dims,
-    Dtype dtype,
-    const double qscale,
-    const int64_t qzero) {
-=======
->>>>>>> e6c435bf
   return makeQBufHandleNCHW(
       name,
       dims,
@@ -341,8 +321,6 @@
   return Tensor(ResultBuf.node(), s);
 }
 
-<<<<<<< HEAD
-=======
 Tensor computeQuantizedLinear(
     const std::vector<ArgValue>& inputs,
     const std::vector<ExprHandle>& outputShape,
@@ -405,7 +383,6 @@
   return Tensor(ResultBuf.node(), s);
 }
 
->>>>>>> e6c435bf
 bool isChannelsLast(const BufHandle& buf) {
   const auto& strides = buf.node()->strides();
   const auto& dims = buf.node()->dims();
