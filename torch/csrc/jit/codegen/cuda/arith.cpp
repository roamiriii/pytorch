--- conflicted
+++ resolved
@@ -188,8 +188,6 @@
   return newScalar(vtype, dtype);
 }
 
-<<<<<<< HEAD
-=======
 // returns the minimum init value for reduction:
 //   -inf for floating type;
 //   lowest value for integer type;
@@ -263,7 +261,6 @@
   return nullptr;
 }
 
->>>>>>> 4a57321a
 } // namespace
 
 Val* castOp(DataType dtype, Val* v1) {
@@ -332,17 +329,27 @@
   return unaryOp(type, v1->as<Val>())->as<TensorView>();
 }
 
+Val* unaryIsOp(UnaryOpType type, Val* v) {
+  Val* out = newValLike(v, DataType::Bool);
+  IrBuilder::create<UnaryOp>(type, out, v);
+  return out;
+}
+
+TensorView* unaryIsOp(UnaryOpType type, TensorView* v) {
+  return unaryOp(type, v->asVal())->as<TensorView>();
+}
+
 Val* unaryOp(UnaryOpType type, Val* v1, const TypePromotionConfig& config) {
-  auto casted_v1 = promoteValues(config, {v1}).front();
-  return unaryOp(type, casted_v1);
+  auto cast_v1 = promoteValues(config, {v1}).front();
+  return unaryOp(type, cast_v1);
 }
 
 TensorView* unaryOp(
     UnaryOpType type,
     TensorView* v1,
     const TypePromotionConfig& config) {
-  auto casted_v1 = promoteValues(config, {v1}).front();
-  return unaryOp(type, casted_v1)->as<TensorView>();
+  auto cast_v1 = promoteValues(config, {v1}).front();
+  return unaryOp(type, cast_v1)->as<TensorView>();
 }
 
 // UNARY OPERATIONS
@@ -437,6 +444,22 @@
 NVFUSER_DEFINE_UNARY_FLOAT_OP(tanh, Tanh)
 #undef NVFUSER_DEFINE_UNARY_FLOAT_OP
 
+#define NVFUSER_DEFINE_UNARY_IS_OP(op_name, op_type) \
+  Val* op_name(Val* v) {                             \
+    return unaryIsOp(UnaryOpType::op_type, v);       \
+  }                                                  \
+  TensorView* op_name(TensorView* tv) {              \
+    return unaryIsOp(UnaryOpType::op_type, tv);      \
+  }
+
+NVFUSER_DEFINE_UNARY_IS_OP(isfinite, IsFinite)
+NVFUSER_DEFINE_UNARY_IS_OP(isinf, IsInf)
+NVFUSER_DEFINE_UNARY_IS_OP(isnan, IsNan)
+NVFUSER_DEFINE_UNARY_IS_OP(isneginf, IsNegInf)
+NVFUSER_DEFINE_UNARY_IS_OP(isposinf, IsPosInf)
+NVFUSER_DEFINE_UNARY_IS_OP(isreal, IsReal)
+#undef NVFUSER_DEFINE_UNARY_IS_OP
+
 // BINARY OPERATIONS
 
 namespace {
@@ -551,9 +574,8 @@
     const TypePromotionConfig& config) {
   std::vector<Val*> operands = {v1, v2};
   auto common_dtype = computeTypes(config, operands);
-  auto casted_values = promoteValues(operands, common_dtype);
-  return binaryOp(
-      type, casted_values.front(), casted_values.back(), common_dtype);
+  auto cast_values = promoteValues(operands, common_dtype);
+  return binaryOp(type, cast_values.front(), cast_values.back(), common_dtype);
 }
 
 TensorView* binaryOp(
@@ -563,11 +585,11 @@
     const TypePromotionConfig& config) {
   std::vector<Val*> operands = {v1, v2};
   auto common_dtype = computeTypes(config, operands);
-  auto casted_values = promoteValues(operands, common_dtype);
+  auto cast_values = promoteValues(operands, common_dtype);
   return binaryOp(
       type,
-      casted_values.front()->as<TensorView>(),
-      casted_values.back(),
+      cast_values.front()->as<TensorView>(),
+      cast_values.back(),
       common_dtype);
 }
 
@@ -578,11 +600,11 @@
     const TypePromotionConfig& config) {
   std::vector<Val*> operands = {v1, v2};
   auto common_dtype = computeTypes(config, operands);
-  auto casted_values = promoteValues(operands, common_dtype);
+  auto cast_values = promoteValues(operands, common_dtype);
   return binaryOp(
       type,
-      casted_values.front(),
-      casted_values.back()->as<TensorView>(),
+      cast_values.front(),
+      cast_values.back()->as<TensorView>(),
       common_dtype);
 }
 
@@ -593,11 +615,11 @@
     const TypePromotionConfig& config) {
   std::vector<Val*> operands = {v1, v2};
   auto common_dtype = computeTypes(config, operands);
-  auto casted_values = promoteValues(operands, common_dtype);
+  auto cast_values = promoteValues(operands, common_dtype);
   return binaryOp(
       type,
-      casted_values.front()->as<TensorView>(),
-      casted_values.back()->as<TensorView>(),
+      cast_values.front()->as<TensorView>(),
+      cast_values.back()->as<TensorView>(),
       common_dtype);
 }
 
@@ -838,7 +860,8 @@
     const std::vector<int>& axes,
     Val* init,
     TensorView* tv,
-    bool keep_dim /*=false*/) {
+    bool keep_dim /*=false*/,
+    DataType dtype /* DataType::Null */) {
   TORCH_CHECK(
       init->isConstScalar(),
       "Cannot create a reduction operation where the initial value is not a const scalar.");
@@ -869,7 +892,7 @@
     uint_axes.push_back((unsigned int)axis);
   }
 
-  TensorView* out = newForReduction(tv, uint_axes);
+  TensorView* out = newForReduction(tv, uint_axes, dtype);
   const auto out_type = out->getDataType().value();
   const auto init_type = init->getDataType().value();
   TORCH_CHECK(
@@ -898,57 +921,44 @@
 TensorView* sum(
     TensorView* v1,
     const std::vector<int>& axes,
-    bool keep_dim /*=false*/) {
+    bool keep_dim /*=false*/,
+    DataType dtype /* DataType::Null */) {
+  if (dtype == DataType::Null) {
+    auto initial_v1_dtype = v1->getDataType().value();
+    if (isBooleanType(initial_v1_dtype) || isIntegralType(initial_v1_dtype)) {
+      dtype = DataType::Int;
+    }
+  }
+
+  // Cast input tensor to dtype before the operation is performed
+  if (dtype != DataType::Null) {
+    v1 = optionalCastStrict(dtype, v1)->as<TensorView>();
+  }
+
   Val* init = nullptr;
-  auto dtype = v1->getDataType().value();
-  if (isFloatingPointType(dtype)) {
+  auto v1_dtype = v1->getDataType().value();
+  if (isFloatingPointType(v1_dtype)) {
     init = IrBuilder::create<Double>(0.0);
-  } else if (isComplexType(dtype)) {
+  } else if (isComplexType(v1_dtype)) {
     init = IrBuilder::create<ComplexDouble>(c10::complex<double>(0.0, 0.0));
-  } else if (isIntegralType(dtype)) {
+  } else if (isIntegralType(v1_dtype)) {
     init = FusionGuard::getCurFusion()->zeroVal();
-  } else if (isBooleanType(dtype)) {
-    v1 = castOp(DataType::Int, v1);
-    init = FusionGuard::getCurFusion()->zeroVal();
+  } else if (isBooleanType(v1_dtype)) {
+    init = IrBuilder::create<Bool>(false);
   } else {
     TORCH_CHECK(
-        false,
-        "Could not generate a sum op for tensor with type: ",
-        v1->getDataType().value());
-  }
-
-  return reductionOp(BinaryOpType::Add, axes, init, v1, keep_dim);
+        false, "Could not generate a sum op for tensor with type: ", v1_dtype);
+  }
+
+  return reductionOp(BinaryOpType::Add, axes, init, v1, keep_dim, dtype);
 }
 
 TensorView* max(
     TensorView* v1,
     const std::vector<int>& axes,
     bool keep_dim /*=false*/) {
-  Val* init = nullptr;
-  switch (v1->getDataType().value()) {
-    case (DataType::Double):
-      init =
-          IrBuilder::create<Double>(-std::numeric_limits<double>::infinity());
-      break;
-    case (DataType::Float):
-      init = IrBuilder::create<Double>(-std::numeric_limits<float>::infinity());
-      break;
-    case (DataType::Int):
-      init = IrBuilder::create<Int>(std::numeric_limits<int64_t>::lowest());
-      break;
-    case (DataType::Int32):
-      init = IrBuilder::create<Int>(std::numeric_limits<int32_t>::lowest());
-      break;
-    case (DataType::Bool):
-      init = IrBuilder::create<Bool>(false);
-      break;
-    default:
-      TORCH_CHECK(
-          false,
-          "Could not generate a max op for tensor with type: ",
-          v1->getDataType().value());
-  }
-
+  Val* init = getMinimumValue(v1->getDataType().value());
+  TORCH_CHECK(init != nullptr, "Missing initial value");
   return reductionOp(BinaryOpType::Max, axes, init, v1, keep_dim);
 }
 
@@ -956,30 +966,8 @@
     TensorView* v1,
     const std::vector<int>& axes,
     bool keep_dim /*=false*/) {
-  Val* init = nullptr;
-  switch (v1->getDataType().value()) {
-    case (DataType::Double):
-      init = IrBuilder::create<Double>(std::numeric_limits<double>::infinity());
-      break;
-    case (DataType::Float):
-      init = IrBuilder::create<Double>(std::numeric_limits<float>::infinity());
-      break;
-    case (DataType::Int):
-      init = IrBuilder::create<Int>(std::numeric_limits<int64_t>::max());
-      break;
-    case (DataType::Int32):
-      init = IrBuilder::create<Int>(std::numeric_limits<int32_t>::max());
-      break;
-    case (DataType::Bool):
-      init = IrBuilder::create<Bool>(true);
-      break;
-    default:
-      TORCH_CHECK(
-          false,
-          "Could not generate a min op for tensor with type: ",
-          v1->getDataType().value());
-  }
-
+  Val* init = getMaximumValue(v1->getDataType().value());
+  TORCH_CHECK(init != nullptr, "Missing initial value");
   return reductionOp(BinaryOpType::Min, axes, init, v1, keep_dim);
 }
 
@@ -1166,14 +1154,10 @@
       "Alpha value should be a Scalar Valtype and not ",
       s->getValType().value());
 
-<<<<<<< HEAD
-  auto vals = maybeBroadcast({v1, v2, s});
-=======
   std::vector<Val*> operands = {v1, v2};
   auto common_dtype = computeTypes(TypePromotion::default_op_config, operands);
   auto cast_values = promoteValues({v1, v2, s}, common_dtype);
   auto vals = maybeBroadcast(cast_values);
->>>>>>> 4a57321a
   Val* intrm = mul(vals[1], vals[2]);
   return add(vals[0], intrm);
 }
@@ -1193,14 +1177,10 @@
       "Alpha value should be a Scalar Valtype and not ",
       s->getValType().value());
 
-<<<<<<< HEAD
-  auto vals = maybeBroadcast({v1, v2, s});
-=======
   std::vector<Val*> operands = {v1, v2};
   auto common_dtype = computeTypes(TypePromotion::default_op_config, operands);
   auto cast_values = promoteValues({v1, v2, s}, common_dtype);
   auto vals = maybeBroadcast(cast_values);
->>>>>>> 4a57321a
   Val* intrm = mul(vals[1], vals[2]);
   return sub(vals[0], intrm);
 }
@@ -1215,10 +1195,28 @@
 }
 // lerp
 Val* lerp(Val* start, Val* end, Val* weight) {
+  auto cast_values =
+      promoteValues(TypePromotion::default_op_config, {start, end, weight});
+  start = cast_values[0];
+  end = cast_values[1];
+  weight = cast_values[2];
+
+  auto out_dtype =
+      promote_type(start->getDataType().value(), end->getDataType().value());
+  auto out_vtype =
+      promote_type(start->getValType().value(), end->getValType().value());
+
   auto vals = maybeBroadcast({start, end, weight});
-  Val* intrm1 = sub(vals[1], vals[0]);
-  Val* intrm2 = mul(vals[2], intrm1);
-  return add(vals[0], intrm2);
+  Val* out = nullptr;
+  if (out_vtype == ValType::TensorView) {
+    out = newOutputTV(vals, out_dtype);
+  } else {
+    out = newScalar(out_vtype, out_dtype);
+  }
+
+  IrBuilder::create<TernaryOp>(
+      TernaryOpType::Lerp, out, vals[0], vals[1], vals[2]);
+  return out;
 }
 TensorView* lerp(TensorView* v1, Val* v2, Val* v3) {
   return arithOpOverloads(lerp, v1, v2, v3);
@@ -1248,14 +1246,10 @@
       "Alpha value should be a Scalar Valtype and not ",
       s->getValType().value());
 
-<<<<<<< HEAD
-  auto vals = maybeBroadcast({v1, v2, v3, s});
-=======
   std::vector<Val*> operands = {v1, v2, v3};
   auto common_dtype = computeTypes(TypePromotion::default_op_config, operands);
   auto cast_values = promoteValues({v1, v2, v3, s}, common_dtype);
   auto vals = maybeBroadcast(cast_values);
->>>>>>> 4a57321a
   Val* intrm1 = mul(vals[2], vals[3]);
   Val* intrm2 = mul(vals[1], intrm1);
   return add(vals[0], intrm2);
@@ -1290,10 +1284,9 @@
       "Condition should be of DataType Bool, not ",
       c->getDataType().value());
 
-  auto casted_values =
-      promoteValues(TypePromotion::default_op_config, {v1, v2});
-  v1 = casted_values[0];
-  v2 = casted_values[1];
+  auto cast_values = promoteValues(TypePromotion::default_op_config, {v1, v2});
+  v1 = cast_values[0];
+  v2 = cast_values[1];
 
   TORCH_CHECK(c->getDataType().value() == DataType::Bool);
   auto out_dtype =
@@ -1359,16 +1352,24 @@
 
 Val* clamp(Val* in, Val* min_val, Val* max_val) {
   TORCH_CHECK(
-      (min_val->getValType().value() == ValType::Scalar ||
+      (min_val == nullptr || min_val->getValType().value() == ValType::Scalar ||
        min_val->getValType().value() == ValType::NamedScalar) &&
-          (max_val->getValType().value() == ValType::Scalar ||
+          (max_val == nullptr ||
+           max_val->getValType().value() == ValType::Scalar ||
            max_val->getValType().value() == ValType::NamedScalar),
       "For Clamp operation: Min and Max values should be Scalars.");
 
-  min_val = optionalCast(in->getDataType().value(), min_val);
-  max_val = optionalCast(in->getDataType().value(), max_val);
+  min_val = (min_val == nullptr)
+      ? getMinimumValue(in->getDataType().value())
+      : optionalCast(in->getDataType().value(), min_val);
+  TORCH_CHECK(min_val != nullptr, "Missing minimum value");
+
+  max_val = (max_val == nullptr)
+      ? getMaximumValue(in->getDataType().value())
+      : optionalCast(in->getDataType().value(), max_val);
+  TORCH_CHECK(max_val != nullptr, "Missing maximum value");
+
   Val* out = newValLike(in, in->getDataType().value());
-
   IrBuilder::create<TernaryOp>(TernaryOpType::Clamp, out, in, min_val, max_val);
   return out;
 }
@@ -1719,7 +1720,6 @@
         ". Padding right: ",
         pad_right);
     const auto out_stop_offset = inp_stop_offset.value() + extent_adjustment;
-    Val* out_axis_dim = nullptr;
     out_root_domains.push_back(IrBuilder::create<IterDomain>(
         FusionGuard::getCurFusion()->zeroVal(),
         inp_axis->extent(),
