
#pragma once

#include <torch/csrc/jit/codegen/cuda/arith.h>
#include <torch/csrc/jit/codegen/cuda/kernel_ir.h>
#include <torch/csrc/jit/codegen/cuda/lower_utils.h>
#include <torch/csrc/jit/codegen/cuda/root_domain_map.h>

namespace torch {
namespace jit {
namespace fuser {
namespace cuda {

//! Predicate compute takes a TensorView and set of indices. The number of
//! indices and the root of the TensorView are required to have the same number
//! of dimensions. Predicate compute should be run after index compute, and the
//! result of index compute should be used for the indices entry.
//!
//! A vector of Int values are returned which are the output of the operation
//! index[i] < get_root(TV)->domain()->axis(i)->size()
//!
//! It is assumed that no predicate is required if index[i] is an index directly
//! from a for loop. This will not catch all cases if we actually have static
//! size information for example:
//!
//! TV[I].split(4)
//! would produce the code:
//! for(i : I/4)
//!   for(j : 4)
//!     if( i * 4 + j < TV.size(0))
//!       TV[i * 4 + j]...
//!
//! However if we had TV.size[0] = 16 at "compile time" then we wouldn't need
//! the predicate. However we will still generate: for(i : 4) for(j : 4) if( i *
//! 4 + j < TV.size(0)) TV[i * 4 + j]...
//!
class PredicateCompute {
 public:
  //! Return the series of predicates (or 1 if an axis doesn't have a predicate)
  static std::vector<kir::Bool*> computePredicates(
      const kir::TensorView* tv,
      const std::vector<kir::Val*>& indices,
      bool use_rfactor);

  static kir::Bool* getInlinePredicate(
      const kir::Expr* expr,
      const std::vector<kir::ForLoop*>& loops,
      kir::Bool* thread_pred,
      const ComputeAtRootDomainMap& ca_root_map,
      bool ignore_block_grid_reductions = true);
};

<<<<<<< HEAD
class TORCH_CUDA_API UnswitchPredicate {
=======
class TORCH_CUDA_CU_API UnrollPredicate {
>>>>>>> f7b339d1
 public:
  static kir::Bool* get(
      const std::vector<kir::ForLoop*>& outer_loops,
      kir::ForLoop* unrolled_loop,
      const IterDomainMap& p2c_root_map,
      const ComputeAtRootDomainMap& ca_root_map);

 private:
  UnswitchPredicate(
      std::vector<kir::ForLoop*> outer_loops,
      kir::ForLoop* unrolled_loop,
      const IterDomainMap& _p2c_root_map,
      const ComputeAtRootDomainMap& ca_root_map);

  void predicateOn(kir::Expr*);

  void openLoop(kir::ForLoop*);

 private:
  std::unordered_map<kir::IterDomain*, kir::Bool*> predicates_;
  std::vector<kir::ForLoop*> for_loops_;

  const IterDomainMap& p2c_root_map_;
  const ComputeAtRootDomainMap& ca_root_map_;
};

} // namespace cuda
} // namespace fuser
} // namespace jit
} // namespace torch<|MERGE_RESOLUTION|>--- conflicted
+++ resolved
@@ -50,11 +50,7 @@
       bool ignore_block_grid_reductions = true);
 };
 
-<<<<<<< HEAD
-class TORCH_CUDA_API UnswitchPredicate {
-=======
-class TORCH_CUDA_CU_API UnrollPredicate {
->>>>>>> f7b339d1
+class TORCH_CUDA_CU_API UnswitchPredicate {
  public:
   static kir::Bool* get(
       const std::vector<kir::ForLoop*>& outer_loops,
