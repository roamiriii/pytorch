--- conflicted
+++ resolved
@@ -137,11 +137,7 @@
                 "is deprecated since 2.1 and will be removed in 2.3. "
                 "Use torch.full(...) instead.",
                 FutureWarning,
-<<<<<<< HEAD
-                stacklevel=2,
-=======
                 stacklevel=TO_BE_DETERMINED,
->>>>>>> fff02e67
             )
         elif low >= high:
             raise ValueError(f"`low` must be less than `high`, but got {low} >= {high}")
