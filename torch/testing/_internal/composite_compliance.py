import torch
from torch import Tensor
import contextlib
import itertools

from torch.utils._python_dispatch import TorchDispatchMode
from torch.utils._pytree import tree_map, tree_flatten, tree_unflatten
from functools import partial
from torch.utils._mode_utils import no_dispatch, all_same_mode
import torch.autograd.forward_ad as fwAD
from torch.overrides import enable_reentrant_dispatch
from typing import Callable
import re


def check_attr_consistency(wrapper_tensor, metadata_name, metadata_accessor):
    elem = wrapper_tensor.elem
    metadata_wrapper_tensor = metadata_accessor(wrapper_tensor)
    metadata_elem = metadata_accessor(elem)
    if metadata_wrapper_tensor == metadata_elem:
        return
    raise RuntimeError(
        f"This operator is not Composite Compliant: the "
        f"{metadata_name} of the tensor was modified directly without "
        f"going through the PyTorch dispatcher.")

def check_metadata_consistency(wrapper_tensor, CCT):
    # CCT: CompositeCompliantTensor class which is generated using generate_cct
    if not isinstance(wrapper_tensor, CCT):
        return
    things_to_check = {
        'shape': Tensor.size,
        'dtype': lambda x: x.dtype,
        'device': lambda x: x.device,
        'numel': Tensor.numel,
        'stride': Tensor.stride,
        'storage_offset': Tensor.storage_offset,
    }
    for metadata_name, metadata_accessor in things_to_check.items():
        check_attr_consistency(wrapper_tensor, metadata_name, metadata_accessor)

def is_view_fn(func):
    return func.overloadpacket.__name__ in {
        'as_strided',
        'detach',
        'diagonal',
        'expand',
        'expand_as',
        'movedim',
        'narrow',
        'permute',
        'select',
        'squeeze',
        'transpose',
        't',
        'real',
        'imag',
        'view_as_real',
        'view_as_complex',
        'unflatten',
        'unfold',
        'unsqueeze',
        'view',
        'view_as',
        'unbind',
        'split',
        'split_with_sizes',
        'vsplit',
        'hsplit',
        'tensor_split',
        'chunk',
        'swapaxes',
        'slice',
        '_reshape_alias',
        '_unsafe_view',
        '_conj',
        'alias',
    }

# manually populated from native_functions that have inplace_view: True.
# In the future we will probably be able to grab that list directly
def is_inplace_view_fn(func):
    return func.overloadpacket.__name__ in {
        'as_strided_',
        'detach_',
        'squeeze_',
        'swapaxes_',
        'swapdims_',
        't_',
        'transpose_',
        'unsqueeze_',
    }


# Introspection please save us
def is_inplace(func):
    name = func.overloadpacket.__name__
    if re.match('__i.+__', name):
        return True
    if re.match('__.+__', name):
        return False
    return name[-1] == '_'


<<<<<<< HEAD
def generate_cct(enable_recursive_torch_dispatch=False,
                 autograd_view_consistency=True):
=======
def generate_cct_and_mode(autograd_view_consistency=True):
>>>>>>> f8e71ca3
    # This function returns a new class CompositeCompliantTensor
    # The two arguments control the behaviour described below.

    # enable_recursive_torch_dispatch:
    #   If True, enable __torch_dispatch__ before calling the func in
    #   CCT's __torch_dispatch__ implementation else call
    #   the func under `no_dispatch`.
    #   NOTE: We need to disable dispatch under Torch Dispatch Mode,
    #   to avoid infinite recursion.
    #   Also, we need to enable dispatch for checking
    #   forward_AD composite compliance
    #   Refer: https://github.com/pytorch/pytorch/issues/75652

    # autograd_view_consistency:
    #   If True, alias result using `set_` if func returns a view
    #   (See Note [Alias Result]).
    #   Since Forward AD doesn't work with `set_`
    #   we disable it by setting alias to False.

    class CompositeCompliantTensor(torch.Tensor):
        elem: torch.Tensor

        __slots__ = ['elem']
        __torch_function__ = torch._C._disabled_torch_function_impl

        @staticmethod
        def __new__(cls, elem, mode, *args, **kwargs):
            assert type(elem) is not cls, \
                "Wrapping a CompositeCompliantTensor in a CompositeCompliantTensor is not supported"

            # The storage of CompositeCompliantTensor should never be used directly
            # by a Composite operation; if the Composite
            # operator attempts to read from the storage without dispatching then it'll
            # raise a RuntimeError due to it being a meta storage.
            r = torch.Tensor._make_wrapper_subclass(  # type: ignore[attr-defined]
                cls, elem.size(),
                dtype=elem.dtype, layout=elem.layout,
                device=elem.device, requires_grad=elem.requires_grad,
                strides=elem.stride(), storage_offset=elem.storage_offset())

            if elem.requires_grad:
                # CompositeCompliantTensor steals the "requires_grad"-ness.
                # Why a new copy of `elem`? Because sometimes OpInfo shares inputs between tests...
                tmp = torch.empty_strided(elem.shape, elem.stride(), dtype=elem.dtype,
                                          device=elem.device, layout=elem.layout,
                                          requires_grad=False)
                tmp.copy_(elem.detach())
                r.elem = tmp
            else:
                r.elem = elem

            assert r.stride() == r.elem.stride()

            # Propagate conjugate bits to the wrapper tensor
            # Ref: https://github.com/albanD/subclass_zoo/issues/24
            # Ref: https://github.com/albanD/subclass_zoo/issues/21
            torch._C._set_conj(r, r.elem.is_conj())
            torch._C._set_neg(r, r.elem.is_neg())

            r.mode = mode
            return r

        def __repr__(self):
            return f"CompositeCompliantTensor({self.elem})"

        @classmethod
        def __torch_dispatch__(cls, func, types, args=(), kwargs=None):
            all_args = tree_flatten(args)[0] + tree_flatten(kwargs)[0]
            modes = tuple(e.mode for e in all_args if isinstance(e, CompositeCompliantTensor))
            if not all_same_mode(modes):
                raise RuntimeError("Multiple CompositeCompliantTensorModes NYI")
            with modes[0]:
                return func(*args, **kwargs)

    class CompositeCompliantTensorMode(TorchDispatchMode):
        def __torch_dispatch__(self, func, types, args=(), kwargs=None):
            def unwrap(e):
                return e.elem if isinstance(e, CompositeCompliantTensor) else e

            def wrap(e):
                return CompositeCompliantTensor(e, self) if isinstance(e, torch.Tensor) else e

            if func == torch.ops.aten._local_scalar_dense.default:
                raise RuntimeError(
                    ".item() is not allowed to be called inside of composite "
                    "functions in the PyTorch library because not all backends "
                    "and/or Tensor subclasses (e.g. vmap, ProxyTensor) support them.")

            if func.overloadpacket.__name__ in ('set_', 'resize_'):
                raise RuntimeError(
                    f"{func.__name__} is not allowed to be called inside of "
                    f"Composite operators.")

            if is_inplace(func):
                # NB: We are making an assumption that if the function is in-place,
                # then the first argument is being written to. Introspection please save us!
                mutated_argument = args[0]
                if not isinstance(mutated_argument, CompositeCompliantTensor) and \
                        any([isinstance(a, CompositeCompliantTensor) for a in args[1:]]):
                    raise RuntimeError(
                        'Not composite compliant: performing in-place operation '
                        f'{func.__name__} where the Tensor being written to is '
                        'regular Tensor but the other tensors are Tensor Subclasses. '
                        'Please try to avoid this in-place operation.')

            with enable_reentrant_dispatch():
                with contextlib.nullcontext() if enable_recursive_torch_dispatch else no_dispatch():
                    unwrapped_args = tree_map(unwrap, args)
                    unwrapped_kwargs = tree_map(unwrap, kwargs)
                    unwrapped_rs = func(*unwrapped_args, **unwrapped_kwargs)
                    rs = tree_map(wrap, unwrapped_rs)

            if is_view_fn(func) and autograd_view_consistency:
                # Note [Alias Result]
                # Autograd asserts that for B = A.view_fn(...), B and A's storages
                # are the same. Here we try to make B alias A to avoid those asserts.
                # See https://github.com/pytorch/pytorch/issues/65339 for more information
                # about the issue.
                with enable_reentrant_dispatch():
                    with no_dispatch():
                        # Idea: this is a weird way of getting a storage that aliases the input.
                        # This is a workaround for #65339.
                        # 1. under no_dispatch, all of the wrapper tensors look like regular
                        #    tensors with special storage (the storage is nullptr and
                        #    advertises CPU/CUDA device.
                        # 2. we run func, which ends up running the view operation
                        # 3. All view operations reuse the input's storage and return
                        #    result Tensor(s) with new sizes/strides/offset that alias
                        #    the input.
                        # 4. we set the storage (and sizes/strides/offset) of the wrapper
                        #    tensor results to be that of the tensors that alias the input
                        result = func(*args, **kwargs)
                        if isinstance(result, tuple) or isinstance(result, list):
                            for a, b in zip(rs, result):
                                a.set_(b)
                        else:
                            rs.set_(result)

            # Some operations are allowed to in-place modify the metadata of the
            # inputs. The only ones are the "inplace view functions"; when we
            # run into these, we manually modify the metadata of the input.
            with no_dispatch():
                if is_inplace_view_fn(func):
                    func(*args, **kwargs)

            # For each CompositeCompliantTensor t, we check that t and t.elem
            # have consistent metadata. If they don't have consistent metadata,
            # that means the operator did something fishy.
            check = partial(check_metadata_consistency, CCT=CompositeCompliantTensor)
            tree_map(check, args)
            tree_map(check, kwargs)
            tree_map(check, rs)
            return rs

    return CompositeCompliantTensor, CompositeCompliantTensorMode()

def is_tensorlist(lst):
    if not isinstance(lst, list) and not isinstance(lst, tuple):
        return False
    if len(lst) == 0:
        return False
    all_tensors = all([isinstance(elt, torch.Tensor) for elt in lst])
    if all_tensors:
        return True
    exists_one_tensor = all([isinstance(elt, torch.Tensor) for elt in lst])
    if exists_one_tensor:
        raise RuntimeError('This test assumes that PyTorch APIs cannot take '
                           'mixed lists of Tensor and other things')
    return False


def maybe_map(fn, should_map, arg):
    return fn(arg) if should_map else arg


def wrap(arg, CCT, cct_mode):
    # CCT: CompositeCompliantTensor class which is generated using generate_cct_and_mode
    if isinstance(arg, torch.Tensor):
        return CCT(arg, cct_mode)
    if is_tensorlist(arg):
        return [CCT(a, cct_mode) for a in arg]
    raise RuntimeError("wrap assumes that the input can be wrapped")


# Given a list of flat arguments, some of which may be Tensors, return all
# possible ways some of the arguments could be CompositeCompliantTensors (CCT).
# For example, given Tensors A, B, C and flat_args = [A, 1, B],
# We would return the following 4 options:
# [CCT(A), 1, CCT(B)]
# [CCT(A), 1, B]
# [A, 1, CCT(B)]
# [A, 1, B]
# NB: Yes, this is exponential. No, we don't care too much because PyTorch ops
# don't accept that many input Tensors.
def generate_subclass_choices(flat_args, CCT, cct_mode):
    # CCT: CompositeCompliantTensor class which is generated using generate_cct_and_mode
    is_tensor_likes = [isinstance(arg, torch.Tensor) or is_tensorlist(arg) for arg in flat_args]
    subclass_options = [[False, True] if is_tensor_like else [False] for is_tensor_like in is_tensor_likes]

    for which_args_are_wrapped in itertools.product(*subclass_options):

        result = [maybe_map(partial(wrap, CCT=CCT, cct_mode=cct_mode), should_wrap_arg, arg)
                  for should_wrap_arg, arg in zip(which_args_are_wrapped, flat_args)]
        yield result, which_args_are_wrapped


# For an operation f(*args, **kwargs), each Tensor argument may either be
# a regular Tensor or a Tensor Subclass. This iterator iterates through
# all of those options.
def generate_subclass_choices_args_kwargs(args, kwargs, CCT, cct_mode):
    # CCT: CompositeCompliantTensor class which is generated using generate_cct_and_mode
    flat_kwargs, spec = tree_flatten(kwargs)
    flat_args_kwargs = list(args) + list(flat_kwargs)
    for choice, debug_metadata in generate_subclass_choices(flat_args_kwargs, CCT, cct_mode):
        new_args = choice[:len(args)]
        new_kwargs = tree_unflatten(choice[len(args):], spec)
        which_args_are_wrapped = debug_metadata[:len(args)]
        which_kwargs_are_wrapped = tree_unflatten(debug_metadata[len(args):], spec)
        yield new_args, new_kwargs, which_args_are_wrapped, which_kwargs_are_wrapped


def raise_composite_compliance_error(err, additional_info=''):
    raise RuntimeError(
        "Composite compilance check failed with "
        "the above error.\n"
        f"{additional_info}"
        "If you are adding an OpInfo of an "
        "existing operator, please feel free to skip this test "
        "because the problem was pre-existing and file an issue. "
        "Otherwise, if you added a new operator, please read "
        "through the Composite Compliance section in "
        "aten/src/ATen/native/README.md for how to resolve this. "
    ) from err


# This test checks ALL possible permutations of calling `op` with arguments
# that are individually either a regular Tensor or a Tensor subclass.
#
# The general strategy is to wrap some Tensor args and kwargs in
# CompositeCompliantTensor wrappers and call the operation.

# If some composite operation does any non-compliant behavior,
# CompositeCompliantTensor will raise an error.
def check_all_permutations(op, args, kwargs, assert_equal_fn):
    CCT, cct_mode = generate_cct_and_mode()
    expected = op(*args, **kwargs)
    for choice in generate_subclass_choices_args_kwargs(args, kwargs, CCT, cct_mode):
        new_args, new_kwargs, which_args_are_wrapped, which_kwargs_are_wrapped = choice

        try:
            actual = op(*new_args, **new_kwargs)
        # NOTE: [What errors are Composite Compliance trying to catch?]
        #
        # There's two things we want to catch:
        # - errors that would raise within the torch_dispatch impl
        # - data_ptr accesses
        # The first is easy to filter for (we could make the error a different
        # error class), the second is always going to be a RuntimeError due to
        # how it is implemented (if you try to access the data_ptr of thex
        # wrapper Tensor, it raises you some internal RuntimeError).
        #
        # So the most general thing to catch here was RuntimeError. If you
        # are here and debugging why your test failed, it's plausible that
        # the operator itself is broken and that there are other tests failing.
        except RuntimeError as err:
            raise_composite_compliance_error(
                err,
                f"- wrapped_args: {which_args_are_wrapped}\n"
                f"- wrapped_kwargs: {which_kwargs_are_wrapped}\n"
            )

        def unwrap(e):
            return e.elem if isinstance(e, CCT) else e

        assert_equal_fn(tree_map(unwrap, actual), expected)

# Checks via the usage of torch dispatch mode certain anti-patterns that
# are not composite compliant.
#
# In particular, the anti-pattern we are trying to prevent is a user
# creating an empty tensor and then resize_-ing it. Torch Dispatch Mode helps
# here because all factory functions will create tensors that are
# CompositeCompliantTensor.
#
# The general strategy is to wrap all Tensor args and kwargs in
# CompositeCompliantTensor wrappers. If an operator that is
# Composite does any non-compliant behavior,
# CompositeCompliantTensor will raise an error.
def check_with_mode(op, args, kwargs, assert_equal_fn):
    CCT, cct_mode = generate_cct_and_mode()

    def wrap(e):
        return CCT(e, cct_mode) if isinstance(e, torch.Tensor) else e

    expected = op(*args, **kwargs)

    args = tree_map(wrap, args)
    kwargs = tree_map(wrap, kwargs)
    try:
        with cct_mode:
            actual = op(*args, **kwargs)
    # see NOTE: [What errors are Composite Compliance trying to catch?]
    except RuntimeError as err:
        raise_composite_compliance_error(err)

    def unwrap(e):
        return e.elem if isinstance(e, CCT) else e

    assert_equal_fn(tree_map(unwrap, actual), expected)

def gather_leaf_tensors(args, kwargs):
    leaf_tensors = []
    args, args_spec = tree_flatten(args)
    kwargs, kwargs_spec = tree_flatten(kwargs)
    args = args + kwargs
    for arg in args:
        if not isinstance(arg, torch.Tensor):
            continue
        if arg.requires_grad:
            leaf_tensors.append(arg)
    return leaf_tensors


def compute_expected_grads(op, args, kwargs, output_process_fn_grad=None, gradcheck_wrapper=None):
    if gradcheck_wrapper is None:
        results = op(*args, **kwargs)
    else:
        results = gradcheck_wrapper(op, *args, **kwargs)

    if output_process_fn_grad is not None:
        results = output_process_fn_grad(results)

    flat_results, _ = tree_flatten(results)
    flat_diff_results = [r for r in flat_results if r.requires_grad]
    assert len(flat_diff_results) > 0

    grads = [torch.ones(r.shape, device=r.device, dtype=r.dtype) for r in flat_diff_results]
    leaf_tensors = gather_leaf_tensors(args, kwargs)
    assert len(leaf_tensors) > 0
    return torch.autograd.grad(flat_diff_results, leaf_tensors,
                               grads, allow_unused=True, retain_graph=True)


# Checks if the backward formula is composite compliant by testing
# all possible permutations of {inputs, grad_outputs} being
# CompositeCompliantTensor or regular Tensors.
#
# NB: it is important that op is accepted as a Callable and not an OpInfo,
# this means we can apply check_backward_formula to things that aren't OpInfos
# while debugging.
def check_backward_formula(op: Callable, args, kwargs,
                           output_process_fn_grad=None,
                           gradcheck_wrapper=None, assert_equal_fn=None):
    CCT, cct_mode = generate_cct_and_mode()

    expected = compute_expected_grads(op, args, kwargs, output_process_fn_grad, gradcheck_wrapper)

    for choice in generate_subclass_choices_args_kwargs(args, kwargs, CCT, cct_mode):
        new_args, new_kwargs, which_args_are_wrapped, which_kwargs_are_wrapped = choice
        leaf_tensors = gather_leaf_tensors(new_args, new_kwargs)
        assert len(leaf_tensors) > 0

        try:
            if gradcheck_wrapper is None:
                results = op(*new_args, **new_kwargs)
            else:
                results = gradcheck_wrapper(op, *new_args, **new_kwargs)
            if output_process_fn_grad is not None:
                results = output_process_fn_grad(results)
        # see NOTE: [What errors are Composite Compliance trying to catch?]
        except RuntimeError as err:
            raise_composite_compliance_error(
                err,
                f"- wrapped_args: {which_args_are_wrapped}\n"
                f"- wrapped_kwargs: {which_kwargs_are_wrapped}\n"
            )

        flat_results, _ = tree_flatten(results)
        flat_diff_results = [r for r in flat_results if r.requires_grad]
        assert len(flat_diff_results) > 0

        # NB: ones, not ones_like, so we get a regular Tensor here
        grads = [torch.ones(r.shape, device=r.device, dtype=r.dtype)
                 for r in flat_diff_results]
        for flat_new_grads, which_grad_is_batched in generate_subclass_choices(grads, CCT, cct_mode):
            try:
                actual = torch.autograd.grad(flat_diff_results, leaf_tensors, flat_new_grads,
                                             allow_unused=True, retain_graph=True)
            # see NOTE: [What errors are Composite Compliance trying to catch?]
            except RuntimeError as err:
                raise_composite_compliance_error(
                    err,
                    f"- wrapped_args: {which_args_are_wrapped}\n"
                    f"- wrapped_kwargs: {which_kwargs_are_wrapped}\n"
                    f"- wrapped_grads: {which_grad_is_batched}\n"
                )

            def unwrap(e):
                return e.elem if isinstance(e, CCT) else e

            assert_equal_fn(tuple(map(unwrap, actual)), expected, equal_nan=True)

# Checks if the forward AD formula is composite compliant by testing
# all possible permutations of {primals, tangents} being
# CompositeCompliantTensor or regular Tensors.
#
# NB: it is important that op is accepted as a Callable and not an OpInfo,
# this means we can apply check_forward_ad_formula to things that aren't OpInfos
# while debugging.
def check_forward_ad_formula(op: Callable, args, kwargs, gradcheck_wrapper=None, assert_equal_fn=None):
<<<<<<< HEAD
    CCT = generate_cct(enable_recursive_torch_dispatch=True, autograd_view_consistency=False)
=======
    CCT, cct_mode = generate_cct_and_mode(autograd_view_consistency=False)
>>>>>>> f8e71ca3

    def maybe_tangent(t):
        assert type(t) is not CCT
        # Generate `tangent` tensor
        # if given object is a Tensor and requires grad is set.
        if isinstance(t, torch.Tensor) and t.requires_grad:
            return torch.randn_like(t)
        elif is_tensorlist(t):
            return list(torch.randn_like(e) if e.requires_grad else None for e in t)
        return None

    tangent_args = tuple(maybe_tangent(arg) for arg in args)
    flat_kwargs, spec = tree_flatten(kwargs)
    flat_tangent_kwargs = tuple(maybe_tangent(arg) for arg in flat_kwargs)
    tangent_kwargs = tree_unflatten(flat_tangent_kwargs, spec)

    with fwAD.dual_level():
        def maybe_make_dual(dual):
            # Returns dual tensor if primal is a tensor/tensor subclass
            # with requires_grad set.
            primal, tangent = dual
            if isinstance(primal, torch.Tensor) and primal.requires_grad:
                return fwAD.make_dual(primal.detach(), tangent)
            elif is_tensorlist(primal):
                return tuple(fwAD.make_dual(pri.detach(), tang) if tang is not None else pri
                             for pri, tang in zip(primal, tangent))
            return primal

        def compute_expected_grad(args, tangent_args, kwargs, tangent_kwargs):
            op_args = tuple(map(maybe_make_dual, zip(args, tangent_args)))
            op_kwargs = {k: maybe_make_dual((v, tangent_kwargs[k])) for k, v in kwargs.items()}

            if gradcheck_wrapper is None:
                return op(*op_args, **op_kwargs)
            return gradcheck_wrapper(op, *op_args, **op_kwargs)

        expected = compute_expected_grad(args, tangent_args, kwargs, tangent_kwargs)
        expected = tree_map(fwAD.unpack_dual, expected)
        expected_primals = tree_map(lambda x: x.primal, expected)
        expected_tangents = tree_map(lambda x: x.tangent, expected)

        # Permutations of arg and kwargs in CCT.
        for choice in generate_subclass_choices_args_kwargs(args, kwargs, CCT, cct_mode):
            new_args, new_kwargs, which_args_are_wrapped, which_kwargs_are_wrapped = choice

            # Permutations tangent arg and tangent kwargs in CCT.
            for tang_choice in generate_subclass_choices_args_kwargs(tangent_args, tangent_kwargs, CCT, cct_mode):
                new_tang_args, new_tang_kwargs, \
                    which_tang_args_are_wrapped, which_tang_kwargs_are_wrapped = tang_choice

                op_args = tuple(map(maybe_make_dual, zip(new_args, new_tang_args)))
                op_kwargs = {k: maybe_make_dual((v, new_tang_kwargs[k])) for k, v in new_kwargs.items()}

                try:
                    if gradcheck_wrapper is None:
                        actual = op(*op_args, **op_kwargs)
                    else:
                        actual = gradcheck_wrapper(op, *op_args, **op_kwargs)
                # see NOTE: [What errors are Composite Compliance trying to catch?]
                except RuntimeError as err:
                    raise_composite_compliance_error(
                        err,
                        f"- wrapped_args: {which_args_are_wrapped}\n"
                        f"- wrapped_kwargs: {which_kwargs_are_wrapped}\n"
                        f"- wrapped_tangent_args: {which_tang_args_are_wrapped}\n"
                        f"- wrapped_tangent_kwargs: {which_tang_kwargs_are_wrapped}\n"
                    )

                def unwrap(e):
                    return e.elem if isinstance(e, CCT) else e

                actual = tree_map(fwAD.unpack_dual, actual)
                actual_primals = tree_map(lambda x: unwrap(x.primal), actual)
                actual_tangents = tree_map(lambda x: unwrap(x.tangent), actual)
                assert_equal_fn(actual_primals, expected_primals, equal_nan=True)
                assert_equal_fn(actual_tangents, expected_tangents, equal_nan=True)<|MERGE_RESOLUTION|>--- conflicted
+++ resolved
@@ -1,6 +1,5 @@
 import torch
 from torch import Tensor
-import contextlib
 import itertools
 
 from torch.utils._python_dispatch import TorchDispatchMode
@@ -8,7 +7,6 @@
 from functools import partial
 from torch.utils._mode_utils import no_dispatch, all_same_mode
 import torch.autograd.forward_ad as fwAD
-from torch.overrides import enable_reentrant_dispatch
 from typing import Callable
 import re
 
@@ -102,24 +100,9 @@
     return name[-1] == '_'
 
 
-<<<<<<< HEAD
-def generate_cct(enable_recursive_torch_dispatch=False,
-                 autograd_view_consistency=True):
-=======
 def generate_cct_and_mode(autograd_view_consistency=True):
->>>>>>> f8e71ca3
     # This function returns a new class CompositeCompliantTensor
     # The two arguments control the behaviour described below.
-
-    # enable_recursive_torch_dispatch:
-    #   If True, enable __torch_dispatch__ before calling the func in
-    #   CCT's __torch_dispatch__ implementation else call
-    #   the func under `no_dispatch`.
-    #   NOTE: We need to disable dispatch under Torch Dispatch Mode,
-    #   to avoid infinite recursion.
-    #   Also, we need to enable dispatch for checking
-    #   forward_AD composite compliance
-    #   Refer: https://github.com/pytorch/pytorch/issues/75652
 
     # autograd_view_consistency:
     #   If True, alias result using `set_` if func returns a view
@@ -213,12 +196,10 @@
                         'regular Tensor but the other tensors are Tensor Subclasses. '
                         'Please try to avoid this in-place operation.')
 
-            with enable_reentrant_dispatch():
-                with contextlib.nullcontext() if enable_recursive_torch_dispatch else no_dispatch():
-                    unwrapped_args = tree_map(unwrap, args)
-                    unwrapped_kwargs = tree_map(unwrap, kwargs)
-                    unwrapped_rs = func(*unwrapped_args, **unwrapped_kwargs)
-                    rs = tree_map(wrap, unwrapped_rs)
+            unwrapped_args = tree_map(unwrap, args)
+            unwrapped_kwargs = tree_map(unwrap, kwargs)
+            unwrapped_rs = func(*unwrapped_args, **unwrapped_kwargs)
+            rs = tree_map(wrap, unwrapped_rs)
 
             if is_view_fn(func) and autograd_view_consistency:
                 # Note [Alias Result]
@@ -226,25 +207,24 @@
                 # are the same. Here we try to make B alias A to avoid those asserts.
                 # See https://github.com/pytorch/pytorch/issues/65339 for more information
                 # about the issue.
-                with enable_reentrant_dispatch():
-                    with no_dispatch():
-                        # Idea: this is a weird way of getting a storage that aliases the input.
-                        # This is a workaround for #65339.
-                        # 1. under no_dispatch, all of the wrapper tensors look like regular
-                        #    tensors with special storage (the storage is nullptr and
-                        #    advertises CPU/CUDA device.
-                        # 2. we run func, which ends up running the view operation
-                        # 3. All view operations reuse the input's storage and return
-                        #    result Tensor(s) with new sizes/strides/offset that alias
-                        #    the input.
-                        # 4. we set the storage (and sizes/strides/offset) of the wrapper
-                        #    tensor results to be that of the tensors that alias the input
-                        result = func(*args, **kwargs)
-                        if isinstance(result, tuple) or isinstance(result, list):
-                            for a, b in zip(rs, result):
-                                a.set_(b)
-                        else:
-                            rs.set_(result)
+                with no_dispatch():
+                    # Idea: this is a weird way of getting a storage that aliases the input.
+                    # This is a workaround for #65339.
+                    # 1. under no_dispatch, all of the wrapper tensors look like regular
+                    #    tensors with special storage (the storage is nullptr and
+                    #    advertises CPU/CUDA device.
+                    # 2. we run func, which ends up running the view operation
+                    # 3. All view operations reuse the input's storage and return
+                    #    result Tensor(s) with new sizes/strides/offset that alias
+                    #    the input.
+                    # 4. we set the storage (and sizes/strides/offset) of the wrapper
+                    #    tensor results to be that of the tensors that alias the input
+                    result = func(*args, **kwargs)
+                    if isinstance(result, tuple) or isinstance(result, list):
+                        for a, b in zip(rs, result):
+                            a.set_(b)
+                    else:
+                        rs.set_(result)
 
             # Some operations are allowed to in-place modify the metadata of the
             # inputs. The only ones are the "inplace view functions"; when we
@@ -518,11 +498,7 @@
 # this means we can apply check_forward_ad_formula to things that aren't OpInfos
 # while debugging.
 def check_forward_ad_formula(op: Callable, args, kwargs, gradcheck_wrapper=None, assert_equal_fn=None):
-<<<<<<< HEAD
-    CCT = generate_cct(enable_recursive_torch_dispatch=True, autograd_view_consistency=False)
-=======
     CCT, cct_mode = generate_cct_and_mode(autograd_view_consistency=False)
->>>>>>> f8e71ca3
 
     def maybe_tangent(t):
         assert type(t) is not CCT
