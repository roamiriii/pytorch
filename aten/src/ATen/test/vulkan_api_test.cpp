--- conflicted
+++ resolved
@@ -942,11 +942,7 @@
   }
 
   for (const auto lambd_value : {-4.2, -1.0, -0.42, 0.0, 0.42, 1.0, 4.2, 42.42}) {
-<<<<<<< HEAD
-    const auto in_cpu = at::rand({17, 197, 302, 5}, at::device(at::kCPU).dtype(at::kFloat));
-=======
     const auto in_cpu = (at::rand({17, 197, 302, 5}, at::device(at::kCPU).dtype(at::kFloat)) - 0.5) * 20;  // between -10 and +10
->>>>>>> fccaa4a3
     const auto in_vulkan = in_cpu.vulkan();
 
     const auto out_cpu = at::hardshrink(in_cpu, lambd_value);
@@ -968,11 +964,7 @@
   }
 
   for (const auto lambd_value : {-4.2, -1.0, -0.42, 0.0, 0.42, 1.0, 4.2, 42.42}) {
-<<<<<<< HEAD
-    const auto cpu = at::rand({17, 197, 302, 5}, at::device(at::kCPU).dtype(at::kFloat));
-=======
     const auto cpu = (at::rand({17, 197, 302, 5}, at::device(at::kCPU).dtype(at::kFloat)) - 0.5) * 20;  // between -10 and +10
->>>>>>> fccaa4a3
     const auto vulkan = cpu.vulkan();
 
     cpu.hardshrink(lambd_value);
@@ -987,8 +979,6 @@
   }
 }
 
-<<<<<<< HEAD
-=======
 TEST(VulkanAPITest, leaky_relu) {
   if (!at::is_vulkan_available()) {
     return;
@@ -1032,7 +1022,6 @@
   }
 }
 
->>>>>>> fccaa4a3
 TEST(VulkanAPITest, hardswish) {
   if (!at::is_vulkan_available()) {
     return;
